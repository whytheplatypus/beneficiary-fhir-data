{
  "resourceType": "Bundle",
<<<<<<< HEAD
  "id": "676afd2a-9e3f-438c-a0ab-ed554025514c",
  "meta": {
    "lastUpdated": "2019-03-04T10:36:05.076-06:00"
=======
  "id": "ed3c3389-92c5-4927-9c90-8cba20e721d2",
  "meta": {
    "lastUpdated": "2019-03-12T08:58:22.155-05:00"
>>>>>>> f8852dea
  },
  "type": "searchset",
  "total": 8,
  "link": [
    {
      "relation": "self",
<<<<<<< HEAD
      "url": "https://localhost:8271/v1/fhir/ExplanationOfBenefit?_count=8&_format=json&patient=Patient%2F567834"
=======
      "url": "https://localhost:9800/v1/fhir/ExplanationOfBenefit?_count=8&_format=json&patient=Patient%2F567834"
>>>>>>> f8852dea
    }
  ],
  "entry": [
    {
      "resource": {
        "resourceType": "ExplanationOfBenefit",
        "id": "outpatient-1234567890",
        "extension": [
          {
            "url": "https://bluebutton.cms.gov/resources/variables/nch_profnl_cmpnt_chrg_amt",
            "valueMoney": {
              "value": 66.89,
              "system": "urn:iso:std:iso:4217",
              "code": "USD"
            }
          },
          {
            "url": "https://bluebutton.cms.gov/resources/variables/nch_bene_ptb_ddctbl_amt",
            "valueMoney": {
              "value": 112.00,
              "system": "urn:iso:std:iso:4217",
              "code": "USD"
            }
          },
          {
            "url": "https://bluebutton.cms.gov/resources/variables/nch_bene_ptb_coinsrnc_amt",
            "valueMoney": {
              "value": 175.73,
              "system": "urn:iso:std:iso:4217",
              "code": "USD"
            }
          },
          {
            "url": "https://bluebutton.cms.gov/resources/variables/clm_op_prvdr_pmt_amt",
            "valueMoney": {
              "value": 693.92,
              "system": "urn:iso:std:iso:4217",
              "code": "USD"
            }
          },
          {
            "url": "https://bluebutton.cms.gov/resources/variables/clm_op_bene_pmt_amt",
            "valueMoney": {
              "value": 44.00,
              "system": "urn:iso:std:iso:4217",
              "code": "USD"
            }
          },
          {
            "url": "https://bluebutton.cms.gov/resources/variables/nch_bene_blood_ddctbl_lblty_am",
            "valueMoney": {
              "value": 6.00,
              "system": "urn:iso:std:iso:4217",
              "code": "USD"
            }
          },
          {
            "url": "https://bluebutton.cms.gov/resources/variables/clm_mdcr_non_pmt_rsn_cd",
            "valueCoding": {
              "system": "https://bluebutton.cms.gov/resources/variables/clm_mdcr_non_pmt_rsn_cd",
              "code": "A",
              "display": "Covered worker's compensation (Obsolete)"
            }
          },
          {
            "url": "https://bluebutton.cms.gov/resources/variables/prpayamt",
            "valueMoney": {
              "value": 11.00,
              "system": "urn:iso:std:iso:4217",
              "code": "USD"
            }
          },
          {
            "url": "https://bluebutton.cms.gov/resources/variables/fi_num",
            "valueIdentifier": {
              "system": "https://bluebutton.cms.gov/resources/variables/fi_num",
              "value": "15444"
            }
          }
        ],
        "identifier": [
          {
            "system": "https://bluebutton.cms.gov/resources/variables/clm_id",
            "value": "1234567890"
          },
          {
            "system": "https://bluebutton.cms.gov/resources/identifier/claim-group",
            "value": "900"
          }
        ],
        "status": "active",
        "type": {
          "coding": [
            {
              "system": "https://bluebutton.cms.gov/resources/variables/nch_clm_type_cd",
              "code": "40",
              "display": "Hospital Outpatient claim"
            },
            {
              "system": "https://bluebutton.cms.gov/resources/codesystem/eob-type",
              "code": "OUTPATIENT"
            },
            {
              "system": "http://hl7.org/fhir/ex-claimtype",
              "code": "professional",
              "display": "Professional"
            },
            {
              "system": "https://bluebutton.cms.gov/resources/variables/nch_near_line_rec_ident_cd",
              "code": "W",
              "display": "Part B institutional claim record (outpatient [HOP], HHA)"
            },
            {
              "system": "https://bluebutton.cms.gov/resources/variables/clm_srvc_clsfctn_type_cd",
              "code": "3"
            }
          ]
        },
        "patient": {
          "reference": "Patient/567834"
        },
        "billablePeriod": {
          "extension": [
            {
              "url": "https://bluebutton.cms.gov/resources/variables/claim_query_cd",
              "valueCoding": {
                "system": "https://bluebutton.cms.gov/resources/variables/claim_query_cd",
                "code": "3",
                "display": "Final bill"
              }
            }
          ],
          "start": "2011-01-24",
          "end": "2011-01-24"
        },
        "provider": {
          "identifier": {
            "system": "https://bluebutton.cms.gov/resources/variables/prvdr_num",
            "value": "999999"
          }
        },
        "organization": {
          "identifier": {
            "system": "http://hl7.org/fhir/sid/us-npi",
            "value": "1497758544"
          },
          "display": "CUMBERLAND COUNTY HOSPITAL SYSTEM, INC"
        },
        "facility": {
          "extension": [
            {
              "url": "https://bluebutton.cms.gov/resources/variables/clm_fac_type_cd",
              "valueCoding": {
                "system": "https://bluebutton.cms.gov/resources/variables/clm_fac_type_cd",
                "code": "1",
                "display": "Hospital"
              }
            }
          ],
          "identifier": {
            "system": "http://hl7.org/fhir/sid/us-npi",
            "value": "1497758544"
          },
          "display": "CUMBERLAND COUNTY HOSPITAL SYSTEM, INC"
        },
        "information": [
          {
            "sequence": 1,
            "category": {
              "coding": [
                {
                  "system": "https://bluebutton.cms.gov/resources/codesystem/information",
                  "code": "https://bluebutton.cms.gov/resources/variables/clm_mco_pd_sw",
                  "display": "Claim MCO Paid Switch"
                }
              ]
            },
            "code": {
              "coding": [
                {
                  "system": "https://bluebutton.cms.gov/resources/variables/clm_mco_pd_sw",
                  "code": "0",
                  "display": "No managed care organization (MCO) payment"
                }
              ]
            }
          },
          {
            "sequence": 2,
            "category": {
              "coding": [
                {
                  "system": "https://bluebutton.cms.gov/resources/codesystem/information",
                  "code": "https://bluebutton.cms.gov/resources/variables/clm_freq_cd",
                  "display": "Claim Frequency Code"
                }
              ]
            },
            "code": {
              "coding": [
                {
                  "system": "https://bluebutton.cms.gov/resources/variables/clm_freq_cd",
                  "code": "1",
                  "display": "Admit thru discharge claim"
                }
              ]
            }
          },
          {
            "sequence": 3,
            "category": {
              "coding": [
                {
                  "system": "https://bluebutton.cms.gov/resources/codesystem/information",
                  "code": "https://bluebutton.cms.gov/resources/variables/ptnt_dschrg_stus_cd",
                  "display": "Patient Discharge Status Code"
                }
              ]
            },
            "code": {
              "coding": [
                {
                  "system": "https://bluebutton.cms.gov/resources/variables/ptnt_dschrg_stus_cd",
                  "code": "1"
                }
              ]
            }
          },
          {
            "sequence": 4,
            "category": {
              "coding": [
                {
                  "system": "https://bluebutton.cms.gov/resources/codesystem/information",
                  "code": "https://bluebutton.cms.gov/resources/variables/nch_prmry_pyr_cd",
                  "display": "NCH Primary Payer Code (if not Medicare)"
                }
              ]
            },
            "code": {
              "coding": [
                {
                  "system": "https://bluebutton.cms.gov/resources/variables/nch_prmry_pyr_cd",
                  "code": "A",
                  "display": "Employer group health plan (EGHP) insurance for an aged beneficiary"
                }
              ]
            }
          }
        ],
        "careTeam": [
          {
            "sequence": 2,
            "provider": {
              "identifier": {
                "system": "http://hl7.org/fhir/sid/us-npi",
                "value": "3333333333"
              }
            },
            "role": {
              "coding": [
                {
                  "system": "http://hl7.org/fhir/claimcareteamrole",
                  "code": "assist",
                  "display": "Assisting Provider"
                }
              ]
            }
          },
          {
            "sequence": 3,
            "provider": {
              "identifier": {
                "system": "http://hl7.org/fhir/sid/us-npi",
                "value": "4444"
              }
            },
            "role": {
              "coding": [
                {
                  "system": "http://hl7.org/fhir/claimcareteamrole",
                  "code": "other",
                  "display": "Other"
                }
              ]
            }
          },
          {
            "sequence": 4,
            "provider": {
              "identifier": {
                "system": "http://hl7.org/fhir/sid/us-npi",
                "value": "2222222222"
              }
            },
            "role": {
              "coding": [
                {
                  "system": "http://hl7.org/fhir/claimcareteamrole",
                  "code": "primary",
                  "display": "Primary provider"
                }
              ]
            }
          },
          {
            "sequence": 5,
            "provider": {
              "identifier": {
                "system": "http://hl7.org/fhir/sid/us-npi",
                "value": "345345345"
              }
            },
            "role": {
              "coding": [
                {
                  "system": "http://hl7.org/fhir/claimcareteamrole",
                  "code": "primary",
                  "display": "Primary provider"
                }
              ]
            }
          }
        ],
        "diagnosis": [
          {
            "sequence": 1,
            "diagnosisCodeableConcept": {
              "coding": [
                {
                  "system": "http://hl7.org/fhir/sid/icd-10",
                  "code": "R5555"
                }
              ]
            },
            "type": [
              {
                "coding": [
                  {
                    "system": "https://bluebutton.cms.gov/resources/codesystem/diagnosis-type",
                    "code": "principal",
                    "display": "The single medical diagnosis that is most relevant to the patient's chief complaint or need for treatment."
                  }
                ]
              }
            ]
          },
          {
            "sequence": 2,
            "diagnosisCodeableConcept": {
              "coding": [
                {
                  "system": "http://hl7.org/fhir/sid/icd-10",
                  "code": "I9999"
                }
              ]
            }
          },
          {
            "sequence": 3,
            "diagnosisCodeableConcept": {
              "coding": [
                {
                  "system": "http://hl7.org/fhir/sid/icd-10",
                  "code": "R2222"
                }
              ]
            },
            "type": [
              {
                "coding": [
                  {
                    "system": "https://bluebutton.cms.gov/resources/codesystem/diagnosis-type",
                    "code": "external-first",
                    "display": "The code used to identify the 1st external cause of injury, poisoning, or other adverse effect."
                  }
                ]
              }
            ]
          },
          {
            "sequence": 4,
            "diagnosisCodeableConcept": {
              "coding": [
                {
                  "system": "http://hl7.org/fhir/sid/icd-10",
                  "code": "R3333"
                }
              ]
            },
            "type": [
              {
                "coding": [
                  {
                    "system": "https://bluebutton.cms.gov/resources/codesystem/diagnosis-type",
                    "code": "external",
                    "display": "A code used to identify an external cause of injury, poisoning, or other adverse effect."
                  }
                ]
              }
            ]
          },
          {
            "sequence": 5,
            "diagnosisCodeableConcept": {
              "coding": [
                {
                  "system": "http://hl7.org/fhir/sid/icd-10",
                  "code": "R1122"
                }
              ]
            },
            "type": [
              {
                "coding": [
                  {
                    "system": "https://bluebutton.cms.gov/resources/codesystem/diagnosis-type",
                    "code": "reason-for-visit",
                    "display": "A diagnosis code used to identify the patient's reason for the visit."
                  }
                ]
              }
            ]
          }
        ],
        "procedure": [
          {
            "sequence": 1,
            "date": "2016-01-16T00:00:00-06:00",
            "procedureCodeableConcept": {
              "coding": [
                {
                  "system": "http://hl7.org/fhir/sid/icd-10",
                  "code": "0AABBZZ"
                }
              ]
            }
          }
        ],
        "insurance": {
          "coverage": {
            "reference": "Coverage/part-b-567834"
          }
        },
        "item": [
          {
            "extension": [
              {
                "url": "https://bluebutton.cms.gov/resources/variables/rev_cntr_ndc_qty",
                "valueQuantity": {
                  "value": 77,
                  "system": "https://bluebutton.cms.gov/resources/variables/rev_cntr_ndc_qty_qlfr_cd",
                  "code": "GG"
                }
              }
            ],
            "sequence": 25,
            "careTeamLinkId": [
              5
            ],
            "revenue": {
              "extension": [
                {
                  "url": "https://bluebutton.cms.gov/resources/variables/rev_cntr_stus_ind_cd",
                  "valueCoding": {
                    "system": "https://bluebutton.cms.gov/resources/variables/rev_cntr_stus_ind_cd",
                    "code": "A",
                    "display": "Services not paid under OPPS; uses a different fee schedule (e.g., ambulance, PT, mammography)"
                  }
                }
              ],
              "coding": [
                {
                  "system": "https://bluebutton.cms.gov/resources/variables/rev_cntr",
                  "code": "1"
                }
              ]
            },
            "service": {
              "extension": [
                {
                  "url": "https://bluebutton.cms.gov/resources/variables/rev_cntr_ide_ndc_upc_num",
                  "valueCoding": {
                    "system": "https://bluebutton.cms.gov/resources/variables/rev_cntr_ide_ndc_upc_num",
                    "code": "987654321"
                  }
                }
              ],
              "coding": [
                {
                  "system": "https://bluebutton.cms.gov/resources/codesystem/hcpcs",
                  "code": "M99"
                }
              ]
            },
            "modifier": [
              {
                "coding": [
                  {
                    "system": "https://bluebutton.cms.gov/resources/codesystem/hcpcs",
                    "code": "XX"
                  }
                ]
              }
            ],
            "servicedDate": "1942-01-03",
            "locationAddress": {
              "state": "KY"
            },
            "quantity": {
              "value": 111
            },
            "adjudication": [
              {
                "category": {
                  "coding": [
                    {
                      "system": "https://bluebutton.cms.gov/resources/codesystem/adjudication",
                      "code": "https://bluebutton.cms.gov/resources/variables/rev_cntr_1st_ansi_cd",
                      "display": "Revenue Center 1st ANSI Code"
                    }
                  ]
                },
                "reason": {
                  "coding": [
                    {
                      "system": "https://bluebutton.cms.gov/resources/variables/rev_cntr_1st_ansi_cd",
                      "code": "CO120"
                    }
                  ]
                }
              },
              {
                "category": {
                  "coding": [
                    {
                      "system": "https://bluebutton.cms.gov/resources/codesystem/adjudication",
                      "code": "https://bluebutton.cms.gov/resources/variables/rev_cntr_2nd_ansi_cd",
                      "display": "Revenue Center 2nd ANSI Code"
                    }
                  ]
                },
                "reason": {
                  "coding": [
                    {
                      "system": "https://bluebutton.cms.gov/resources/variables/rev_cntr_2nd_ansi_cd",
                      "code": "CR121"
                    }
                  ]
                }
              },
              {
                "category": {
                  "coding": [
                    {
                      "system": "https://bluebutton.cms.gov/resources/codesystem/adjudication",
                      "code": "https://bluebutton.cms.gov/resources/variables/rev_cntr_blood_ddctbl_amt",
                      "display": "Revenue Center Blood Deductible Amount"
                    }
                  ]
                },
                "amount": {
                  "value": 10.45,
                  "system": "urn:iso:std:iso:4217",
                  "code": "USD"
                }
              },
              {
                "category": {
                  "coding": [
                    {
                      "system": "https://bluebutton.cms.gov/resources/codesystem/adjudication",
                      "code": "https://bluebutton.cms.gov/resources/variables/rev_cntr_cash_ddctbl_amt",
                      "display": "Revenue Center Cash Deductible Amount"
                    }
                  ]
                },
                "amount": {
                  "value": 12.89,
                  "system": "urn:iso:std:iso:4217",
                  "code": "USD"
                }
              },
              {
                "category": {
                  "coding": [
                    {
                      "system": "https://bluebutton.cms.gov/resources/codesystem/adjudication",
                      "code": "https://bluebutton.cms.gov/resources/variables/rev_cntr_coinsrnc_wge_adjstd_c",
                      "display": "Revenue Center Coinsurance/Wage Adjusted Coinsurance Amount"
                    }
                  ]
                },
                "amount": {
                  "value": 15.23,
                  "system": "urn:iso:std:iso:4217",
                  "code": "USD"
                }
              },
              {
                "category": {
                  "coding": [
                    {
                      "system": "https://bluebutton.cms.gov/resources/codesystem/adjudication",
                      "code": "https://bluebutton.cms.gov/resources/variables/rev_cntr_rdcd_coinsrnc_amt",
                      "display": "Revenue Center Reduced Coinsurance Amount"
                    }
                  ]
                },
                "amount": {
                  "value": 11.00,
                  "system": "urn:iso:std:iso:4217",
                  "code": "USD"
                }
              },
              {
                "category": {
                  "coding": [
                    {
                      "system": "https://bluebutton.cms.gov/resources/codesystem/adjudication",
                      "code": "https://bluebutton.cms.gov/resources/variables/rev_cntr_1st_msp_pd_amt",
                      "display": "Revenue Center 1st Medicare Secondary Payer (MSP) Paid Amount"
                    }
                  ]
                },
                "amount": {
                  "value": 0.00,
                  "system": "urn:iso:std:iso:4217",
                  "code": "USD"
                }
              },
              {
                "category": {
                  "coding": [
                    {
                      "system": "https://bluebutton.cms.gov/resources/codesystem/adjudication",
                      "code": "https://bluebutton.cms.gov/resources/variables/rev_cntr_2nd_msp_pd_amt",
                      "display": "Revenue Center 2nd Medicare Secondary Payer (MSP) Paid Amount"
                    }
                  ]
                },
                "amount": {
                  "value": 0.00,
                  "system": "urn:iso:std:iso:4217",
                  "code": "USD"
                }
              },
              {
                "category": {
                  "coding": [
                    {
                      "system": "https://bluebutton.cms.gov/resources/codesystem/adjudication",
                      "code": "https://bluebutton.cms.gov/resources/variables/rev_cntr_prvdr_pmt_amt",
                      "display": "Revenue Center (Medicare) Provider Payment Amount"
                    }
                  ]
                },
                "amount": {
                  "value": 200.00,
                  "system": "urn:iso:std:iso:4217",
                  "code": "USD"
                }
              },
              {
                "category": {
                  "coding": [
                    {
                      "system": "https://bluebutton.cms.gov/resources/codesystem/adjudication",
                      "code": "https://bluebutton.cms.gov/resources/variables/rev_cntr_bene_pmt_amt",
                      "display": "Revenue Center Payment Amount to Beneficiary"
                    }
                  ]
                },
                "amount": {
                  "value": 300.00,
                  "system": "urn:iso:std:iso:4217",
                  "code": "USD"
                }
              },
              {
                "category": {
                  "coding": [
                    {
                      "system": "https://bluebutton.cms.gov/resources/codesystem/adjudication",
                      "code": "https://bluebutton.cms.gov/resources/variables/rev_cntr_ptnt_rspnsblty_pmt",
                      "display": "Revenue Center Patient Responsibility Payment Amount"
                    }
                  ]
                },
                "amount": {
                  "value": 500.00,
                  "system": "urn:iso:std:iso:4217",
                  "code": "USD"
                }
              },
              {
                "category": {
                  "coding": [
                    {
                      "system": "https://bluebutton.cms.gov/resources/codesystem/adjudication",
                      "code": "https://bluebutton.cms.gov/resources/variables/rev_cntr_pmt_amt_amt",
                      "display": "Revenue Center (Medicare) Payment Amount"
                    }
                  ]
                },
                "amount": {
                  "value": 5000.00,
                  "system": "urn:iso:std:iso:4217",
                  "code": "USD"
                }
              },
              {
                "category": {
                  "coding": [
                    {
                      "system": "https://bluebutton.cms.gov/resources/codesystem/adjudication",
                      "code": "https://bluebutton.cms.gov/resources/variables/rev_cntr_rate_amt",
                      "display": "Revenue Center Rate Amount"
                    }
                  ]
                },
                "amount": {
                  "value": 5.00,
                  "system": "urn:iso:std:iso:4217",
                  "code": "USD"
                }
              },
              {
                "category": {
                  "coding": [
                    {
                      "system": "https://bluebutton.cms.gov/resources/codesystem/adjudication",
                      "code": "https://bluebutton.cms.gov/resources/variables/rev_cntr_tot_chrg_amt",
                      "display": "Revenue Center Total Charge Amount"
                    }
                  ]
                },
                "amount": {
                  "value": 999.85,
                  "system": "urn:iso:std:iso:4217",
                  "code": "USD"
                }
              },
              {
                "category": {
                  "coding": [
                    {
                      "system": "https://bluebutton.cms.gov/resources/codesystem/adjudication",
                      "code": "https://bluebutton.cms.gov/resources/variables/rev_cntr_ncvrd_chrg_amt",
                      "display": "Revenue Center Non-Covered Charge Amount"
                    }
                  ]
                },
                "amount": {
                  "value": 134.00,
                  "system": "urn:iso:std:iso:4217",
                  "code": "USD"
                }
              }
            ]
          }
        ],
        "totalCost": {
          "value": 8888.85,
          "system": "urn:iso:std:iso:4217",
          "code": "USD"
        },
        "payment": {
          "amount": {
            "value": 693.11,
            "system": "urn:iso:std:iso:4217",
            "code": "USD"
          }
        }
      }
    },
    {
      "resource": {
        "resourceType": "ExplanationOfBenefit",
        "id": "dme-2188888888",
        "contained": [
          {
            "resourceType": "ReferralRequest",
            "id": "1",
            "status": "completed",
            "subject": {
              "reference": "Patient/567834"
            },
            "requester": {
              "agent": {
                "identifier": {
                  "system": "http://hl7.org/fhir/sid/us-npi",
                  "value": "1306849450"
                },
                "display": "DR. HAROLD LEROY SMITSON II M.D."
              }
            },
            "recipient": [
              {
                "identifier": {
                  "system": "http://hl7.org/fhir/sid/us-npi",
                  "value": "1306849450"
                },
                "display": "DR. HAROLD LEROY SMITSON II M.D."
              }
            ]
          },
          {
            "resourceType": "Observation",
            "id": "2",
            "status": "unknown",
            "code": {
              "coding": [
                {
                  "system": "https://bluebutton.cms.gov/resources/variables/line_hct_hgb_type_cd",
                  "code": "R2",
                  "display": "Hematocrit Test"
                }
              ]
            },
            "valueQuantity": {
              "value": 44.4
            }
          }
        ],
        "extension": [
          {
            "url": "https://bluebutton.cms.gov/resources/variables/prpayamt",
            "valueMoney": {
              "value": 0.00,
              "system": "urn:iso:std:iso:4217",
              "code": "USD"
            }
          },
          {
            "url": "https://bluebutton.cms.gov/resources/variables/carr_num",
            "valueIdentifier": {
              "system": "https://bluebutton.cms.gov/resources/variables/carr_num",
              "value": "99999"
            }
          },
          {
            "url": "https://bluebutton.cms.gov/resources/variables/carr_clm_pmt_dnl_cd",
            "valueCoding": {
              "system": "https://bluebutton.cms.gov/resources/variables/carr_clm_pmt_dnl_cd",
              "code": "1",
              "display": "Physician/supplier"
            }
          },
          {
            "url": "https://bluebutton.cms.gov/resources/variables/asgmntcd",
            "valueCoding": {
              "system": "https://bluebutton.cms.gov/resources/variables/asgmntcd",
              "code": "A",
              "display": "Assigned claim"
            }
          },
          {
            "url": "https://bluebutton.cms.gov/resources/variables/clm_clncl_tril_num",
            "valueIdentifier": {
              "system": "https://bluebutton.cms.gov/resources/variables/clm_clncl_tril_num",
              "value": "0"
            }
          },
          {
            "url": "https://bluebutton.cms.gov/resources/variables/carr_clm_cash_ddctbl_apld_amt",
            "valueMoney": {
              "value": 777.00,
              "system": "urn:iso:std:iso:4217",
              "code": "USD"
            }
          },
          {
            "url": "https://bluebutton.cms.gov/resources/variables/nch_clm_prvdr_pmt_amt",
            "valueMoney": {
              "value": 666.75,
              "system": "urn:iso:std:iso:4217",
              "code": "USD"
            }
          },
          {
            "url": "https://bluebutton.cms.gov/resources/variables/nch_clm_bene_pmt_amt",
            "valueMoney": {
              "value": 666.66,
              "system": "urn:iso:std:iso:4217",
              "code": "USD"
            }
          },
          {
            "url": "https://bluebutton.cms.gov/resources/variables/nch_carr_clm_sbmtd_chrg_amt",
            "valueMoney": {
              "value": 1752.75,
              "system": "urn:iso:std:iso:4217",
              "code": "USD"
            }
          },
          {
            "url": "https://bluebutton.cms.gov/resources/variables/nch_carr_clm_alowd_amt",
            "valueMoney": {
              "value": 754.79,
              "system": "urn:iso:std:iso:4217",
              "code": "USD"
            }
          }
        ],
        "identifier": [
          {
            "system": "https://bluebutton.cms.gov/resources/variables/clm_id",
            "value": "2188888888"
          },
          {
            "system": "https://bluebutton.cms.gov/resources/identifier/claim-group",
            "value": "900"
          }
        ],
        "status": "active",
        "type": {
          "coding": [
            {
              "system": "https://bluebutton.cms.gov/resources/variables/nch_clm_type_cd",
              "code": "82",
              "display": "DMERC; DMEPOS claim"
            },
            {
              "system": "https://bluebutton.cms.gov/resources/codesystem/eob-type",
              "code": "DME"
            },
            {
              "system": "https://bluebutton.cms.gov/resources/variables/nch_near_line_rec_ident_cd",
              "code": "M",
              "display": "Part B DMEPOS claim record (processed by DME Regional Carrier)"
            }
          ]
        },
        "patient": {
          "reference": "Patient/567834"
        },
        "billablePeriod": {
          "start": "2014-02-03",
          "end": "2014-02-03"
        },
        "referral": {
          "reference": "#1"
        },
        "careTeam": [
          {
            "extension": [
              {
                "url": "https://bluebutton.cms.gov/resources/variables/prtcptng_ind_cd",
                "valueCoding": {
                  "system": "https://bluebutton.cms.gov/resources/variables/prtcptng_ind_cd",
                  "code": "1",
                  "display": "Participating"
                }
              }
            ],
            "sequence": 2,
            "provider": {
              "identifier": {
                "system": "http://hl7.org/fhir/sid/us-npi",
                "value": "1244444444"
              }
            },
            "responsible": true,
            "role": {
              "coding": [
                {
                  "system": "http://hl7.org/fhir/claimcareteamrole",
                  "code": "primary",
                  "display": "Primary provider"
                }
              ]
            },
            "qualification": {
              "coding": [
                {
                  "system": "https://bluebutton.cms.gov/resources/variables/prvdr_spclty",
                  "code": "A5",
                  "display": "Pharmacy (DMERC)"
                }
              ]
            }
          }
        ],
        "diagnosis": [
          {
            "sequence": 1,
            "diagnosisCodeableConcept": {
              "coding": [
                {
                  "system": "http://hl7.org/fhir/sid/icd-10",
                  "code": "R5555"
                }
              ]
            },
            "type": [
              {
                "coding": [
                  {
                    "system": "https://bluebutton.cms.gov/resources/codesystem/diagnosis-type",
                    "code": "principal",
                    "display": "The single medical diagnosis that is most relevant to the patient's chief complaint or need for treatment."
                  }
                ]
              }
            ]
          },
          {
            "sequence": 2,
            "diagnosisCodeableConcept": {
              "coding": [
                {
                  "system": "http://hl7.org/fhir/sid/icd-10",
                  "code": "R6666"
                }
              ]
            }
          },
          {
            "sequence": 3,
            "diagnosisCodeableConcept": {
              "coding": [
                {
                  "system": "http://hl7.org/fhir/sid/icd-10",
                  "code": "G6666"
                }
              ]
            }
          }
        ],
        "insurance": {
          "coverage": {
            "reference": "Coverage/part-b-567834"
          }
        },
        "item": [
          {
            "extension": [
              {
                "url": "https://bluebutton.cms.gov/resources/variables/suplrnum",
                "valueIdentifier": {
                  "system": "https://bluebutton.cms.gov/resources/variables/suplrnum",
                  "value": "1219966666"
                }
              },
              {
                "url": "https://bluebutton.cms.gov/resources/variables/dmerc_line_scrn_svgs_amt",
                "valueQuantity": {
                  "value": 0.00
                }
              },
              {
                "url": "https://bluebutton.cms.gov/resources/variables/dmerc_line_mtus_cnt",
                "valueQuantity": {
                  "value": 60,
                  "unit": "Number of services",
                  "system": "https://bluebutton.cms.gov/resources/variables/dmerc_line_mtus_cd",
                  "code": "3"
                }
              },
              {
                "url": "https://bluebutton.cms.gov/resources/variables/betos_cd",
                "valueCoding": {
                  "system": "https://bluebutton.cms.gov/resources/variables/betos_cd",
                  "code": "D9Z"
                }
              },
              {
                "url": "https://bluebutton.cms.gov/resources/variables/line_bene_prmry_pyr_cd",
                "valueCoding": {
                  "system": "https://bluebutton.cms.gov/resources/variables/line_bene_prmry_pyr_cd",
                  "code": "E",
                  "display": "Workers' compensation"
                }
              },
              {
                "url": "https://bluebutton.cms.gov/resources/variables/line_service_deductible",
                "valueCoding": {
                  "system": "https://bluebutton.cms.gov/resources/variables/line_service_deductible",
                  "code": "0",
                  "display": "Service Subject to Deductible"
                }
              },
              {
                "url": "https://bluebutton.cms.gov/resources/variables/line_hct_hgb_rslt_num",
                "valueReference": {
                  "reference": "#2"
                }
              },
              {
                "url": "http://hl7.org/fhir/sid/ndc",
                "valueCoding": {
                  "system": "http://hl7.org/fhir/sid/ndc",
                  "code": "51270012299",
                  "display": "HASOL Anagen Hair Tonic - DEXPANTHENOL; MENTHOL; SALICYLIC ACID"
                }
              }
            ],
            "sequence": 1,
            "careTeamLinkId": [
              2
            ],
            "diagnosisLinkId": [
              3
            ],
            "category": {
              "coding": [
                {
                  "system": "https://bluebutton.cms.gov/resources/variables/line_cms_type_srvc_cd",
                  "code": "P",
                  "display": "Lump sum purchase of DME, prosthetics orthotics"
                }
              ]
            },
            "service": {
              "coding": [
                {
                  "system": "https://bluebutton.cms.gov/resources/codesystem/hcpcs",
                  "version": "3",
                  "code": "345"
                }
              ]
            },
            "modifier": [
              {
                "coding": [
                  {
                    "system": "https://bluebutton.cms.gov/resources/codesystem/hcpcs",
                    "version": "3",
                    "code": "YY"
                  }
                ]
              }
            ],
            "servicedPeriod": {
              "start": "2014-02-03",
              "end": "2014-02-03"
            },
            "locationCodeableConcept": {
              "extension": [
                {
                  "url": "https://bluebutton.cms.gov/resources/variables/prvdr_state_cd",
                  "valueCoding": {
                    "system": "https://bluebutton.cms.gov/resources/variables/prvdr_state_cd",
                    "code": "MO"
                  }
                },
                {
                  "url": "https://bluebutton.cms.gov/resources/variables/dmerc_line_prcng_state_cd",
                  "valueCoding": {
                    "system": "https://bluebutton.cms.gov/resources/variables/dmerc_line_prcng_state_cd",
                    "code": "AL"
                  }
                },
                {
                  "url": "https://bluebutton.cms.gov/resources/variables/dmerc_line_supplr_type_cd",
                  "valueCoding": {
                    "system": "https://bluebutton.cms.gov/resources/variables/dmerc_line_supplr_type_cd",
                    "code": "3",
                    "display": "Suppliers (other than sole proprietorship) for whom employer identification (EI) numbers are used in coding the ID field."
                  }
                }
              ],
              "coding": [
                {
                  "system": "https://bluebutton.cms.gov/resources/variables/line_place_of_srvc_cd",
                  "code": "12",
                  "display": "Home. Location, other than a hospital or other facility, where the patient receives care in a private residence."
                }
              ]
            },
            "quantity": {
              "value": 60
            },
            "adjudication": [
              {
                "category": {
                  "coding": [
                    {
                      "system": "https://bluebutton.cms.gov/resources/codesystem/adjudication",
                      "code": "https://bluebutton.cms.gov/resources/variables/line_prmry_alowd_chrg_amt",
                      "display": "Line Primary Payer Allowed Charge Amount"
                    }
                  ]
                },
                "amount": {
                  "value": 20.29,
                  "system": "urn:iso:std:iso:4217",
                  "code": "USD"
                }
              },
              {
                "category": {
                  "coding": [
                    {
                      "system": "https://bluebutton.cms.gov/resources/codesystem/adjudication",
                      "code": "https://bluebutton.cms.gov/resources/variables/line_dme_prchs_price_amt",
                      "display": "Line DME Purchase Price Amount"
                    }
                  ]
                },
                "amount": {
                  "value": 82.29,
                  "system": "urn:iso:std:iso:4217",
                  "code": "USD"
                }
              },
              {
                "extension": [
                  {
                    "url": "https://bluebutton.cms.gov/resources/variables/line_pmt_80_100_cd",
                    "valueCoding": {
                      "system": "https://bluebutton.cms.gov/resources/variables/line_pmt_80_100_cd",
                      "code": "0",
                      "display": "80%"
                    }
                  }
                ],
                "category": {
                  "coding": [
                    {
                      "system": "https://bluebutton.cms.gov/resources/codesystem/adjudication",
                      "code": "https://bluebutton.cms.gov/resources/variables/line_nch_pmt_amt",
                      "display": "Line NCH Medicare Payment Amount"
                    }
                  ]
                },
                "amount": {
                  "value": 123.45,
                  "system": "urn:iso:std:iso:4217",
                  "code": "USD"
                }
              },
              {
                "category": {
                  "coding": [
                    {
                      "system": "https://bluebutton.cms.gov/resources/codesystem/adjudication",
                      "code": "https://bluebutton.cms.gov/resources/variables/line_bene_pmt_amt",
                      "display": "Line Payment Amount to Beneficiary"
                    }
                  ]
                },
                "amount": {
                  "value": 11.00,
                  "system": "urn:iso:std:iso:4217",
                  "code": "USD"
                }
              },
              {
                "category": {
                  "coding": [
                    {
                      "system": "https://bluebutton.cms.gov/resources/codesystem/adjudication",
                      "code": "https://bluebutton.cms.gov/resources/variables/line_prvdr_pmt_amt",
                      "display": "Line Provider Payment Amount"
                    }
                  ]
                },
                "amount": {
                  "value": 120.00,
                  "system": "urn:iso:std:iso:4217",
                  "code": "USD"
                }
              },
              {
                "category": {
                  "coding": [
                    {
                      "system": "https://bluebutton.cms.gov/resources/codesystem/adjudication",
                      "code": "https://bluebutton.cms.gov/resources/variables/line_bene_ptb_ddctbl_amt",
                      "display": "Line Beneficiary Part B Deductible Amount"
                    }
                  ]
                },
                "amount": {
                  "value": 18.00,
                  "system": "urn:iso:std:iso:4217",
                  "code": "USD"
                }
              },
              {
                "category": {
                  "coding": [
                    {
                      "system": "https://bluebutton.cms.gov/resources/codesystem/adjudication",
                      "code": "https://bluebutton.cms.gov/resources/variables/line_bene_prmry_pyr_pd_amt",
                      "display": "Line Primary Payer (if not Medicare) Paid Amount"
                    }
                  ]
                },
                "amount": {
                  "value": 11.00,
                  "system": "urn:iso:std:iso:4217",
                  "code": "USD"
                }
              },
              {
                "category": {
                  "coding": [
                    {
                      "system": "https://bluebutton.cms.gov/resources/codesystem/adjudication",
                      "code": "https://bluebutton.cms.gov/resources/variables/line_coinsrnc_amt",
                      "display": "Line Beneficiary Coinsurance Amount"
                    }
                  ]
                },
                "amount": {
                  "value": 20.20,
                  "system": "urn:iso:std:iso:4217",
                  "code": "USD"
                }
              },
              {
                "category": {
                  "coding": [
                    {
                      "system": "https://bluebutton.cms.gov/resources/codesystem/adjudication",
                      "code": "https://bluebutton.cms.gov/resources/variables/line_sbmtd_chrg_amt",
                      "display": "Line Submitted Charge Amount"
                    }
                  ]
                },
                "amount": {
                  "value": 130.45,
                  "system": "urn:iso:std:iso:4217",
                  "code": "USD"
                }
              },
              {
                "category": {
                  "coding": [
                    {
                      "system": "https://bluebutton.cms.gov/resources/codesystem/adjudication",
                      "code": "https://bluebutton.cms.gov/resources/variables/line_alowd_chrg_amt",
                      "display": "Line Allowed Charge Amount"
                    }
                  ]
                },
                "amount": {
                  "value": 129.45,
                  "system": "urn:iso:std:iso:4217",
                  "code": "USD"
                }
              },
              {
                "category": {
                  "coding": [
                    {
                      "system": "https://bluebutton.cms.gov/resources/codesystem/adjudication",
                      "code": "https://bluebutton.cms.gov/resources/variables/line_prcsg_ind_cd",
                      "display": "Line Processing Indicator Code"
                    }
                  ]
                },
                "reason": {
                  "coding": [
                    {
                      "system": "https://bluebutton.cms.gov/resources/variables/line_prcsg_ind_cd",
                      "code": "A",
                      "display": "Allowed"
                    }
                  ]
                }
              }
            ]
          }
        ],
        "payment": {
          "amount": {
            "value": 777.75,
            "system": "urn:iso:std:iso:4217",
            "code": "USD"
          }
        }
      }
    },
    {
      "resource": {
        "resourceType": "ExplanationOfBenefit",
        "id": "hha-2925555555",
        "extension": [
          {
            "url": "https://bluebutton.cms.gov/resources/variables/clm_mdcr_non_pmt_rsn_cd",
            "valueCoding": {
              "system": "https://bluebutton.cms.gov/resources/variables/clm_mdcr_non_pmt_rsn_cd",
              "code": "P",
              "display": "Payment requested"
            }
          },
          {
            "url": "https://bluebutton.cms.gov/resources/variables/prpayamt",
            "valueMoney": {
              "value": 11.00,
              "system": "urn:iso:std:iso:4217",
              "code": "USD"
            }
          },
          {
            "url": "https://bluebutton.cms.gov/resources/variables/fi_num",
            "valueIdentifier": {
              "system": "https://bluebutton.cms.gov/resources/variables/fi_num",
              "value": "15999"
            }
          }
        ],
        "identifier": [
          {
            "system": "https://bluebutton.cms.gov/resources/variables/clm_id",
            "value": "2925555555"
          },
          {
            "system": "https://bluebutton.cms.gov/resources/identifier/claim-group",
            "value": "900"
          }
        ],
        "status": "active",
        "type": {
          "coding": [
            {
              "system": "https://bluebutton.cms.gov/resources/variables/nch_clm_type_cd",
              "code": "10",
              "display": "Home Health Agency (HHA) claim"
            },
            {
              "system": "https://bluebutton.cms.gov/resources/codesystem/eob-type",
              "code": "HHA"
            },
            {
              "system": "https://bluebutton.cms.gov/resources/variables/nch_near_line_rec_ident_cd",
              "code": "W",
              "display": "Part B institutional claim record (outpatient [HOP], HHA)"
            },
            {
              "system": "https://bluebutton.cms.gov/resources/variables/clm_srvc_clsfctn_type_cd",
              "code": "2"
            }
          ]
        },
        "patient": {
          "reference": "Patient/567834"
        },
        "billablePeriod": {
          "start": "2015-06-23",
          "end": "2015-06-23"
        },
        "provider": {
          "identifier": {
            "system": "https://bluebutton.cms.gov/resources/variables/prvdr_num",
            "value": "45645"
          }
        },
        "organization": {
          "identifier": {
            "system": "http://hl7.org/fhir/sid/us-npi",
            "value": "1811111111"
          }
        },
        "facility": {
          "extension": [
            {
              "url": "https://bluebutton.cms.gov/resources/variables/clm_fac_type_cd",
              "valueCoding": {
                "system": "https://bluebutton.cms.gov/resources/variables/clm_fac_type_cd",
                "code": "3",
                "display": "Home Health Agency (HHA)"
              }
            }
          ],
          "identifier": {
            "system": "http://hl7.org/fhir/sid/us-npi",
            "value": "1811111111"
          }
        },
        "information": [
          {
            "sequence": 1,
            "category": {
              "coding": [
                {
                  "system": "https://bluebutton.cms.gov/resources/codesystem/information",
                  "code": "https://bluebutton.cms.gov/resources/variables/clm_freq_cd",
                  "display": "Claim Frequency Code"
                }
              ]
            },
            "code": {
              "coding": [
                {
                  "system": "https://bluebutton.cms.gov/resources/variables/clm_freq_cd",
                  "code": "1",
                  "display": "Admit thru discharge claim"
                }
              ]
            }
          },
          {
            "sequence": 2,
            "category": {
              "coding": [
                {
                  "system": "https://bluebutton.cms.gov/resources/codesystem/information",
                  "code": "https://bluebutton.cms.gov/resources/variables/ptnt_dschrg_stus_cd",
                  "display": "Patient Discharge Status Code"
                }
              ]
            },
            "code": {
              "coding": [
                {
                  "system": "https://bluebutton.cms.gov/resources/variables/ptnt_dschrg_stus_cd",
                  "code": "30",
                  "display": "Still patient."
                }
              ]
            }
          },
          {
            "sequence": 3,
            "category": {
              "coding": [
                {
                  "system": "https://bluebutton.cms.gov/resources/codesystem/information",
                  "code": "https://bluebutton.cms.gov/resources/variables/nch_prmry_pyr_cd",
                  "display": "NCH Primary Payer Code (if not Medicare)"
                }
              ]
            },
            "code": {
              "coding": [
                {
                  "system": "https://bluebutton.cms.gov/resources/variables/nch_prmry_pyr_cd",
                  "code": "A",
                  "display": "Employer group health plan (EGHP) insurance for an aged beneficiary"
                }
              ]
            }
          },
          {
            "sequence": 4,
            "category": {
              "coding": [
                {
                  "system": "https://bluebutton.cms.gov/resources/codesystem/information",
                  "code": "https://bluebutton.cms.gov/resources/variables/clm_hha_lupa_ind_cd",
                  "display": "Claim HHA Low Utilization Payment Adjustment (LUPA) Indicator Code"
                }
              ]
            },
            "code": {
              "coding": [
                {
                  "system": "https://bluebutton.cms.gov/resources/variables/clm_hha_lupa_ind_cd",
                  "code": "L",
                  "display": "Low utilization payment adjustment (LUPA) claim"
                }
              ]
            }
          },
          {
            "sequence": 5,
            "category": {
              "coding": [
                {
                  "system": "https://bluebutton.cms.gov/resources/codesystem/information",
                  "code": "https://bluebutton.cms.gov/resources/variables/clm_hha_rfrl_cd",
                  "display": "Claim HHA Referral Code"
                }
              ]
            },
            "code": {
              "coding": [
                {
                  "system": "https://bluebutton.cms.gov/resources/variables/clm_hha_rfrl_cd",
                  "code": "1",
                  "display": "Physician referral - The patient was admitted upon the recommendation of a personal physician."
                }
              ]
            }
          }
        ],
        "careTeam": [
          {
            "sequence": 2,
            "provider": {
              "identifier": {
                "system": "http://hl7.org/fhir/sid/us-npi",
                "value": "2222222222"
              }
            },
            "role": {
              "coding": [
                {
                  "system": "http://hl7.org/fhir/claimcareteamrole",
                  "code": "primary",
                  "display": "Primary provider"
                }
              ]
            }
          },
          {
            "sequence": 3,
            "provider": {
              "identifier": {
                "system": "http://hl7.org/fhir/sid/us-npi",
                "value": "345345345"
              }
            },
            "role": {
              "coding": [
                {
                  "system": "http://hl7.org/fhir/claimcareteamrole",
                  "code": "primary",
                  "display": "Primary provider"
                }
              ]
            }
          }
        ],
        "diagnosis": [
          {
            "sequence": 1,
            "diagnosisCodeableConcept": {
              "coding": [
                {
                  "system": "http://hl7.org/fhir/sid/icd-9-cm",
                  "code": "H5555"
                }
              ]
            },
            "type": [
              {
                "coding": [
                  {
                    "system": "https://bluebutton.cms.gov/resources/codesystem/diagnosis-type",
                    "code": "principal",
                    "display": "The single medical diagnosis that is most relevant to the patient's chief complaint or need for treatment."
                  }
                ]
              }
            ]
          },
          {
            "sequence": 2,
            "diagnosisCodeableConcept": {
              "coding": [
                {
                  "system": "http://hl7.org/fhir/sid/icd-10",
                  "code": "H8888"
                }
              ]
            }
          },
          {
            "sequence": 3,
            "diagnosisCodeableConcept": {
              "coding": [
                {
                  "system": "http://hl7.org/fhir/sid/icd-10",
                  "code": "R2222"
                }
              ]
            },
            "type": [
              {
                "coding": [
                  {
                    "system": "https://bluebutton.cms.gov/resources/codesystem/diagnosis-type",
                    "code": "external-first",
                    "display": "The code used to identify the 1st external cause of injury, poisoning, or other adverse effect."
                  }
                ]
              }
            ]
          },
          {
            "sequence": 4,
            "diagnosisCodeableConcept": {
              "coding": [
                {
                  "system": "http://hl7.org/fhir/sid/icd-10",
                  "code": "R3333"
                }
              ]
            },
            "type": [
              {
                "coding": [
                  {
                    "system": "https://bluebutton.cms.gov/resources/codesystem/diagnosis-type",
                    "code": "external",
                    "display": "A code used to identify an external cause of injury, poisoning, or other adverse effect."
                  }
                ]
              }
            ]
          }
        ],
        "insurance": {
          "coverage": {
            "reference": "Coverage/part-b-567834"
          }
        },
        "hospitalization": {
          "start": "2015-06-23"
        },
        "item": [
          {
            "extension": [
              {
                "url": "https://bluebutton.cms.gov/resources/variables/rev_cntr_ndc_qty",
                "valueQuantity": {
                  "value": 666,
                  "system": "https://bluebutton.cms.gov/resources/variables/rev_cntr_ndc_qty_qlfr_cd",
                  "code": "DD"
                }
              }
            ],
            "sequence": 1,
            "careTeamLinkId": [
              3
            ],
            "revenue": {
              "extension": [
                {
                  "url": "https://bluebutton.cms.gov/resources/variables/rev_cntr_stus_ind_cd",
                  "valueCoding": {
                    "system": "https://bluebutton.cms.gov/resources/variables/rev_cntr_stus_ind_cd",
                    "code": "A",
                    "display": "Services not paid under OPPS; uses a different fee schedule (e.g., ambulance, PT, mammography)"
                  }
                },
                {
                  "url": "https://bluebutton.cms.gov/resources/variables/rev_cntr_ddctbl_coinsrnc_cd",
                  "valueCoding": {
                    "system": "https://bluebutton.cms.gov/resources/variables/rev_cntr_ddctbl_coinsrnc_cd",
                    "code": "4",
                    "display": "No charge or units associated with this revenue center code. (For multiple HCPCS per single revenue center code) For revenue center code 0001, the following MSP override values may be present:"
                  }
                }
              ],
              "coding": [
                {
                  "system": "https://bluebutton.cms.gov/resources/variables/rev_cntr",
                  "code": "0023",
                  "display": "Home Health services paid under PPS submitted as TOB 32X and 33X, effective 10/00. This code may appear multiple times on a claim to identify different HIPPS/Home Health Resource Groups (HRG)."
                }
              ]
            },
            "service": {
              "coding": [
                {
                  "system": "https://bluebutton.cms.gov/resources/codesystem/hcpcs",
                  "code": "2GGGG"
                }
              ]
            },
            "modifier": [
              {
                "coding": [
                  {
                    "system": "https://bluebutton.cms.gov/resources/codesystem/hcpcs",
                    "code": "KO"
                  }
                ]
              }
            ],
            "servicedDate": "2015-06-23",
            "locationAddress": {
              "state": "UT"
            },
            "quantity": {
              "value": 1
            },
            "adjudication": [
              {
                "category": {
                  "coding": [
                    {
                      "system": "https://bluebutton.cms.gov/resources/codesystem/adjudication",
                      "code": "https://bluebutton.cms.gov/resources/variables/rev_cntr_1st_ansi_cd",
                      "display": "Revenue Center 1st ANSI Code"
                    }
                  ]
                },
                "reason": {
                  "coding": [
                    {
                      "system": "https://bluebutton.cms.gov/resources/variables/rev_cntr_1st_ansi_cd",
                      "code": "CO120"
                    }
                  ]
                }
              },
              {
                "category": {
                  "coding": [
                    {
                      "system": "https://bluebutton.cms.gov/resources/codesystem/adjudication",
                      "code": "https://bluebutton.cms.gov/resources/variables/rev_cntr_rate_amt",
                      "display": "Revenue Center Rate Amount"
                    }
                  ]
                },
                "amount": {
                  "value": 0.00,
                  "system": "urn:iso:std:iso:4217",
                  "code": "USD"
                }
              },
              {
                "category": {
                  "coding": [
                    {
                      "system": "https://bluebutton.cms.gov/resources/codesystem/adjudication",
                      "code": "https://bluebutton.cms.gov/resources/variables/rev_cntr_tot_chrg_amt",
                      "display": "Revenue Center Total Charge Amount"
                    }
                  ]
                },
                "amount": {
                  "value": 25.00,
                  "system": "urn:iso:std:iso:4217",
                  "code": "USD"
                }
              },
              {
                "category": {
                  "coding": [
                    {
                      "system": "https://bluebutton.cms.gov/resources/codesystem/adjudication",
                      "code": "https://bluebutton.cms.gov/resources/variables/rev_cntr_ncvrd_chrg_amt",
                      "display": "Revenue Center Non-Covered Charge Amount"
                    }
                  ]
                },
                "amount": {
                  "value": 24.00,
                  "system": "urn:iso:std:iso:4217",
                  "code": "USD"
                }
              },
              {
                "category": {
                  "coding": [
                    {
                      "system": "https://bluebutton.cms.gov/resources/codesystem/adjudication",
                      "code": "https://bluebutton.cms.gov/resources/variables/rev_cntr_pmt_amt_amt",
                      "display": "Revenue Center (Medicare) Payment Amount"
                    }
                  ]
                },
                "amount": {
                  "value": 26.00,
                  "system": "urn:iso:std:iso:4217",
                  "code": "USD"
                }
              }
            ]
          }
        ],
        "totalCost": {
          "value": 199.99,
          "system": "urn:iso:std:iso:4217",
          "code": "USD"
        },
        "payment": {
          "amount": {
            "value": 188.00,
            "system": "urn:iso:std:iso:4217",
            "code": "USD"
          }
        },
        "benefitBalance": [
          {
            "category": {
              "coding": [
                {
                  "system": "http://hl7.org/fhir/benefit-category",
                  "code": "medical",
                  "display": "Medical Health Coverage"
                }
              ]
            },
            "financial": [
              {
                "type": {
                  "coding": [
                    {
                      "system": "https://bluebutton.cms.gov/resources/codesystem/benefit-balance",
                      "code": "https://bluebutton.cms.gov/resources/variables/clm_hha_tot_visit_cnt",
                      "display": "Claim HHA Total Visit Count"
                    }
                  ]
                },
                "usedUnsignedInt": 3
              }
            ]
          }
        ]
      }
    },
    {
      "resource": {
        "resourceType": "ExplanationOfBenefit",
        "id": "inpatient-333333222222",
        "extension": [
          {
            "url": "https://bluebutton.cms.gov/resources/variables/ime_op_clm_val_amt",
            "valueMoney": {
              "value": 66125.51,
              "system": "urn:iso:std:iso:4217",
              "code": "USD"
            }
          },
          {
            "url": "https://bluebutton.cms.gov/resources/variables/dsh_op_clm_val_amt",
            "valueMoney": {
              "value": 25.00,
              "system": "urn:iso:std:iso:4217",
              "code": "USD"
            }
          },
          {
            "url": "https://bluebutton.cms.gov/resources/variables/clm_pass_thru_per_diem_amt",
            "valueMoney": {
              "value": 10.00,
              "system": "urn:iso:std:iso:4217",
              "code": "USD"
            }
          },
          {
            "url": "https://bluebutton.cms.gov/resources/variables/nch_profnl_cmpnt_chrg_amt",
            "valueMoney": {
              "value": 4.00,
              "system": "urn:iso:std:iso:4217",
              "code": "USD"
            }
          },
          {
            "url": "https://bluebutton.cms.gov/resources/variables/clm_tot_pps_cptl_amt",
            "valueMoney": {
              "value": 646.23,
              "system": "urn:iso:std:iso:4217",
              "code": "USD"
            }
          },
          {
            "url": "https://bluebutton.cms.gov/resources/variables/nch_bene_ip_ddctbl_amt",
            "valueMoney": {
              "value": 112.00,
              "system": "urn:iso:std:iso:4217",
              "code": "USD"
            }
          },
          {
            "url": "https://bluebutton.cms.gov/resources/variables/nch_bene_pta_coinsrnc_lblty_amt",
            "valueMoney": {
              "value": 5.00,
              "system": "urn:iso:std:iso:4217",
              "code": "USD"
            }
          },
          {
            "url": "https://bluebutton.cms.gov/resources/variables/nch_ip_ncvrd_chrg_amt",
            "valueMoney": {
              "value": 33.00,
              "system": "urn:iso:std:iso:4217",
              "code": "USD"
            }
          },
          {
            "url": "https://bluebutton.cms.gov/resources/variables/nch_ip_tot_ddctn_amt",
            "valueMoney": {
              "value": 14.00,
              "system": "urn:iso:std:iso:4217",
              "code": "USD"
            }
          },
          {
            "url": "https://bluebutton.cms.gov/resources/variables/clm_pps_cptl_dsprprtnt_shr_amt",
            "valueMoney": {
              "value": 25.09,
              "system": "urn:iso:std:iso:4217",
              "code": "USD"
            }
          },
          {
            "url": "https://bluebutton.cms.gov/resources/variables/clm_pps_cptl_excptn_amt",
            "valueMoney": {
              "value": 0.00,
              "system": "urn:iso:std:iso:4217",
              "code": "USD"
            }
          },
          {
            "url": "https://bluebutton.cms.gov/resources/variables/clm_pps_cptl_fsp_amt",
            "valueMoney": {
              "value": 552.56,
              "system": "urn:iso:std:iso:4217",
              "code": "USD"
            }
          },
          {
            "url": "https://bluebutton.cms.gov/resources/variables/clm_pps_cptl_ime_amt",
            "valueMoney": {
              "value": 68.58,
              "system": "urn:iso:std:iso:4217",
              "code": "USD"
            }
          },
          {
            "url": "https://bluebutton.cms.gov/resources/variables/clm_pps_cptl_outlier_amt",
            "valueMoney": {
              "value": 0.00,
              "system": "urn:iso:std:iso:4217",
              "code": "USD"
            }
          },
          {
            "url": "https://bluebutton.cms.gov/resources/variables/clm_pps_old_cptl_hld_hrmls_amt",
            "valueMoney": {
              "value": 0.00,
              "system": "urn:iso:std:iso:4217",
              "code": "USD"
            }
          },
          {
            "url": "https://bluebutton.cms.gov/resources/variables/nch_drg_outlier_aprvd_pmt_amt",
            "valueMoney": {
              "value": 23.99,
              "system": "urn:iso:std:iso:4217",
              "code": "USD"
            }
          },
          {
            "url": "https://bluebutton.cms.gov/resources/variables/nch_bene_blood_ddctbl_lblty_am",
            "valueMoney": {
              "value": 6.00,
              "system": "urn:iso:std:iso:4217",
              "code": "USD"
            }
          },
          {
            "url": "https://bluebutton.cms.gov/resources/variables/clm_mdcr_non_pmt_rsn_cd",
            "valueCoding": {
              "system": "https://bluebutton.cms.gov/resources/variables/clm_mdcr_non_pmt_rsn_cd",
              "code": "A",
              "display": "Covered worker's compensation (Obsolete)"
            }
          },
          {
            "url": "https://bluebutton.cms.gov/resources/variables/prpayamt",
            "valueMoney": {
              "value": 11.00,
              "system": "urn:iso:std:iso:4217",
              "code": "USD"
            }
          },
          {
            "url": "https://bluebutton.cms.gov/resources/variables/fi_num",
            "valueIdentifier": {
              "system": "https://bluebutton.cms.gov/resources/variables/fi_num",
              "value": "8299"
            }
          }
        ],
        "identifier": [
          {
            "system": "https://bluebutton.cms.gov/resources/variables/clm_id",
            "value": "333333222222"
          },
          {
            "system": "https://bluebutton.cms.gov/resources/identifier/claim-group",
            "value": "900"
          }
        ],
        "status": "active",
        "type": {
          "coding": [
            {
              "system": "https://bluebutton.cms.gov/resources/variables/nch_clm_type_cd",
              "code": "60",
              "display": "Inpatient claim"
            },
            {
              "system": "https://bluebutton.cms.gov/resources/codesystem/eob-type",
              "code": "INPATIENT"
            },
            {
              "system": "http://hl7.org/fhir/ex-claimtype",
              "code": "institutional",
              "display": "Institutional"
            },
            {
              "system": "https://bluebutton.cms.gov/resources/variables/nch_near_line_rec_ident_cd",
              "code": "V",
              "display": "Part A institutional claim record (inpatient [IP], skilled nursing facility [SNF], hospice [HOS], or home health agency [HHA])"
            },
            {
              "system": "https://bluebutton.cms.gov/resources/variables/clm_srvc_clsfctn_type_cd",
              "code": "1"
            }
          ]
        },
        "patient": {
          "reference": "Patient/567834"
        },
        "billablePeriod": {
          "extension": [
            {
              "url": "https://bluebutton.cms.gov/resources/variables/claim_query_cd",
              "valueCoding": {
                "system": "https://bluebutton.cms.gov/resources/variables/claim_query_cd",
                "code": "3",
                "display": "Final bill"
              }
            }
          ],
          "start": "2016-01-15",
          "end": "2016-01-27"
        },
        "provider": {
          "identifier": {
            "system": "https://bluebutton.cms.gov/resources/variables/prvdr_num",
            "value": "777776"
          }
        },
        "organization": {
          "identifier": {
            "system": "http://hl7.org/fhir/sid/us-npi",
            "value": "5555553305"
          }
        },
        "facility": {
          "extension": [
            {
              "url": "https://bluebutton.cms.gov/resources/variables/clm_fac_type_cd",
              "valueCoding": {
                "system": "https://bluebutton.cms.gov/resources/variables/clm_fac_type_cd",
                "code": "1",
                "display": "Hospital"
              }
            }
          ],
          "identifier": {
            "system": "http://hl7.org/fhir/sid/us-npi",
            "value": "5555553305"
          }
        },
        "information": [
          {
            "sequence": 1,
            "category": {
              "coding": [
                {
                  "system": "https://bluebutton.cms.gov/resources/codesystem/information",
                  "code": "https://bluebutton.cms.gov/resources/variables/nch_ptnt_stus_ind_cd",
                  "display": "NCH Patient Status Indicator Code"
                }
              ]
            },
            "code": {
              "coding": [
                {
                  "system": "https://bluebutton.cms.gov/resources/variables/nch_ptnt_stus_ind_cd",
                  "code": "A",
                  "display": "Discharged"
                }
              ]
            }
          },
          {
            "sequence": 2,
            "category": {
              "coding": [
                {
                  "system": "https://bluebutton.cms.gov/resources/codesystem/information",
                  "code": "https://bluebutton.cms.gov/resources/variables/clm_ip_admsn_type_cd",
                  "display": "Claim Inpatient Admission Type Code"
                }
              ]
            },
            "code": {
              "coding": [
                {
                  "system": "https://bluebutton.cms.gov/resources/variables/clm_ip_admsn_type_cd",
                  "code": "1",
                  "display": "Emergency - The patient required immediate medical intervention as a result of severe, life threatening, or potentially disabling conditions. Generally, the patient was admitted through the emergency room."
                }
              ]
            }
          },
          {
            "sequence": 3,
            "category": {
              "coding": [
                {
                  "system": "https://bluebutton.cms.gov/resources/codesystem/information",
                  "code": "https://bluebutton.cms.gov/resources/variables/clm_src_ip_admsn_cd",
                  "display": "Claim Source Inpatient Admission Code"
                }
              ]
            },
            "code": {
              "coding": [
                {
                  "system": "https://bluebutton.cms.gov/resources/variables/clm_src_ip_admsn_cd",
                  "code": "4"
                }
              ]
            }
          },
          {
            "sequence": 4,
            "category": {
              "coding": [
                {
                  "system": "https://bluebutton.cms.gov/resources/codesystem/information",
                  "code": "https://bluebutton.cms.gov/resources/variables/nch_blood_pnts_frnshd_qty",
                  "display": "NCH Blood Pints Furnished Quantity"
                }
              ]
            },
            "valueQuantity": {
              "value": 19,
              "unit": "pint",
              "system": "http://unitsofmeasure.org",
              "code": "[pt_us]"
            }
          },
          {
            "sequence": 5,
            "category": {
              "coding": [
                {
                  "system": "https://bluebutton.cms.gov/resources/codesystem/information",
                  "code": "https://bluebutton.cms.gov/resources/variables/clm_mco_pd_sw",
                  "display": "Claim MCO Paid Switch"
                }
              ]
            },
            "code": {
              "coding": [
                {
                  "system": "https://bluebutton.cms.gov/resources/variables/clm_mco_pd_sw",
                  "code": "0",
                  "display": "No managed care organization (MCO) payment"
                }
              ]
            }
          },
          {
            "sequence": 6,
            "category": {
              "coding": [
                {
                  "system": "https://bluebutton.cms.gov/resources/codesystem/information",
                  "code": "https://bluebutton.cms.gov/resources/variables/clm_freq_cd",
                  "display": "Claim Frequency Code"
                }
              ]
            },
            "code": {
              "coding": [
                {
                  "system": "https://bluebutton.cms.gov/resources/variables/clm_freq_cd",
                  "code": "1",
                  "display": "Admit thru discharge claim"
                }
              ]
            }
          },
          {
            "sequence": 7,
            "category": {
              "coding": [
                {
                  "system": "https://bluebutton.cms.gov/resources/codesystem/information",
                  "code": "https://bluebutton.cms.gov/resources/variables/ptnt_dschrg_stus_cd",
                  "display": "Patient Discharge Status Code"
                }
              ]
            },
            "code": {
              "coding": [
                {
                  "system": "https://bluebutton.cms.gov/resources/variables/ptnt_dschrg_stus_cd",
                  "code": "51",
                  "display": "Discharged/transferred to a Hospice – medical facility."
                }
              ]
            }
          },
          {
            "sequence": 8,
            "category": {
              "coding": [
                {
                  "system": "https://bluebutton.cms.gov/resources/codesystem/information",
                  "code": "https://bluebutton.cms.gov/resources/variables/nch_prmry_pyr_cd",
                  "display": "NCH Primary Payer Code (if not Medicare)"
                }
              ]
            },
            "code": {
              "coding": [
                {
                  "system": "https://bluebutton.cms.gov/resources/variables/nch_prmry_pyr_cd",
                  "code": "A",
                  "display": "Employer group health plan (EGHP) insurance for an aged beneficiary"
                }
              ]
            }
          }
        ],
        "careTeam": [
          {
            "sequence": 2,
            "provider": {
              "identifier": {
                "system": "http://hl7.org/fhir/sid/us-npi",
                "value": "3333444555"
              }
            },
            "role": {
              "coding": [
                {
                  "system": "http://hl7.org/fhir/claimcareteamrole",
                  "code": "assist",
                  "display": "Assisting Provider"
                }
              ]
            }
          },
          {
            "sequence": 3,
            "provider": {
              "identifier": {
                "system": "http://hl7.org/fhir/sid/us-npi",
                "value": "161943433"
              }
            },
            "role": {
              "coding": [
                {
                  "system": "http://hl7.org/fhir/claimcareteamrole",
                  "code": "other",
                  "display": "Other"
                }
              ]
            }
          },
          {
            "sequence": 4,
            "provider": {
              "identifier": {
                "system": "http://hl7.org/fhir/sid/us-npi",
                "value": "161999999"
              }
            },
            "role": {
              "coding": [
                {
                  "system": "http://hl7.org/fhir/claimcareteamrole",
                  "code": "primary",
                  "display": "Primary provider"
                }
              ]
            }
          },
          {
            "sequence": 5,
            "provider": {
              "identifier": {
                "system": "http://hl7.org/fhir/sid/us-npi",
                "value": "345345345"
              }
            },
            "role": {
              "coding": [
                {
                  "system": "http://hl7.org/fhir/claimcareteamrole",
                  "code": "primary",
                  "display": "Primary provider"
                }
              ]
            }
          }
        ],
        "diagnosis": [
          {
            "packageCode": {
              "coding": [
                {
                  "system": "https://bluebutton.cms.gov/resources/variables/clm_drg_cd",
                  "code": "695"
                }
              ]
            }
          },
          {
            "sequence": 2,
            "diagnosisCodeableConcept": {
              "coding": [
                {
                  "system": "http://hl7.org/fhir/sid/icd-10",
                  "code": "R4444"
                }
              ]
            },
            "type": [
              {
                "coding": [
                  {
                    "system": "https://bluebutton.cms.gov/resources/codesystem/diagnosis-type",
                    "code": "admitting",
                    "display": "The diagnosis given as the reason why the patient was admitted to the hospital."
                  }
                ]
              }
            ]
          },
          {
            "extension": [
              {
                "url": "https://bluebutton.cms.gov/resources/variables/clm_poa_ind_sw1",
                "valueCoding": {
                  "system": "https://bluebutton.cms.gov/resources/variables/clm_poa_ind_sw1",
                  "code": "Y",
                  "display": "Diagnosis was present at the time of admission (POA)"
                }
              }
            ],
            "sequence": 3,
            "diagnosisCodeableConcept": {
              "coding": [
                {
                  "system": "http://hl7.org/fhir/sid/icd-10",
                  "code": "R5555"
                }
              ]
            },
            "type": [
              {
                "coding": [
                  {
                    "system": "https://bluebutton.cms.gov/resources/codesystem/diagnosis-type",
                    "code": "principal",
                    "display": "The single medical diagnosis that is most relevant to the patient's chief complaint or need for treatment."
                  }
                ]
              }
            ]
          },
          {
            "extension": [
              {
                "url": "https://bluebutton.cms.gov/resources/variables/clm_poa_ind_sw1",
                "valueCoding": {
                  "system": "https://bluebutton.cms.gov/resources/variables/clm_poa_ind_sw1",
                  "code": "N",
                  "display": "Diagnosis was not present at the time of admission"
                }
              }
            ],
            "sequence": 4,
            "diagnosisCodeableConcept": {
              "coding": [
                {
                  "system": "http://hl7.org/fhir/sid/icd-10",
                  "code": "A7777"
                }
              ]
            }
          },
          {
            "extension": [
              {
                "url": "https://bluebutton.cms.gov/resources/variables/clm_poa_ind_sw1",
                "valueCoding": {
                  "system": "https://bluebutton.cms.gov/resources/variables/clm_poa_ind_sw1",
                  "code": "N",
                  "display": "Diagnosis was not present at the time of admission"
                }
              }
            ],
            "sequence": 5,
            "diagnosisCodeableConcept": {
              "coding": [
                {
                  "system": "http://hl7.org/fhir/sid/icd-10",
                  "code": "R8888"
                }
              ]
            }
          },
          {
            "extension": [
              {
                "url": "https://bluebutton.cms.gov/resources/variables/clm_poa_ind_sw1",
                "valueCoding": {
                  "system": "https://bluebutton.cms.gov/resources/variables/clm_poa_ind_sw1",
                  "code": "N",
                  "display": "Diagnosis was not present at the time of admission"
                }
              }
            ],
            "sequence": 6,
            "diagnosisCodeableConcept": {
              "coding": [
                {
                  "system": "http://hl7.org/fhir/sid/icd-10",
                  "code": "K71234"
                }
              ]
            }
          },
          {
            "extension": [
              {
                "url": "https://bluebutton.cms.gov/resources/variables/clm_poa_ind_sw1",
                "valueCoding": {
                  "system": "https://bluebutton.cms.gov/resources/variables/clm_poa_ind_sw1",
                  "code": "N",
                  "display": "Diagnosis was not present at the time of admission"
                }
              }
            ],
            "sequence": 7,
            "diagnosisCodeableConcept": {
              "coding": [
                {
                  "system": "http://hl7.org/fhir/sid/icd-10",
                  "code": "7840",
                  "display": "HEADACHE"
                }
              ]
            }
          },
          {
            "extension": [
              {
                "url": "https://bluebutton.cms.gov/resources/variables/clm_poa_ind_sw1",
                "valueCoding": {
                  "system": "https://bluebutton.cms.gov/resources/variables/clm_poa_ind_sw1",
                  "code": "N",
                  "display": "Diagnosis was not present at the time of admission"
                }
              }
            ],
            "sequence": 8,
            "diagnosisCodeableConcept": {
              "coding": [
                {
                  "system": "http://hl7.org/fhir/sid/icd-10",
                  "code": "R2222"
                }
              ]
            },
            "type": [
              {
                "coding": [
                  {
                    "system": "https://bluebutton.cms.gov/resources/codesystem/diagnosis-type",
                    "code": "external-first",
                    "display": "The code used to identify the 1st external cause of injury, poisoning, or other adverse effect."
                  }
                ]
              }
            ]
          },
          {
            "extension": [
              {
                "url": "https://bluebutton.cms.gov/resources/variables/clm_poa_ind_sw1",
                "valueCoding": {
                  "system": "https://bluebutton.cms.gov/resources/variables/clm_poa_ind_sw1",
                  "code": "Y",
                  "display": "Diagnosis was present at the time of admission (POA)"
                }
              }
            ],
            "sequence": 9,
            "diagnosisCodeableConcept": {
              "coding": [
                {
                  "system": "http://hl7.org/fhir/sid/icd-10",
                  "code": "R3333"
                }
              ]
            },
            "type": [
              {
                "coding": [
                  {
                    "system": "https://bluebutton.cms.gov/resources/codesystem/diagnosis-type",
                    "code": "external",
                    "display": "A code used to identify an external cause of injury, poisoning, or other adverse effect."
                  }
                ]
              }
            ]
          }
        ],
        "procedure": [
          {
            "sequence": 1,
            "date": "2016-01-16T00:00:00-06:00",
            "procedureCodeableConcept": {
              "coding": [
                {
                  "system": "http://hl7.org/fhir/sid/icd-10",
                  "code": "0TCDDEE"
                }
              ]
            }
          },
          {
            "sequence": 2,
            "date": "2016-01-16T00:00:00-06:00",
            "procedureCodeableConcept": {
              "coding": [
                {
                  "system": "http://hl7.org/fhir/sid/icd-10",
                  "code": "302DDAA"
                }
              ]
            }
          },
          {
            "sequence": 3,
            "date": "2016-01-15T00:00:00-06:00",
            "procedureCodeableConcept": {
              "coding": [
                {
                  "system": "http://hl7.org/fhir/sid/icd-10",
                  "code": "302ZZXX"
                }
              ]
            }
          },
          {
            "sequence": 4,
            "date": "2016-01-17T00:00:00-06:00",
            "procedureCodeableConcept": {
              "coding": [
                {
                  "system": "http://hl7.org/fhir/sid/icd-10",
                  "code": "5566AAA"
                }
              ]
            }
          },
          {
            "sequence": 5,
            "date": "2016-01-24T00:00:00-06:00",
            "procedureCodeableConcept": {
              "coding": [
                {
                  "system": "http://hl7.org/fhir/sid/icd-10",
                  "code": "6677BBB"
                }
              ]
            }
          },
          {
            "sequence": 6,
            "date": "2016-01-24T00:00:00-06:00",
            "procedureCodeableConcept": {
              "coding": [
                {
                  "system": "http://hl7.org/fhir/sid/icd-10",
                  "code": "8109",
                  "display": "REFUSION OF SPINE"
                }
              ]
            }
          }
        ],
        "insurance": {
          "coverage": {
            "reference": "Coverage/part-a-567834"
          }
        },
        "hospitalization": {
          "start": "2016-01-15",
          "end": "2016-01-27"
        },
        "item": [
          {
            "extension": [
              {
                "url": "https://bluebutton.cms.gov/resources/variables/rev_cntr_ndc_qty",
                "valueQuantity": {
                  "value": 77,
                  "system": "https://bluebutton.cms.gov/resources/variables/rev_cntr_ndc_qty_qlfr_cd",
                  "code": "GG"
                }
              }
            ],
            "sequence": 1,
            "careTeamLinkId": [
              5
            ],
            "revenue": {
              "extension": [
                {
                  "url": "https://bluebutton.cms.gov/resources/variables/rev_cntr_ddctbl_coinsrnc_cd",
                  "valueCoding": {
                    "system": "https://bluebutton.cms.gov/resources/variables/rev_cntr_ddctbl_coinsrnc_cd",
                    "code": "A"
                  }
                }
              ],
              "coding": [
                {
                  "system": "https://bluebutton.cms.gov/resources/variables/rev_cntr",
                  "code": "6767"
                }
              ]
            },
            "service": {
              "coding": [
                {
                  "system": "https://bluebutton.cms.gov/resources/codesystem/hcpcs",
                  "code": "M55"
                }
              ]
            },
            "locationAddress": {
              "state": "IA"
            },
            "quantity": {
              "value": 0
            },
            "adjudication": [
              {
                "category": {
                  "coding": [
                    {
                      "system": "https://bluebutton.cms.gov/resources/codesystem/adjudication",
                      "code": "https://bluebutton.cms.gov/resources/variables/rev_cntr_rate_amt",
                      "display": "Revenue Center Rate Amount"
                    }
                  ]
                },
                "amount": {
                  "value": 0.00,
                  "system": "urn:iso:std:iso:4217",
                  "code": "USD"
                }
              },
              {
                "category": {
                  "coding": [
                    {
                      "system": "https://bluebutton.cms.gov/resources/codesystem/adjudication",
                      "code": "https://bluebutton.cms.gov/resources/variables/rev_cntr_tot_chrg_amt",
                      "display": "Revenue Center Total Charge Amount"
                    }
                  ]
                },
                "amount": {
                  "value": 84888.88,
                  "system": "urn:iso:std:iso:4217",
                  "code": "USD"
                }
              },
              {
                "category": {
                  "coding": [
                    {
                      "system": "https://bluebutton.cms.gov/resources/codesystem/adjudication",
                      "code": "https://bluebutton.cms.gov/resources/variables/rev_cntr_ncvrd_chrg_amt",
                      "display": "Revenue Center Non-Covered Charge Amount"
                    }
                  ]
                },
                "amount": {
                  "value": 3699.00,
                  "system": "urn:iso:std:iso:4217",
                  "code": "USD"
                }
              }
            ]
          }
        ],
        "totalCost": {
          "value": 84999.37,
          "system": "urn:iso:std:iso:4217",
          "code": "USD"
        },
        "payment": {
          "amount": {
            "value": 7699.48,
            "system": "urn:iso:std:iso:4217",
            "code": "USD"
          }
        },
        "benefitBalance": [
          {
            "category": {
              "coding": [
                {
                  "system": "http://hl7.org/fhir/benefit-category",
                  "code": "medical",
                  "display": "Medical Health Coverage"
                }
              ]
            },
            "financial": [
              {
                "type": {
                  "coding": [
                    {
                      "system": "https://bluebutton.cms.gov/resources/codesystem/benefit-balance",
                      "code": "https://bluebutton.cms.gov/resources/variables/bene_tot_coinsrnc_days_cnt",
                      "display": "Beneficiary Total Coinsurance Days Count"
                    }
                  ]
                },
                "usedUnsignedInt": 0
              },
              {
                "type": {
                  "coding": [
                    {
                      "system": "https://bluebutton.cms.gov/resources/codesystem/benefit-balance",
                      "code": "https://bluebutton.cms.gov/resources/variables/clm_non_utlztn_days_cnt",
                      "display": "Claim Medicare Non Utilization Days Count"
                    }
                  ]
                },
                "usedUnsignedInt": 0
              },
              {
                "type": {
                  "coding": [
                    {
                      "system": "https://bluebutton.cms.gov/resources/codesystem/benefit-balance",
                      "code": "https://bluebutton.cms.gov/resources/variables/clm_utlztn_day_cnt",
                      "display": "Claim Medicare Utilization Day Count"
                    }
                  ]
                },
                "usedUnsignedInt": 12
              }
            ]
          }
        ]
      }
    },
    {
      "resource": {
        "resourceType": "ExplanationOfBenefit",
        "id": "snf-777777777",
        "extension": [
          {
            "url": "https://bluebutton.cms.gov/resources/variables/nch_bene_ip_ddctbl_amt",
            "valueMoney": {
              "value": 112.00,
              "system": "urn:iso:std:iso:4217",
              "code": "USD"
            }
          },
          {
            "url": "https://bluebutton.cms.gov/resources/variables/nch_bene_pta_coinsrnc_lblty_amt",
            "valueMoney": {
              "value": 5.00,
              "system": "urn:iso:std:iso:4217",
              "code": "USD"
            }
          },
          {
            "url": "https://bluebutton.cms.gov/resources/variables/nch_ip_ncvrd_chrg_amt",
            "valueMoney": {
              "value": 33.00,
              "system": "urn:iso:std:iso:4217",
              "code": "USD"
            }
          },
          {
            "url": "https://bluebutton.cms.gov/resources/variables/nch_ip_tot_ddctn_amt",
            "valueMoney": {
              "value": 14.00,
              "system": "urn:iso:std:iso:4217",
              "code": "USD"
            }
          },
          {
            "url": "https://bluebutton.cms.gov/resources/variables/clm_pps_cptl_dsprprtnt_shr_amt",
            "valueMoney": {
              "value": 7.00,
              "system": "urn:iso:std:iso:4217",
              "code": "USD"
            }
          },
          {
            "url": "https://bluebutton.cms.gov/resources/variables/clm_pps_cptl_excptn_amt",
            "valueMoney": {
              "value": 5.00,
              "system": "urn:iso:std:iso:4217",
              "code": "USD"
            }
          },
          {
            "url": "https://bluebutton.cms.gov/resources/variables/clm_pps_cptl_fsp_amt",
            "valueMoney": {
              "value": 9.00,
              "system": "urn:iso:std:iso:4217",
              "code": "USD"
            }
          },
          {
            "url": "https://bluebutton.cms.gov/resources/variables/clm_pps_cptl_ime_amt",
            "valueMoney": {
              "value": 6.00,
              "system": "urn:iso:std:iso:4217",
              "code": "USD"
            }
          },
          {
            "url": "https://bluebutton.cms.gov/resources/variables/clm_pps_cptl_outlier_amt",
            "valueMoney": {
              "value": 8.00,
              "system": "urn:iso:std:iso:4217",
              "code": "USD"
            }
          },
          {
            "url": "https://bluebutton.cms.gov/resources/variables/clm_pps_old_cptl_hld_hrmls_amt",
            "valueMoney": {
              "value": 4.00,
              "system": "urn:iso:std:iso:4217",
              "code": "USD"
            }
          },
          {
            "url": "https://bluebutton.cms.gov/resources/variables/nch_bene_blood_ddctbl_lblty_am",
            "valueMoney": {
              "value": 6.00,
              "system": "urn:iso:std:iso:4217",
              "code": "USD"
            }
          },
          {
            "url": "https://bluebutton.cms.gov/resources/variables/clm_mdcr_non_pmt_rsn_cd",
            "valueCoding": {
              "system": "https://bluebutton.cms.gov/resources/variables/clm_mdcr_non_pmt_rsn_cd",
              "code": "B",
              "display": "Benefit exhausted"
            }
          },
          {
            "url": "https://bluebutton.cms.gov/resources/variables/prpayamt",
            "valueMoney": {
              "value": 11.00,
              "system": "urn:iso:std:iso:4217",
              "code": "USD"
            }
          },
          {
            "url": "https://bluebutton.cms.gov/resources/variables/fi_num",
            "valueIdentifier": {
              "system": "https://bluebutton.cms.gov/resources/variables/fi_num",
              "value": "11111"
            }
          }
        ],
        "identifier": [
          {
            "system": "https://bluebutton.cms.gov/resources/variables/clm_id",
            "value": "777777777"
          },
          {
            "system": "https://bluebutton.cms.gov/resources/identifier/claim-group",
            "value": "900"
          }
        ],
        "status": "active",
        "type": {
          "coding": [
            {
              "system": "https://bluebutton.cms.gov/resources/variables/nch_clm_type_cd",
              "code": "20",
              "display": "Non swing bed Skilled Nursing Facility (SNF) claim"
            },
            {
              "system": "https://bluebutton.cms.gov/resources/codesystem/eob-type",
              "code": "SNF"
            },
            {
              "system": "http://hl7.org/fhir/ex-claimtype",
              "code": "institutional",
              "display": "Institutional"
            },
            {
              "system": "https://bluebutton.cms.gov/resources/variables/nch_near_line_rec_ident_cd",
              "code": "V",
              "display": "Part A institutional claim record (inpatient [IP], skilled nursing facility [SNF], hospice [HOS], or home health agency [HHA])"
            },
            {
              "system": "https://bluebutton.cms.gov/resources/variables/clm_srvc_clsfctn_type_cd",
              "code": "1"
            }
          ]
        },
        "patient": {
          "reference": "Patient/567834"
        },
        "billablePeriod": {
          "extension": [
            {
              "url": "https://bluebutton.cms.gov/resources/variables/claim_query_cd",
              "valueCoding": {
                "system": "https://bluebutton.cms.gov/resources/variables/claim_query_cd",
                "code": "3",
                "display": "Final bill"
              }
            }
          ],
          "start": "2013-12-01",
          "end": "2013-12-18"
        },
        "provider": {
          "identifier": {
            "system": "https://bluebutton.cms.gov/resources/variables/prvdr_num",
            "value": "299999"
          }
        },
        "organization": {
          "identifier": {
            "system": "http://hl7.org/fhir/sid/us-npi",
            "value": "1111111111"
          }
        },
        "facility": {
          "extension": [
            {
              "url": "https://bluebutton.cms.gov/resources/variables/clm_fac_type_cd",
              "valueCoding": {
                "system": "https://bluebutton.cms.gov/resources/variables/clm_fac_type_cd",
                "code": "2",
                "display": "Skilled Nursing Facility (SNF)"
              }
            }
          ],
          "identifier": {
            "system": "http://hl7.org/fhir/sid/us-npi",
            "value": "1111111111"
          }
        },
        "information": [
          {
            "sequence": 1,
            "category": {
              "coding": [
                {
                  "system": "https://bluebutton.cms.gov/resources/codesystem/information",
                  "code": "https://bluebutton.cms.gov/resources/variables/clm_ip_admsn_type_cd",
                  "display": "Claim Inpatient Admission Type Code"
                }
              ]
            },
            "code": {
              "coding": [
                {
                  "system": "https://bluebutton.cms.gov/resources/variables/clm_ip_admsn_type_cd",
                  "code": "3",
                  "display": "Elective - The patient's condition permitted adequate time to schedule the availability of suitable accommodations."
                }
              ]
            }
          },
          {
            "sequence": 2,
            "category": {
              "coding": [
                {
                  "system": "https://bluebutton.cms.gov/resources/codesystem/information",
                  "code": "https://bluebutton.cms.gov/resources/variables/clm_src_ip_admsn_cd",
                  "display": "Claim Source Inpatient Admission Code"
                }
              ]
            },
            "code": {
              "coding": [
                {
                  "system": "https://bluebutton.cms.gov/resources/variables/clm_src_ip_admsn_cd",
                  "code": "4"
                }
              ]
            }
          },
          {
            "sequence": 3,
            "category": {
              "coding": [
                {
                  "system": "https://bluebutton.cms.gov/resources/codesystem/information",
                  "code": "https://bluebutton.cms.gov/resources/variables/nch_vrfd_ncvrd_stay_from_dt",
                  "display": "NCH Verified Non-covered Stay From Date"
                }
              ]
            },
            "timingPeriod": {
              "start": "2002-01-11",
              "end": "2002-01-21"
            }
          },
          {
            "sequence": 4,
            "category": {
              "coding": [
                {
                  "system": "https://bluebutton.cms.gov/resources/codesystem/information",
                  "code": "https://bluebutton.cms.gov/resources/variables/nch_bene_mdcr_bnfts_exhtd_dt_i",
                  "display": "NCH Beneficiary Medicare Benefits Exhausted Date"
                }
              ]
            },
            "timingDate": "2002-01-31"
          },
          {
            "sequence": 5,
            "category": {
              "coding": [
                {
                  "system": "https://bluebutton.cms.gov/resources/codesystem/information",
                  "code": "https://bluebutton.cms.gov/resources/variables/nch_ptnt_stus_ind_cd",
                  "display": "NCH Patient Status Indicator Code"
                }
              ]
            },
            "code": {
              "coding": [
                {
                  "system": "https://bluebutton.cms.gov/resources/variables/nch_ptnt_stus_ind_cd",
                  "code": "A",
                  "display": "Discharged"
                }
              ]
            }
          },
          {
            "sequence": 6,
            "category": {
              "coding": [
                {
                  "system": "https://bluebutton.cms.gov/resources/codesystem/information",
                  "code": "https://bluebutton.cms.gov/resources/variables/nch_blood_pnts_frnshd_qty",
                  "display": "NCH Blood Pints Furnished Quantity"
                }
              ]
            },
            "valueQuantity": {
              "value": 19,
              "unit": "pint",
              "system": "http://unitsofmeasure.org",
              "code": "[pt_us]"
            }
          },
          {
            "sequence": 7,
            "category": {
              "coding": [
                {
                  "system": "https://bluebutton.cms.gov/resources/codesystem/information",
                  "code": "https://bluebutton.cms.gov/resources/variables/nch_qlfyd_stay_from_dt",
                  "display": "NCH Qualified Stay From Date"
                }
              ]
            },
            "timingPeriod": {
              "start": "2013-09-23",
              "end": "2013-11-05"
            }
          },
          {
            "sequence": 8,
            "category": {
              "coding": [
                {
                  "system": "https://bluebutton.cms.gov/resources/codesystem/information",
                  "code": "https://bluebutton.cms.gov/resources/variables/clm_mco_pd_sw",
                  "display": "Claim MCO Paid Switch"
                }
              ]
            },
            "code": {
              "coding": [
                {
                  "system": "https://bluebutton.cms.gov/resources/variables/clm_mco_pd_sw",
                  "code": "0",
                  "display": "No managed care organization (MCO) payment"
                }
              ]
            }
          },
          {
            "sequence": 9,
            "category": {
              "coding": [
                {
                  "system": "https://bluebutton.cms.gov/resources/codesystem/information",
                  "code": "https://bluebutton.cms.gov/resources/variables/clm_freq_cd",
                  "display": "Claim Frequency Code"
                }
              ]
            },
            "code": {
              "coding": [
                {
                  "system": "https://bluebutton.cms.gov/resources/variables/clm_freq_cd",
                  "code": "1",
                  "display": "Admit thru discharge claim"
                }
              ]
            }
          },
          {
            "sequence": 10,
            "category": {
              "coding": [
                {
                  "system": "https://bluebutton.cms.gov/resources/codesystem/information",
                  "code": "https://bluebutton.cms.gov/resources/variables/ptnt_dschrg_stus_cd",
                  "display": "Patient Discharge Status Code"
                }
              ]
            },
            "code": {
              "coding": [
                {
                  "system": "https://bluebutton.cms.gov/resources/variables/ptnt_dschrg_stus_cd",
                  "code": "1"
                }
              ]
            }
          },
          {
            "sequence": 11,
            "category": {
              "coding": [
                {
                  "system": "https://bluebutton.cms.gov/resources/codesystem/information",
                  "code": "https://bluebutton.cms.gov/resources/variables/nch_prmry_pyr_cd",
                  "display": "NCH Primary Payer Code (if not Medicare)"
                }
              ]
            },
            "code": {
              "coding": [
                {
                  "system": "https://bluebutton.cms.gov/resources/variables/nch_prmry_pyr_cd",
                  "code": "A",
                  "display": "Employer group health plan (EGHP) insurance for an aged beneficiary"
                }
              ]
            }
          }
        ],
        "careTeam": [
          {
            "sequence": 2,
            "provider": {
              "identifier": {
                "system": "http://hl7.org/fhir/sid/us-npi",
                "value": "3333333333"
              }
            },
            "role": {
              "coding": [
                {
                  "system": "http://hl7.org/fhir/claimcareteamrole",
                  "code": "assist",
                  "display": "Assisting Provider"
                }
              ]
            }
          },
          {
            "sequence": 3,
            "provider": {
              "identifier": {
                "system": "http://hl7.org/fhir/sid/us-npi",
                "value": "4444444444"
              }
            },
            "role": {
              "coding": [
                {
                  "system": "http://hl7.org/fhir/claimcareteamrole",
                  "code": "other",
                  "display": "Other"
                }
              ]
            }
          },
          {
            "sequence": 4,
            "provider": {
              "identifier": {
                "system": "http://hl7.org/fhir/sid/us-npi",
                "value": "2222222222"
              }
            },
            "role": {
              "coding": [
                {
                  "system": "http://hl7.org/fhir/claimcareteamrole",
                  "code": "primary",
                  "display": "Primary provider"
                }
              ]
            }
          },
          {
            "sequence": 5,
            "provider": {
              "identifier": {
                "system": "http://hl7.org/fhir/sid/us-npi",
                "value": "345345345"
              }
            },
            "role": {
              "coding": [
                {
                  "system": "http://hl7.org/fhir/claimcareteamrole",
                  "code": "primary",
                  "display": "Primary provider"
                }
              ]
            }
          }
        ],
        "diagnosis": [
          {
            "packageCode": {
              "coding": [
                {
                  "system": "https://bluebutton.cms.gov/resources/variables/clm_drg_cd",
                  "code": "645"
                }
              ]
            }
          },
          {
            "sequence": 2,
            "diagnosisCodeableConcept": {
              "coding": [
                {
                  "system": "http://hl7.org/fhir/sid/icd-9-cm",
                  "code": "R4444"
                }
              ]
            },
            "type": [
              {
                "coding": [
                  {
                    "system": "https://bluebutton.cms.gov/resources/codesystem/diagnosis-type",
                    "code": "admitting",
                    "display": "The diagnosis given as the reason why the patient was admitted to the hospital."
                  }
                ]
              }
            ]
          },
          {
            "sequence": 3,
            "diagnosisCodeableConcept": {
              "coding": [
                {
                  "system": "http://hl7.org/fhir/sid/icd-9-cm",
                  "code": "R5555"
                }
              ]
            },
            "type": [
              {
                "coding": [
                  {
                    "system": "https://bluebutton.cms.gov/resources/codesystem/diagnosis-type",
                    "code": "principal",
                    "display": "The single medical diagnosis that is most relevant to the patient's chief complaint or need for treatment."
                  }
                ]
              }
            ]
          },
          {
            "sequence": 4,
            "diagnosisCodeableConcept": {
              "coding": [
                {
                  "system": "http://hl7.org/fhir/sid/icd-9-cm",
                  "code": "R6666"
                }
              ]
            }
          },
          {
            "sequence": 5,
            "diagnosisCodeableConcept": {
              "coding": [
                {
                  "system": "http://hl7.org/fhir/sid/icd-9-cm",
                  "code": "R2222"
                }
              ]
            },
            "type": [
              {
                "coding": [
                  {
                    "system": "https://bluebutton.cms.gov/resources/codesystem/diagnosis-type",
                    "code": "external-first",
                    "display": "The code used to identify the 1st external cause of injury, poisoning, or other adverse effect."
                  }
                ]
              }
            ]
          },
          {
            "sequence": 6,
            "diagnosisCodeableConcept": {
              "coding": [
                {
                  "system": "http://hl7.org/fhir/sid/icd-9-cm",
                  "code": "R3333"
                }
              ]
            },
            "type": [
              {
                "coding": [
                  {
                    "system": "https://bluebutton.cms.gov/resources/codesystem/diagnosis-type",
                    "code": "external",
                    "display": "A code used to identify an external cause of injury, poisoning, or other adverse effect."
                  }
                ]
              }
            ]
          }
        ],
        "procedure": [
          {
            "sequence": 1,
            "date": "2016-01-16T00:00:00-06:00",
            "procedureCodeableConcept": {
              "coding": [
                {
                  "system": "http://hl7.org/fhir/sid/icd-9-cm",
                  "code": "0TCCCCC"
                }
              ]
            }
          }
        ],
        "insurance": {
          "coverage": {
            "reference": "Coverage/part-a-567834"
          }
        },
        "hospitalization": {
          "start": "2013-11-05",
          "end": "2013-12-18"
        },
        "item": [
          {
            "sequence": 1,
            "careTeamLinkId": [
              5
            ],
            "revenue": {
              "extension": [
                {
                  "url": "https://bluebutton.cms.gov/resources/variables/rev_cntr_ddctbl_coinsrnc_cd",
                  "valueCoding": {
                    "system": "https://bluebutton.cms.gov/resources/variables/rev_cntr_ddctbl_coinsrnc_cd",
                    "code": "A"
                  }
                }
              ],
              "coding": [
                {
                  "system": "https://bluebutton.cms.gov/resources/variables/rev_cntr",
                  "code": "22"
                }
              ]
            },
            "service": {
              "coding": [
                {
                  "system": "https://bluebutton.cms.gov/resources/codesystem/hcpcs",
                  "code": "MMM"
                }
              ]
            },
            "locationAddress": {
              "state": "FL"
            },
            "quantity": {
              "value": 477
            },
            "adjudication": [
              {
                "category": {
                  "coding": [
                    {
                      "system": "https://bluebutton.cms.gov/resources/codesystem/adjudication",
                      "code": "https://bluebutton.cms.gov/resources/variables/rev_cntr_rate_amt",
                      "display": "Revenue Center Rate Amount"
                    }
                  ]
                },
                "amount": {
                  "value": 5.00,
                  "system": "urn:iso:std:iso:4217",
                  "code": "USD"
                }
              },
              {
                "category": {
                  "coding": [
                    {
                      "system": "https://bluebutton.cms.gov/resources/codesystem/adjudication",
                      "code": "https://bluebutton.cms.gov/resources/variables/rev_cntr_tot_chrg_amt",
                      "display": "Revenue Center Total Charge Amount"
                    }
                  ]
                },
                "amount": {
                  "value": 95.00,
                  "system": "urn:iso:std:iso:4217",
                  "code": "USD"
                }
              },
              {
                "category": {
                  "coding": [
                    {
                      "system": "https://bluebutton.cms.gov/resources/codesystem/adjudication",
                      "code": "https://bluebutton.cms.gov/resources/variables/rev_cntr_ncvrd_chrg_amt",
                      "display": "Revenue Center Non-Covered Charge Amount"
                    }
                  ]
                },
                "amount": {
                  "value": 88.00,
                  "system": "urn:iso:std:iso:4217",
                  "code": "USD"
                }
              }
            ]
          }
        ],
        "totalCost": {
          "value": 5555.03,
          "system": "urn:iso:std:iso:4217",
          "code": "USD"
        },
        "payment": {
          "amount": {
            "value": 3333.33,
            "system": "urn:iso:std:iso:4217",
            "code": "USD"
          }
        },
        "benefitBalance": [
          {
            "category": {
              "coding": [
                {
                  "system": "http://hl7.org/fhir/benefit-category",
                  "code": "medical",
                  "display": "Medical Health Coverage"
                }
              ]
            },
            "financial": [
              {
                "type": {
                  "coding": [
                    {
                      "system": "https://bluebutton.cms.gov/resources/codesystem/benefit-balance",
                      "code": "https://bluebutton.cms.gov/resources/variables/clm_utlztn_day_cnt",
                      "display": "Claim Medicare Utilization Day Count"
                    }
                  ]
                },
                "usedUnsignedInt": 17
              },
              {
                "type": {
                  "coding": [
                    {
                      "system": "https://bluebutton.cms.gov/resources/codesystem/benefit-balance",
                      "code": "https://bluebutton.cms.gov/resources/variables/bene_tot_coinsrnc_days_cnt",
                      "display": "Beneficiary Total Coinsurance Days Count"
                    }
                  ]
                },
                "usedUnsignedInt": 17
              },
              {
                "type": {
                  "coding": [
                    {
                      "system": "https://bluebutton.cms.gov/resources/codesystem/benefit-balance",
                      "code": "https://bluebutton.cms.gov/resources/variables/clm_non_utlztn_days_cnt",
                      "display": "Claim Medicare Non Utilization Days Count"
                    }
                  ]
                },
                "usedUnsignedInt": 0
              }
            ]
          }
        ]
      }
    },
    {
      "resource": {
        "resourceType": "ExplanationOfBenefit",
        "id": "pde-89",
        "identifier": [
          {
            "system": "https://bluebutton.cms.gov/resources/variables/pde_id",
            "value": "89"
          },
          {
            "system": "https://bluebutton.cms.gov/resources/identifier/claim-group",
            "value": "900"
          },
          {
            "system": "https://bluebutton.cms.gov/resources/variables/rx_srvc_rfrnc_num",
            "value": "799999"
          }
        ],
        "status": "active",
        "type": {
          "coding": [
            {
              "system": "https://bluebutton.cms.gov/resources/codesystem/eob-type",
              "code": "PDE"
            },
            {
              "system": "http://hl7.org/fhir/ex-claimtype",
              "code": "pharmacy",
              "display": "Pharmacy"
            }
          ]
        },
        "patient": {
          "reference": "Patient/567834"
        },
        "organization": {
          "identifier": {
            "system": "http://hl7.org/fhir/sid/us-npi",
            "value": "1023011079"
          },
          "display": "ADVANTAGE HOME HEALTH CARE, INC."
        },
        "facility": {
          "extension": [
            {
              "url": "https://bluebutton.cms.gov/resources/variables/phrmcy_srvc_type_cd",
              "valueCoding": {
                "system": "https://bluebutton.cms.gov/resources/variables/phrmcy_srvc_type_cd",
                "code": "01",
                "display": "Community/retail pharmacy"
              }
            }
          ],
          "identifier": {
            "system": "http://hl7.org/fhir/sid/us-npi",
            "value": "1023011079"
          },
          "display": "ADVANTAGE HOME HEALTH CARE, INC."
        },
        "information": [
          {
            "sequence": 1,
            "category": {
              "coding": [
                {
                  "system": "https://bluebutton.cms.gov/resources/codesystem/information",
                  "code": "https://bluebutton.cms.gov/resources/variables/daw_prod_slctn_cd",
                  "display": "Dispense as Written (DAW) Product Selection Code"
                }
              ]
            },
            "code": {
              "coding": [
                {
                  "system": "https://bluebutton.cms.gov/resources/variables/daw_prod_slctn_cd",
                  "code": "0",
                  "display": "No Product Selection Indicated (may also have missing values)"
                }
              ]
            }
          },
          {
            "sequence": 2,
            "category": {
              "coding": [
                {
                  "system": "https://bluebutton.cms.gov/resources/codesystem/information",
                  "code": "https://bluebutton.cms.gov/resources/variables/dspnsng_stus_cd",
                  "display": "Dispensing Status Code"
                }
              ]
            },
            "code": {
              "coding": [
                {
                  "system": "https://bluebutton.cms.gov/resources/variables/dspnsng_stus_cd",
                  "code": "P",
                  "display": "Partial fill"
                }
              ]
            }
          },
          {
            "sequence": 3,
            "category": {
              "coding": [
                {
                  "system": "https://bluebutton.cms.gov/resources/codesystem/information",
                  "code": "https://bluebutton.cms.gov/resources/variables/drug_cvrg_stus_cd",
                  "display": "Drug Coverage Status Code"
                }
              ]
            },
            "code": {
              "coding": [
                {
                  "system": "https://bluebutton.cms.gov/resources/variables/drug_cvrg_stus_cd",
                  "code": "C",
                  "display": "Covered"
                }
              ]
            }
          },
          {
            "sequence": 4,
            "category": {
              "coding": [
                {
                  "system": "https://bluebutton.cms.gov/resources/codesystem/information",
                  "code": "https://bluebutton.cms.gov/resources/variables/adjstmt_dltn_cd",
                  "display": "Adjustment Deletion Code"
                }
              ]
            },
            "code": {
              "coding": [
                {
                  "system": "https://bluebutton.cms.gov/resources/variables/adjstmt_dltn_cd",
                  "code": "A",
                  "display": "Adjustment"
                }
              ]
            }
          },
          {
            "sequence": 5,
            "category": {
              "coding": [
                {
                  "system": "https://bluebutton.cms.gov/resources/codesystem/information",
                  "code": "https://bluebutton.cms.gov/resources/variables/nstd_frmt_cd",
                  "display": "Non-Standard Format Code"
                }
              ]
            },
            "code": {
              "coding": [
                {
                  "system": "https://bluebutton.cms.gov/resources/variables/nstd_frmt_cd",
                  "code": "X",
                  "display": "X12 837"
                }
              ]
            }
          },
          {
            "sequence": 6,
            "category": {
              "coding": [
                {
                  "system": "https://bluebutton.cms.gov/resources/codesystem/information",
                  "code": "https://bluebutton.cms.gov/resources/variables/prcng_excptn_cd",
                  "display": "Pricing Exception Code"
                }
              ]
            },
            "code": {
              "coding": [
                {
                  "system": "https://bluebutton.cms.gov/resources/variables/prcng_excptn_cd",
                  "code": "M",
                  "display": "Medicare is a secondary payer (MSP)"
                }
              ]
            }
          },
          {
            "sequence": 7,
            "category": {
              "coding": [
                {
                  "system": "https://bluebutton.cms.gov/resources/codesystem/information",
                  "code": "https://bluebutton.cms.gov/resources/variables/ctstrphc_cvrg_cd",
                  "display": "Catastrophic Coverage Code"
                }
              ]
            },
            "code": {
              "coding": [
                {
                  "system": "https://bluebutton.cms.gov/resources/variables/ctstrphc_cvrg_cd",
                  "code": "C",
                  "display": "Above attachment point"
                }
              ]
            }
          },
          {
            "sequence": 8,
            "category": {
              "coding": [
                {
                  "system": "https://bluebutton.cms.gov/resources/codesystem/information",
                  "code": "https://bluebutton.cms.gov/resources/variables/rx_orgn_cd",
                  "display": "Prescription Origination Code"
                }
              ]
            },
            "code": {
              "coding": [
                {
                  "system": "https://bluebutton.cms.gov/resources/variables/rx_orgn_cd",
                  "code": "3",
                  "display": "Electronic"
                }
              ]
            }
          },
          {
            "sequence": 9,
            "category": {
              "coding": [
                {
                  "system": "https://bluebutton.cms.gov/resources/codesystem/information",
                  "code": "https://bluebutton.cms.gov/resources/variables/brnd_gnrc_cd",
                  "display": "Brand-Generic Code Reported by Submitting Plan"
                }
              ]
            },
            "code": {
              "coding": [
                {
                  "system": "https://bluebutton.cms.gov/resources/variables/brnd_gnrc_cd",
                  "code": "G",
                  "display": "Generic Null/missing"
                }
              ]
            }
          },
          {
            "sequence": 10,
            "category": {
              "coding": [
                {
                  "system": "https://bluebutton.cms.gov/resources/codesystem/information",
                  "code": "https://bluebutton.cms.gov/resources/variables/phrmcy_srvc_type_cd",
                  "display": "Pharmacy service type code"
                }
              ]
            },
            "code": {
              "coding": [
                {
                  "system": "https://bluebutton.cms.gov/resources/variables/phrmcy_srvc_type_cd",
                  "code": "01",
                  "display": "Community/retail pharmacy"
                }
              ]
            }
          },
          {
            "sequence": 11,
            "category": {
              "coding": [
                {
                  "system": "https://bluebutton.cms.gov/resources/codesystem/information",
                  "code": "https://bluebutton.cms.gov/resources/variables/ptnt_rsdnc_cd",
                  "display": "Patient Residence Code"
                }
              ]
            },
            "code": {
              "coding": [
                {
                  "system": "https://bluebutton.cms.gov/resources/variables/ptnt_rsdnc_cd",
                  "code": "02",
                  "display": "Skilled Nursing Facility"
                }
              ]
            }
          },
          {
            "sequence": 12,
            "category": {
              "coding": [
                {
                  "system": "https://bluebutton.cms.gov/resources/codesystem/information",
                  "code": "https://bluebutton.cms.gov/resources/variables/submsn_clr_cd",
                  "display": "Submission clarification code"
                }
              ]
            },
            "code": {
              "coding": [
                {
                  "system": "https://bluebutton.cms.gov/resources/variables/submsn_clr_cd",
                  "code": "08",
                  "display": "Process compound for approved ingredients"
                }
              ]
            }
          }
        ],
        "careTeam": [
          {
            "sequence": 2,
            "provider": {
              "identifier": {
                "system": "http://hl7.org/fhir/sid/us-npi",
                "value": "1750384806"
              },
              "display": "DR. ROBERT BISBEE MD"
            },
            "role": {
              "coding": [
                {
                  "system": "http://hl7.org/fhir/claimcareteamrole",
                  "code": "primary",
                  "display": "Primary provider"
                }
              ]
            }
          }
        ],
        "insurance": {
          "coverage": {
            "extension": [
              {
                "url": "https://bluebutton.cms.gov/resources/variables/plan_cntrct_rec_id",
                "valueIdentifier": {
                  "system": "https://bluebutton.cms.gov/resources/variables/plan_cntrct_rec_id",
                  "value": "H9999"
                }
              },
              {
                "url": "https://bluebutton.cms.gov/resources/variables/plan_pbp_rec_num",
                "valueIdentifier": {
                  "system": "https://bluebutton.cms.gov/resources/variables/plan_pbp_rec_num",
                  "value": "020"
                }
              }
            ],
            "reference": "Coverage/part-d-567834"
          }
        },
        "item": [
          {
            "sequence": 1,
            "careTeamLinkId": [
              2
            ],
            "service": {
              "coding": [
                {
                  "system": "http://hl7.org/fhir/sid/ndc",
                  "code": "51270012299",
                  "display": "HASOL Anagen Hair Tonic - DEXPANTHENOL; MENTHOL; SALICYLIC ACID"
                }
              ]
            },
            "servicedDate": "2015-05-12",
            "quantity": {
              "extension": [
                {
                  "url": "https://bluebutton.cms.gov/resources/variables/fill_num",
                  "valueQuantity": {
                    "value": 3
                  }
                },
                {
                  "url": "https://bluebutton.cms.gov/resources/variables/days_suply_num",
                  "valueQuantity": {
                    "value": 30
                  }
                }
              ],
              "value": 60.000
            },
            "adjudication": [
              {
                "category": {
                  "coding": [
                    {
                      "system": "https://bluebutton.cms.gov/resources/codesystem/adjudication",
                      "code": "https://bluebutton.cms.gov/resources/variables/cvrd_d_plan_pd_amt",
                      "display": "Amount paid by Part D plan for the PDE (drug is covered by Part D)"
                    }
                  ]
                },
                "reason": {
                  "coding": [
                    {
                      "system": "https://bluebutton.cms.gov/resources/variables/drug_cvrg_stus_cd",
                      "code": "C",
                      "display": "Covered"
                    }
                  ]
                },
                "amount": {
                  "value": 126.99,
                  "system": "urn:iso:std:iso:4217",
                  "code": "USD"
                }
              },
              {
                "category": {
                  "coding": [
                    {
                      "system": "https://bluebutton.cms.gov/resources/codesystem/adjudication",
                      "code": "https://bluebutton.cms.gov/resources/variables/gdc_blw_oopt_amt",
                      "display": "Gross Drug Cost Below Part D Out-of-Pocket Threshold (GDCB)"
                    }
                  ]
                },
                "amount": {
                  "value": 995.34,
                  "system": "urn:iso:std:iso:4217",
                  "code": "USD"
                }
              },
              {
                "category": {
                  "coding": [
                    {
                      "system": "https://bluebutton.cms.gov/resources/codesystem/adjudication",
                      "code": "https://bluebutton.cms.gov/resources/variables/gdc_abv_oopt_amt",
                      "display": "Gross Drug Cost Above Part D Out-of-Pocket Threshold (GDCA)"
                    }
                  ]
                },
                "amount": {
                  "value": 15.25,
                  "system": "urn:iso:std:iso:4217",
                  "code": "USD"
                }
              },
              {
                "category": {
                  "coding": [
                    {
                      "system": "https://bluebutton.cms.gov/resources/codesystem/adjudication",
                      "code": "https://bluebutton.cms.gov/resources/variables/ptnt_pay_amt",
                      "display": "Amount Paid by Patient"
                    }
                  ]
                },
                "amount": {
                  "value": 235.85,
                  "system": "urn:iso:std:iso:4217",
                  "code": "USD"
                }
              },
              {
                "category": {
                  "coding": [
                    {
                      "system": "https://bluebutton.cms.gov/resources/codesystem/adjudication",
                      "code": "https://bluebutton.cms.gov/resources/variables/othr_troop_amt",
                      "display": "Other True Out-of-Pocket (TrOOP) Amount"
                    }
                  ]
                },
                "amount": {
                  "value": 17.30,
                  "system": "urn:iso:std:iso:4217",
                  "code": "USD"
                }
              },
              {
                "category": {
                  "coding": [
                    {
                      "system": "https://bluebutton.cms.gov/resources/codesystem/adjudication",
                      "code": "https://bluebutton.cms.gov/resources/variables/lics_amt",
                      "display": "Amount paid for the PDE by Part D low income subsidy"
                    }
                  ]
                },
                "amount": {
                  "value": 122.23,
                  "system": "urn:iso:std:iso:4217",
                  "code": "USD"
                }
              },
              {
                "category": {
                  "coding": [
                    {
                      "system": "https://bluebutton.cms.gov/resources/codesystem/adjudication",
                      "code": "https://bluebutton.cms.gov/resources/variables/plro_amt",
                      "display": "Reduction in patient liability due to payments by other payers (PLRO)"
                    }
                  ]
                },
                "amount": {
                  "value": 42.42,
                  "system": "urn:iso:std:iso:4217",
                  "code": "USD"
                }
              },
              {
                "category": {
                  "coding": [
                    {
                      "system": "https://bluebutton.cms.gov/resources/codesystem/adjudication",
                      "code": "https://bluebutton.cms.gov/resources/variables/tot_rx_cst_amt",
                      "display": "Total drug cost (Part D)"
                    }
                  ]
                },
                "amount": {
                  "value": 550.00,
                  "system": "urn:iso:std:iso:4217",
                  "code": "USD"
                }
              },
              {
                "category": {
                  "coding": [
                    {
                      "system": "https://bluebutton.cms.gov/resources/codesystem/adjudication",
                      "code": "https://bluebutton.cms.gov/resources/variables/rptd_gap_dscnt_num",
                      "display": "Gap Discount Amount"
                    }
                  ]
                },
                "amount": {
                  "value": 317.22,
                  "system": "urn:iso:std:iso:4217",
                  "code": "USD"
                }
              }
            ],
            "detail": [
              {
                "type": {
                  "coding": [
                    {
                      "system": "http://hl7.org/fhir/v3/ActCode",
                      "code": "RXDINV",
                      "display": "Rx dispense invoice"
                    }
                  ]
                }
              }
            ]
          }
        ],
        "payment": {
          "date": "2015-05-27"
        }
      }
    },
    {
      "resource": {
        "resourceType": "ExplanationOfBenefit",
        "id": "carrier-9991831999",
        "contained": [
          {
            "resourceType": "ReferralRequest",
            "id": "1",
            "status": "completed",
            "subject": {
              "reference": "Patient/567834"
            },
            "requester": {
              "agent": {
                "identifier": {
                  "system": "http://hl7.org/fhir/sid/us-npi",
                  "value": "8765676"
                }
              }
            },
            "recipient": [
              {
                "identifier": {
                  "system": "http://hl7.org/fhir/sid/us-npi",
                  "value": "8765676"
                }
              }
            ]
          },
          {
            "resourceType": "Observation",
            "id": "2",
            "status": "unknown",
            "code": {
              "coding": [
                {
                  "system": "https://bluebutton.cms.gov/resources/variables/line_hct_hgb_type_cd",
                  "code": "R1",
                  "display": "Hemoglobin Test"
                }
              ]
            },
            "valueQuantity": {
              "value": 42.0
            }
          }
        ],
        "extension": [
          {
            "url": "https://bluebutton.cms.gov/resources/variables/prpayamt",
            "valueMoney": {
              "value": 0.00,
              "system": "urn:iso:std:iso:4217",
              "code": "USD"
            }
          },
          {
            "url": "https://bluebutton.cms.gov/resources/variables/carr_num",
            "valueIdentifier": {
              "system": "https://bluebutton.cms.gov/resources/variables/carr_num",
              "value": "61026"
            }
          },
          {
            "url": "https://bluebutton.cms.gov/resources/variables/carr_clm_pmt_dnl_cd",
            "valueCoding": {
              "system": "https://bluebutton.cms.gov/resources/variables/carr_clm_pmt_dnl_cd",
              "code": "1",
              "display": "Physician/supplier"
            }
          },
          {
            "url": "https://bluebutton.cms.gov/resources/variables/asgmntcd",
            "valueCoding": {
              "system": "https://bluebutton.cms.gov/resources/variables/asgmntcd",
              "code": "A",
              "display": "Assigned claim"
            }
          },
          {
            "url": "https://bluebutton.cms.gov/resources/variables/clm_clncl_tril_num",
            "valueIdentifier": {
              "system": "https://bluebutton.cms.gov/resources/variables/clm_clncl_tril_num",
              "value": "0"
            }
          },
          {
            "url": "https://bluebutton.cms.gov/resources/variables/carr_clm_cash_ddctbl_apld_amt",
            "valueMoney": {
              "value": 777.00,
              "system": "urn:iso:std:iso:4217",
              "code": "USD"
            }
          },
          {
            "url": "https://bluebutton.cms.gov/resources/variables/nch_clm_prvdr_pmt_amt",
            "valueMoney": {
              "value": 123.45,
              "system": "urn:iso:std:iso:4217",
              "code": "USD"
            }
          },
          {
            "url": "https://bluebutton.cms.gov/resources/variables/nch_clm_bene_pmt_amt",
            "valueMoney": {
              "value": 888.00,
              "system": "urn:iso:std:iso:4217",
              "code": "USD"
            }
          },
          {
            "url": "https://bluebutton.cms.gov/resources/variables/nch_carr_clm_sbmtd_chrg_amt",
            "valueMoney": {
              "value": 245.04,
              "system": "urn:iso:std:iso:4217",
              "code": "USD"
            }
          },
          {
            "url": "https://bluebutton.cms.gov/resources/variables/nch_carr_clm_alowd_amt",
            "valueMoney": {
              "value": 166.23,
              "system": "urn:iso:std:iso:4217",
              "code": "USD"
            }
          }
        ],
        "identifier": [
          {
            "system": "https://bluebutton.cms.gov/resources/variables/clm_id",
            "value": "9991831999"
          },
          {
            "system": "https://bluebutton.cms.gov/resources/identifier/claim-group",
            "value": "900"
          }
        ],
        "status": "active",
        "type": {
          "coding": [
            {
              "system": "https://bluebutton.cms.gov/resources/variables/nch_clm_type_cd",
              "code": "71",
              "display": "Local carrier non-durable medical equipment, prosthetics, orthotics, and supplies (DMEPOS) claim"
            },
            {
              "system": "https://bluebutton.cms.gov/resources/codesystem/eob-type",
              "code": "CARRIER"
            },
            {
              "system": "http://hl7.org/fhir/ex-claimtype",
              "code": "professional",
              "display": "Professional"
            },
            {
              "system": "https://bluebutton.cms.gov/resources/variables/nch_near_line_rec_ident_cd",
              "code": "O",
              "display": "Part B physician/supplier claim record (processed by local carriers; can include DMEPOS services)"
            }
          ]
        },
        "patient": {
          "reference": "Patient/567834"
        },
        "billablePeriod": {
          "start": "1999-10-27",
          "end": "1999-10-27"
        },
        "referral": {
          "reference": "#1"
        },
        "careTeam": [
          {
            "extension": [
              {
                "url": "https://bluebutton.cms.gov/resources/variables/carr_line_prvdr_type_cd",
                "valueCoding": {
                  "system": "https://bluebutton.cms.gov/resources/variables/carr_line_prvdr_type_cd",
                  "code": "0"
                }
              },
              {
                "url": "https://bluebutton.cms.gov/resources/variables/prtcptng_ind_cd",
                "valueCoding": {
                  "system": "https://bluebutton.cms.gov/resources/variables/prtcptng_ind_cd",
                  "code": "1",
                  "display": "Participating"
                }
              },
              {
                "url": "http://hl7.org/fhir/sid/us-npi",
                "valueCoding": {
                  "system": "http://hl7.org/fhir/sid/us-npi",
                  "code": "1497758544",
                  "display": "CUMBERLAND COUNTY HOSPITAL SYSTEM, INC"
                }
              }
            ],
            "sequence": 2,
            "provider": {
              "identifier": {
                "system": "http://hl7.org/fhir/sid/us-npi",
                "value": "1923124"
              }
            },
            "responsible": true,
            "role": {
              "coding": [
                {
                  "system": "http://hl7.org/fhir/claimcareteamrole",
                  "code": "primary",
                  "display": "Primary provider"
                }
              ]
            },
            "qualification": {
              "coding": [
                {
                  "system": "https://bluebutton.cms.gov/resources/variables/prvdr_spclty",
                  "code": "41",
                  "display": "Optometrist"
                }
              ]
            }
          }
        ],
        "diagnosis": [
          {
            "sequence": 1,
            "diagnosisCodeableConcept": {
              "coding": [
                {
                  "system": "http://hl7.org/fhir/sid/icd-10",
                  "code": "H5555"
                }
              ]
            },
            "type": [
              {
                "coding": [
                  {
                    "system": "https://bluebutton.cms.gov/resources/codesystem/diagnosis-type",
                    "code": "principal",
                    "display": "The single medical diagnosis that is most relevant to the patient's chief complaint or need for treatment."
                  }
                ]
              }
            ]
          },
          {
            "sequence": 2,
            "diagnosisCodeableConcept": {
              "coding": [
                {
                  "system": "http://hl7.org/fhir/sid/icd-10",
                  "code": "H8888"
                }
              ]
            }
          },
          {
            "sequence": 3,
            "diagnosisCodeableConcept": {
              "coding": [
                {
                  "system": "http://hl7.org/fhir/sid/icd-10",
                  "code": "H66666"
                }
              ]
            }
          },
          {
            "sequence": 4,
            "diagnosisCodeableConcept": {
              "coding": [
                {
                  "system": "http://hl7.org/fhir/sid/icd-10",
                  "code": "H77777"
                }
              ]
            }
          },
          {
            "sequence": 5,
            "diagnosisCodeableConcept": {
              "coding": [
                {
                  "system": "http://hl7.org/fhir/sid/icd-10",
                  "code": "H12345"
                }
              ]
            }
          }
        ],
        "insurance": {
          "coverage": {
            "reference": "Coverage/part-b-567834"
          }
        },
        "item": [
          {
            "extension": [
              {
                "url": "https://bluebutton.cms.gov/resources/variables/carr_line_mtus_cd",
                "valueCoding": {
                  "system": "https://bluebutton.cms.gov/resources/variables/carr_line_mtus_cd",
                  "code": "3",
                  "display": "Services"
                }
              },
              {
                "url": "https://bluebutton.cms.gov/resources/variables/carr_line_mtus_cnt",
                "valueQuantity": {
                  "value": 1
                }
              },
              {
                "url": "https://bluebutton.cms.gov/resources/variables/betos_cd",
                "valueCoding": {
                  "system": "https://bluebutton.cms.gov/resources/variables/betos_cd",
                  "code": "T2D",
                  "display": "Other tests - other"
                }
              },
              {
                "url": "https://bluebutton.cms.gov/resources/variables/line_bene_prmry_pyr_cd",
                "valueCoding": {
                  "system": "https://bluebutton.cms.gov/resources/variables/line_bene_prmry_pyr_cd",
                  "code": "E",
                  "display": "Workers' compensation"
                }
              },
              {
                "url": "https://bluebutton.cms.gov/resources/variables/line_service_deductible",
                "valueCoding": {
                  "system": "https://bluebutton.cms.gov/resources/variables/line_service_deductible",
                  "code": "0",
                  "display": "Service Subject to Deductible"
                }
              },
              {
                "url": "https://bluebutton.cms.gov/resources/variables/line_hct_hgb_rslt_num",
                "valueReference": {
                  "reference": "#2"
                }
              },
              {
                "url": "http://hl7.org/fhir/sid/ndc",
                "valueCoding": {
                  "system": "http://hl7.org/fhir/sid/ndc",
                  "code": "51270012299",
                  "display": "HASOL Anagen Hair Tonic - DEXPANTHENOL; MENTHOL; SALICYLIC ACID"
                }
              }
            ],
            "sequence": 6,
            "careTeamLinkId": [
              2
            ],
            "diagnosisLinkId": [
              5
            ],
            "category": {
              "coding": [
                {
                  "system": "https://bluebutton.cms.gov/resources/variables/line_cms_type_srvc_cd",
                  "code": "1",
                  "display": "Medical care"
                }
              ]
            },
            "service": {
              "coding": [
                {
                  "system": "https://bluebutton.cms.gov/resources/codesystem/hcpcs",
                  "version": "5",
                  "code": "92999"
                }
              ]
            },
            "modifier": [
              {
                "coding": [
                  {
                    "system": "https://bluebutton.cms.gov/resources/codesystem/hcpcs",
                    "version": "5",
                    "code": "LT"
                  }
                ]
              }
            ],
            "servicedPeriod": {
              "start": "1999-10-27",
              "end": "1999-10-27"
            },
            "locationCodeableConcept": {
              "extension": [
                {
                  "url": "https://bluebutton.cms.gov/resources/variables/prvdr_state_cd",
                  "valueCoding": {
                    "system": "https://bluebutton.cms.gov/resources/variables/prvdr_state_cd",
                    "code": "IL"
                  }
                },
                {
                  "url": "https://bluebutton.cms.gov/resources/variables/prvdr_zip",
                  "valueCoding": {
                    "system": "https://bluebutton.cms.gov/resources/variables/prvdr_zip",
                    "code": "555558202"
                  }
                },
                {
                  "url": "https://bluebutton.cms.gov/resources/variables/carr_line_prcng_lclty_cd",
                  "valueCoding": {
                    "system": "https://bluebutton.cms.gov/resources/variables/carr_line_prcng_lclty_cd",
                    "code": "15",
                    "display": "CONNECTICUT"
                  }
                },
                {
                  "url": "https://bluebutton.cms.gov/resources/variables/carr_line_clia_lab_num",
                  "valueIdentifier": {
                    "system": "https://bluebutton.cms.gov/resources/variables/carr_line_clia_lab_num",
                    "value": "BB889999AA"
                  }
                }
              ],
              "coding": [
                {
                  "system": "https://bluebutton.cms.gov/resources/variables/line_place_of_srvc_cd",
                  "code": "11",
                  "display": "Office. Location, other than a hospital, skilled nursing facility (SNF), military treatment facility, community health center, State or local public health clinic, or intermediate care facility (ICF), where the health professional routinely provides health examinations, diagnosis, and treatment of illness or injury on an ambulatory basis."
                }
              ]
            },
            "quantity": {
              "value": 1
            },
            "adjudication": [
              {
                "category": {
                  "coding": [
                    {
                      "system": "https://bluebutton.cms.gov/resources/codesystem/adjudication",
                      "code": "https://bluebutton.cms.gov/resources/variables/carr_line_rdcd_pmt_phys_astn_c",
                      "display": "Carrier Line Reduced Payment Physician Assistant Code"
                    }
                  ]
                },
                "reason": {
                  "coding": [
                    {
                      "system": "https://bluebutton.cms.gov/resources/variables/carr_line_rdcd_pmt_phys_astn_c",
                      "code": "0",
                      "display": "N/A"
                    }
                  ]
                }
              },
              {
                "extension": [
                  {
                    "url": "https://bluebutton.cms.gov/resources/variables/line_pmt_80_100_cd",
                    "valueCoding": {
                      "system": "https://bluebutton.cms.gov/resources/variables/line_pmt_80_100_cd",
                      "code": "0",
                      "display": "80%"
                    }
                  }
                ],
                "category": {
                  "coding": [
                    {
                      "system": "https://bluebutton.cms.gov/resources/codesystem/adjudication",
                      "code": "https://bluebutton.cms.gov/resources/variables/line_nch_pmt_amt",
                      "display": "Line NCH Medicare Payment Amount"
                    }
                  ]
                },
                "amount": {
                  "value": 37.50,
                  "system": "urn:iso:std:iso:4217",
                  "code": "USD"
                }
              },
              {
                "category": {
                  "coding": [
                    {
                      "system": "https://bluebutton.cms.gov/resources/codesystem/adjudication",
                      "code": "https://bluebutton.cms.gov/resources/variables/line_bene_pmt_amt",
                      "display": "Line Payment Amount to Beneficiary"
                    }
                  ]
                },
                "amount": {
                  "value": 0.00,
                  "system": "urn:iso:std:iso:4217",
                  "code": "USD"
                }
              },
              {
                "category": {
                  "coding": [
                    {
                      "system": "https://bluebutton.cms.gov/resources/codesystem/adjudication",
                      "code": "https://bluebutton.cms.gov/resources/variables/line_prvdr_pmt_amt",
                      "display": "Line Provider Payment Amount"
                    }
                  ]
                },
                "amount": {
                  "value": 37.50,
                  "system": "urn:iso:std:iso:4217",
                  "code": "USD"
                }
              },
              {
                "category": {
                  "coding": [
                    {
                      "system": "https://bluebutton.cms.gov/resources/codesystem/adjudication",
                      "code": "https://bluebutton.cms.gov/resources/variables/line_bene_ptb_ddctbl_amt",
                      "display": "Line Beneficiary Part B Deductible Amount"
                    }
                  ]
                },
                "amount": {
                  "value": 0.00,
                  "system": "urn:iso:std:iso:4217",
                  "code": "USD"
                }
              },
              {
                "category": {
                  "coding": [
                    {
                      "system": "https://bluebutton.cms.gov/resources/codesystem/adjudication",
                      "code": "https://bluebutton.cms.gov/resources/variables/line_bene_prmry_pyr_pd_amt",
                      "display": "Line Primary Payer (if not Medicare) Paid Amount"
                    }
                  ]
                },
                "amount": {
                  "value": 0.00,
                  "system": "urn:iso:std:iso:4217",
                  "code": "USD"
                }
              },
              {
                "category": {
                  "coding": [
                    {
                      "system": "https://bluebutton.cms.gov/resources/codesystem/adjudication",
                      "code": "https://bluebutton.cms.gov/resources/variables/line_coinsrnc_amt",
                      "display": "Line Beneficiary Coinsurance Amount"
                    }
                  ]
                },
                "amount": {
                  "value": 9.57,
                  "system": "urn:iso:std:iso:4217",
                  "code": "USD"
                }
              },
              {
                "category": {
                  "coding": [
                    {
                      "system": "https://bluebutton.cms.gov/resources/codesystem/adjudication",
                      "code": "https://bluebutton.cms.gov/resources/variables/line_sbmtd_chrg_amt",
                      "display": "Line Submitted Charge Amount"
                    }
                  ]
                },
                "amount": {
                  "value": 75.00,
                  "system": "urn:iso:std:iso:4217",
                  "code": "USD"
                }
              },
              {
                "category": {
                  "coding": [
                    {
                      "system": "https://bluebutton.cms.gov/resources/codesystem/adjudication",
                      "code": "https://bluebutton.cms.gov/resources/variables/line_alowd_chrg_amt",
                      "display": "Line Allowed Charge Amount"
                    }
                  ]
                },
                "amount": {
                  "value": 47.84,
                  "system": "urn:iso:std:iso:4217",
                  "code": "USD"
                }
              },
              {
                "category": {
                  "coding": [
                    {
                      "system": "https://bluebutton.cms.gov/resources/codesystem/adjudication",
                      "code": "https://bluebutton.cms.gov/resources/variables/line_prcsg_ind_cd",
                      "display": "Line Processing Indicator Code"
                    }
                  ]
                },
                "reason": {
                  "coding": [
                    {
                      "system": "https://bluebutton.cms.gov/resources/variables/line_prcsg_ind_cd",
                      "code": "A",
                      "display": "Allowed"
                    }
                  ]
                }
              }
            ]
          }
        ],
        "payment": {
          "amount": {
            "value": 199.99,
            "system": "urn:iso:std:iso:4217",
            "code": "USD"
          }
        }
      }
    },
    {
      "resource": {
        "resourceType": "ExplanationOfBenefit",
        "id": "hospice-9992223422",
        "extension": [
          {
            "url": "https://bluebutton.cms.gov/resources/variables/clm_mdcr_non_pmt_rsn_cd",
            "valueCoding": {
              "system": "https://bluebutton.cms.gov/resources/variables/clm_mdcr_non_pmt_rsn_cd",
              "code": "P",
              "display": "Payment requested"
            }
          },
          {
            "url": "https://bluebutton.cms.gov/resources/variables/prpayamt",
            "valueMoney": {
              "value": 0.00,
              "system": "urn:iso:std:iso:4217",
              "code": "USD"
            }
          },
          {
            "url": "https://bluebutton.cms.gov/resources/variables/fi_num",
            "valueIdentifier": {
              "system": "https://bluebutton.cms.gov/resources/variables/fi_num",
              "value": "6666"
            }
          }
        ],
        "identifier": [
          {
            "system": "https://bluebutton.cms.gov/resources/variables/clm_id",
            "value": "9992223422"
          },
          {
            "system": "https://bluebutton.cms.gov/resources/identifier/claim-group",
            "value": "900"
          }
        ],
        "status": "active",
        "type": {
          "coding": [
            {
              "system": "https://bluebutton.cms.gov/resources/variables/nch_clm_type_cd",
              "code": "50",
              "display": "Hospice claim"
            },
            {
              "system": "https://bluebutton.cms.gov/resources/codesystem/eob-type",
              "code": "HOSPICE"
            },
            {
              "system": "http://hl7.org/fhir/ex-claimtype",
              "code": "institutional",
              "display": "Institutional"
            },
            {
              "system": "https://bluebutton.cms.gov/resources/variables/nch_near_line_rec_ident_cd",
              "code": "V",
              "display": "Part A institutional claim record (inpatient [IP], skilled nursing facility [SNF], hospice [HOS], or home health agency [HHA])"
            },
            {
              "system": "https://bluebutton.cms.gov/resources/variables/clm_srvc_clsfctn_type_cd",
              "code": "1"
            }
          ]
        },
        "patient": {
          "reference": "Patient/567834"
        },
        "billablePeriod": {
          "start": "2014-01-01",
          "end": "2014-01-30"
        },
        "provider": {
          "identifier": {
            "system": "https://bluebutton.cms.gov/resources/variables/prvdr_num",
            "value": "12345"
          }
        },
        "organization": {
          "identifier": {
            "system": "http://hl7.org/fhir/sid/us-npi",
            "value": "999999999"
          }
        },
        "facility": {
          "extension": [
            {
              "url": "https://bluebutton.cms.gov/resources/variables/clm_fac_type_cd",
              "valueCoding": {
                "system": "https://bluebutton.cms.gov/resources/variables/clm_fac_type_cd",
                "code": "8",
                "display": "Ambulatory Surgery Center (ASC) or other special facility (e.g. hospice)"
              }
            }
          ],
          "identifier": {
            "system": "http://hl7.org/fhir/sid/us-npi",
            "value": "999999999"
          }
        },
        "information": [
          {
            "sequence": 1,
            "category": {
              "coding": [
                {
                  "system": "https://bluebutton.cms.gov/resources/codesystem/information",
                  "code": "https://bluebutton.cms.gov/resources/variables/nch_ptnt_stus_ind_cd",
                  "display": "NCH Patient Status Indicator Code"
                }
              ]
            },
            "code": {
              "coding": [
                {
                  "system": "https://bluebutton.cms.gov/resources/variables/nch_ptnt_stus_ind_cd",
                  "code": "C",
                  "display": "Still a patient"
                }
              ]
            }
          },
          {
            "sequence": 2,
            "category": {
              "coding": [
                {
                  "system": "https://bluebutton.cms.gov/resources/codesystem/information",
                  "code": "https://bluebutton.cms.gov/resources/variables/clm_freq_cd",
                  "display": "Claim Frequency Code"
                }
              ]
            },
            "code": {
              "coding": [
                {
                  "system": "https://bluebutton.cms.gov/resources/variables/clm_freq_cd",
                  "code": "1",
                  "display": "Admit thru discharge claim"
                }
              ]
            }
          },
          {
            "sequence": 3,
            "category": {
              "coding": [
                {
                  "system": "https://bluebutton.cms.gov/resources/codesystem/information",
                  "code": "https://bluebutton.cms.gov/resources/variables/ptnt_dschrg_stus_cd",
                  "display": "Patient Discharge Status Code"
                }
              ]
            },
            "code": {
              "coding": [
                {
                  "system": "https://bluebutton.cms.gov/resources/variables/ptnt_dschrg_stus_cd",
                  "code": "30",
                  "display": "Still patient."
                }
              ]
            }
          },
          {
            "sequence": 4,
            "category": {
              "coding": [
                {
                  "system": "https://bluebutton.cms.gov/resources/codesystem/information",
                  "code": "https://bluebutton.cms.gov/resources/variables/nch_prmry_pyr_cd",
                  "display": "NCH Primary Payer Code (if not Medicare)"
                }
              ]
            },
            "code": {
              "coding": [
                {
                  "system": "https://bluebutton.cms.gov/resources/variables/nch_prmry_pyr_cd",
                  "code": "A",
                  "display": "Employer group health plan (EGHP) insurance for an aged beneficiary"
                }
              ]
            }
          }
        ],
        "careTeam": [
          {
            "sequence": 2,
            "provider": {
              "identifier": {
                "system": "http://hl7.org/fhir/sid/us-npi",
                "value": "8888888888"
              }
            },
            "role": {
              "coding": [
                {
                  "system": "http://hl7.org/fhir/claimcareteamrole",
                  "code": "primary",
                  "display": "Primary provider"
                }
              ]
            }
          },
          {
            "sequence": 3,
            "provider": {
              "identifier": {
                "system": "http://hl7.org/fhir/sid/us-npi",
                "value": "345345345"
              }
            },
            "role": {
              "coding": [
                {
                  "system": "http://hl7.org/fhir/claimcareteamrole",
                  "code": "primary",
                  "display": "Primary provider"
                }
              ]
            }
          }
        ],
        "diagnosis": [
          {
            "sequence": 1,
            "diagnosisCodeableConcept": {
              "coding": [
                {
                  "system": "http://hl7.org/fhir/sid/icd-9-cm",
                  "code": "R5555"
                }
              ]
            },
            "type": [
              {
                "coding": [
                  {
                    "system": "https://bluebutton.cms.gov/resources/codesystem/diagnosis-type",
                    "code": "principal",
                    "display": "The single medical diagnosis that is most relevant to the patient's chief complaint or need for treatment."
                  }
                ]
              }
            ]
          },
          {
            "sequence": 2,
            "diagnosisCodeableConcept": {
              "coding": [
                {
                  "system": "http://hl7.org/fhir/sid/icd-10",
                  "code": "R6666"
                }
              ]
            }
          },
          {
            "sequence": 3,
            "diagnosisCodeableConcept": {
              "coding": [
                {
                  "system": "http://hl7.org/fhir/sid/icd-10",
                  "code": "R2222"
                }
              ]
            },
            "type": [
              {
                "coding": [
                  {
                    "system": "https://bluebutton.cms.gov/resources/codesystem/diagnosis-type",
                    "code": "external-first",
                    "display": "The code used to identify the 1st external cause of injury, poisoning, or other adverse effect."
                  }
                ]
              }
            ]
          },
          {
            "sequence": 4,
            "diagnosisCodeableConcept": {
              "coding": [
                {
                  "system": "http://hl7.org/fhir/sid/icd-10",
                  "code": "R3333"
                }
              ]
            },
            "type": [
              {
                "coding": [
                  {
                    "system": "https://bluebutton.cms.gov/resources/codesystem/diagnosis-type",
                    "code": "external",
                    "display": "A code used to identify an external cause of injury, poisoning, or other adverse effect."
                  }
                ]
              }
            ]
          }
        ],
        "insurance": {
          "coverage": {
            "reference": "Coverage/part-a-567834"
          }
        },
        "hospitalization": {
          "extension": [
            {
              "url": "https://bluebutton.cms.gov/resources/variables/bene_hospc_prd_cnt",
              "valueQuantity": {
                "value": 2
              }
            }
          ],
          "start": "2014-07-06",
          "end": "2015-06-29"
        },
        "item": [
          {
            "extension": [
              {
                "url": "https://bluebutton.cms.gov/resources/variables/rev_cntr_ndc_qty",
                "valueQuantity": {
                  "value": 5454,
                  "system": "https://bluebutton.cms.gov/resources/variables/rev_cntr_ndc_qty_qlfr_cd",
                  "code": "B"
                }
              }
            ],
            "sequence": 1,
            "careTeamLinkId": [
              3
            ],
            "revenue": {
              "extension": [
                {
                  "url": "https://bluebutton.cms.gov/resources/variables/rev_cntr_ddctbl_coinsrnc_cd",
                  "valueCoding": {
                    "system": "https://bluebutton.cms.gov/resources/variables/rev_cntr_ddctbl_coinsrnc_cd",
                    "code": "0",
                    "display": "Charges are subject to deductible and coinsurance"
                  }
                }
              ],
              "coding": [
                {
                  "system": "https://bluebutton.cms.gov/resources/variables/rev_cntr",
                  "code": "651"
                }
              ]
            },
            "service": {
              "coding": [
                {
                  "system": "https://bluebutton.cms.gov/resources/codesystem/hcpcs",
                  "code": "A5C"
                }
              ]
            },
            "modifier": [
              {
                "coding": [
                  {
                    "system": "https://bluebutton.cms.gov/resources/codesystem/hcpcs",
                    "code": "Q9999"
                  }
                ]
              }
            ],
            "servicedDate": "2014-09-01",
            "locationAddress": {
              "state": "AZ"
            },
            "quantity": {
              "value": 0
            },
            "adjudication": [
              {
                "category": {
                  "coding": [
                    {
                      "system": "https://bluebutton.cms.gov/resources/codesystem/adjudication",
                      "code": "https://bluebutton.cms.gov/resources/variables/rev_cntr_prvdr_pmt_amt",
                      "display": "Revenue Center (Medicare) Provider Payment Amount"
                    }
                  ]
                },
                "amount": {
                  "value": 29.00,
                  "system": "urn:iso:std:iso:4217",
                  "code": "USD"
                }
              },
              {
                "category": {
                  "coding": [
                    {
                      "system": "https://bluebutton.cms.gov/resources/codesystem/adjudication",
                      "code": "https://bluebutton.cms.gov/resources/variables/rev_cntr_bene_pmt_amt",
                      "display": "Revenue Center Payment Amount to Beneficiary"
                    }
                  ]
                },
                "amount": {
                  "value": 28.00,
                  "system": "urn:iso:std:iso:4217",
                  "code": "USD"
                }
              },
              {
                "category": {
                  "coding": [
                    {
                      "system": "https://bluebutton.cms.gov/resources/codesystem/adjudication",
                      "code": "https://bluebutton.cms.gov/resources/variables/rev_cntr_rate_amt",
                      "display": "Revenue Center Rate Amount"
                    }
                  ]
                },
                "amount": {
                  "value": 0.00,
                  "system": "urn:iso:std:iso:4217",
                  "code": "USD"
                }
              },
              {
                "category": {
                  "coding": [
                    {
                      "system": "https://bluebutton.cms.gov/resources/codesystem/adjudication",
                      "code": "https://bluebutton.cms.gov/resources/variables/rev_cntr_tot_chrg_amt",
                      "display": "Revenue Center Total Charge Amount"
                    }
                  ]
                },
                "amount": {
                  "value": 2555.00,
                  "system": "urn:iso:std:iso:4217",
                  "code": "USD"
                }
              },
              {
                "category": {
                  "coding": [
                    {
                      "system": "https://bluebutton.cms.gov/resources/codesystem/adjudication",
                      "code": "https://bluebutton.cms.gov/resources/variables/rev_cntr_ncvrd_chrg_amt",
                      "display": "Revenue Center Non-Covered Charge Amount"
                    }
                  ]
                },
                "amount": {
                  "value": 300.00,
                  "system": "urn:iso:std:iso:4217",
                  "code": "USD"
                }
              },
              {
                "category": {
                  "coding": [
                    {
                      "system": "https://bluebutton.cms.gov/resources/codesystem/adjudication",
                      "code": "https://bluebutton.cms.gov/resources/variables/rev_cntr_pmt_amt_amt",
                      "display": "Revenue Center (Medicare) Payment Amount"
                    }
                  ]
                },
                "amount": {
                  "value": 26.00,
                  "system": "urn:iso:std:iso:4217",
                  "code": "USD"
                }
              }
            ]
          }
        ],
        "totalCost": {
          "value": 199.99,
          "system": "urn:iso:std:iso:4217",
          "code": "USD"
        },
        "payment": {
          "amount": {
            "value": 130.32,
            "system": "urn:iso:std:iso:4217",
            "code": "USD"
          }
        },
        "benefitBalance": [
          {
            "category": {
              "coding": [
                {
                  "system": "http://hl7.org/fhir/benefit-category",
                  "code": "medical",
                  "display": "Medical Health Coverage"
                }
              ]
            },
            "financial": [
              {
                "type": {
                  "coding": [
                    {
                      "system": "https://bluebutton.cms.gov/resources/codesystem/benefit-balance",
                      "code": "https://bluebutton.cms.gov/resources/variables/clm_utlztn_day_cnt",
                      "display": "Claim Medicare Utilization Day Count"
                    }
                  ]
                },
                "usedUnsignedInt": 30
              }
            ]
          }
        ]
      }
    }
  ]
}<|MERGE_RESOLUTION|>--- conflicted
+++ resolved
@@ -1,25 +1,15 @@
 {
   "resourceType": "Bundle",
-<<<<<<< HEAD
-  "id": "676afd2a-9e3f-438c-a0ab-ed554025514c",
-  "meta": {
-    "lastUpdated": "2019-03-04T10:36:05.076-06:00"
-=======
   "id": "ed3c3389-92c5-4927-9c90-8cba20e721d2",
   "meta": {
     "lastUpdated": "2019-03-12T08:58:22.155-05:00"
->>>>>>> f8852dea
   },
   "type": "searchset",
   "total": 8,
   "link": [
     {
       "relation": "self",
-<<<<<<< HEAD
-      "url": "https://localhost:8271/v1/fhir/ExplanationOfBenefit?_count=8&_format=json&patient=Patient%2F567834"
-=======
       "url": "https://localhost:9800/v1/fhir/ExplanationOfBenefit?_count=8&_format=json&patient=Patient%2F567834"
->>>>>>> f8852dea
     }
   ],
   "entry": [
