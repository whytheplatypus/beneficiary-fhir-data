{
  "resourceType": "Bundle",
<<<<<<< HEAD
  "id": "ced3ed17-fed4-4610-b818-ab171f3e9a35",
  "meta": {
    "lastUpdated": "2019-03-04T10:36:03.974-06:00"
=======
  "id": "0e9aaab7-0917-4956-be44-5e243b580c22",
  "meta": {
    "lastUpdated": "2019-03-12T08:58:20.123-05:00"
>>>>>>> f8852dea
  },
  "type": "searchset",
  "total": 8,
  "link": [
    {
      "relation": "self",
<<<<<<< HEAD
      "url": "https://localhost:8271/v1/fhir/ExplanationOfBenefit?_format=json&patient=Patient%2F567834"
=======
      "url": "https://localhost:9800/v1/fhir/ExplanationOfBenefit?_format=json&patient=Patient%2F567834"
>>>>>>> f8852dea
    }
  ],
  "entry": [
    {
      "resource": {
        "resourceType": "ExplanationOfBenefit",
        "id": "outpatient-1234567890",
        "extension": [
          {
            "url": "https://bluebutton.cms.gov/resources/variables/nch_profnl_cmpnt_chrg_amt",
            "valueMoney": {
              "value": 66.89,
              "system": "urn:iso:std:iso:4217",
              "code": "USD"
            }
          },
          {
            "url": "https://bluebutton.cms.gov/resources/variables/nch_bene_ptb_ddctbl_amt",
            "valueMoney": {
              "value": 112.00,
              "system": "urn:iso:std:iso:4217",
              "code": "USD"
            }
          },
          {
            "url": "https://bluebutton.cms.gov/resources/variables/nch_bene_ptb_coinsrnc_amt",
            "valueMoney": {
              "value": 175.73,
              "system": "urn:iso:std:iso:4217",
              "code": "USD"
            }
          },
          {
            "url": "https://bluebutton.cms.gov/resources/variables/clm_op_prvdr_pmt_amt",
            "valueMoney": {
              "value": 693.92,
              "system": "urn:iso:std:iso:4217",
              "code": "USD"
            }
          },
          {
            "url": "https://bluebutton.cms.gov/resources/variables/clm_op_bene_pmt_amt",
            "valueMoney": {
              "value": 44.00,
              "system": "urn:iso:std:iso:4217",
              "code": "USD"
            }
          },
          {
            "url": "https://bluebutton.cms.gov/resources/variables/nch_bene_blood_ddctbl_lblty_am",
            "valueMoney": {
              "value": 6.00,
              "system": "urn:iso:std:iso:4217",
              "code": "USD"
            }
          },
          {
            "url": "https://bluebutton.cms.gov/resources/variables/clm_mdcr_non_pmt_rsn_cd",
            "valueCoding": {
              "system": "https://bluebutton.cms.gov/resources/variables/clm_mdcr_non_pmt_rsn_cd",
              "code": "A",
              "display": "Covered worker's compensation (Obsolete)"
            }
          },
          {
            "url": "https://bluebutton.cms.gov/resources/variables/prpayamt",
            "valueMoney": {
              "value": 11.00,
              "system": "urn:iso:std:iso:4217",
              "code": "USD"
            }
          },
          {
            "url": "https://bluebutton.cms.gov/resources/variables/fi_num",
            "valueIdentifier": {
              "system": "https://bluebutton.cms.gov/resources/variables/fi_num",
              "value": "15444"
            }
          }
        ],
        "identifier": [
          {
            "system": "https://bluebutton.cms.gov/resources/variables/clm_id",
            "value": "1234567890"
          },
          {
            "system": "https://bluebutton.cms.gov/resources/identifier/claim-group",
            "value": "900"
          }
        ],
        "status": "active",
        "type": {
          "coding": [
            {
              "system": "https://bluebutton.cms.gov/resources/variables/nch_clm_type_cd",
              "code": "40",
              "display": "Hospital Outpatient claim"
            },
            {
              "system": "https://bluebutton.cms.gov/resources/codesystem/eob-type",
              "code": "OUTPATIENT"
            },
            {
              "system": "http://hl7.org/fhir/ex-claimtype",
              "code": "professional",
              "display": "Professional"
            },
            {
              "system": "https://bluebutton.cms.gov/resources/variables/nch_near_line_rec_ident_cd",
              "code": "W",
              "display": "Part B institutional claim record (outpatient [HOP], HHA)"
            },
            {
              "system": "https://bluebutton.cms.gov/resources/variables/clm_srvc_clsfctn_type_cd",
              "code": "3"
            }
          ]
        },
        "patient": {
          "reference": "Patient/567834"
        },
        "billablePeriod": {
          "extension": [
            {
              "url": "https://bluebutton.cms.gov/resources/variables/claim_query_cd",
              "valueCoding": {
                "system": "https://bluebutton.cms.gov/resources/variables/claim_query_cd",
                "code": "3",
                "display": "Final bill"
              }
            }
          ],
          "start": "2011-01-24",
          "end": "2011-01-24"
        },
        "provider": {
          "identifier": {
            "system": "https://bluebutton.cms.gov/resources/variables/prvdr_num",
            "value": "999999"
          }
        },
        "organization": {
          "identifier": {
            "system": "http://hl7.org/fhir/sid/us-npi",
            "value": "1497758544"
          },
          "display": "CUMBERLAND COUNTY HOSPITAL SYSTEM, INC"
        },
        "facility": {
          "extension": [
            {
              "url": "https://bluebutton.cms.gov/resources/variables/clm_fac_type_cd",
              "valueCoding": {
                "system": "https://bluebutton.cms.gov/resources/variables/clm_fac_type_cd",
                "code": "1",
                "display": "Hospital"
              }
            }
          ],
          "identifier": {
            "system": "http://hl7.org/fhir/sid/us-npi",
            "value": "1497758544"
          },
          "display": "CUMBERLAND COUNTY HOSPITAL SYSTEM, INC"
        },
        "information": [
          {
            "sequence": 1,
            "category": {
              "coding": [
                {
                  "system": "https://bluebutton.cms.gov/resources/codesystem/information",
                  "code": "https://bluebutton.cms.gov/resources/variables/clm_mco_pd_sw",
                  "display": "Claim MCO Paid Switch"
                }
              ]
            },
            "code": {
              "coding": [
                {
                  "system": "https://bluebutton.cms.gov/resources/variables/clm_mco_pd_sw",
                  "code": "0",
                  "display": "No managed care organization (MCO) payment"
                }
              ]
            }
          },
          {
            "sequence": 2,
            "category": {
              "coding": [
                {
                  "system": "https://bluebutton.cms.gov/resources/codesystem/information",
                  "code": "https://bluebutton.cms.gov/resources/variables/clm_freq_cd",
                  "display": "Claim Frequency Code"
                }
              ]
            },
            "code": {
              "coding": [
                {
                  "system": "https://bluebutton.cms.gov/resources/variables/clm_freq_cd",
                  "code": "1",
                  "display": "Admit thru discharge claim"
                }
              ]
            }
          },
          {
            "sequence": 3,
            "category": {
              "coding": [
                {
                  "system": "https://bluebutton.cms.gov/resources/codesystem/information",
                  "code": "https://bluebutton.cms.gov/resources/variables/ptnt_dschrg_stus_cd",
                  "display": "Patient Discharge Status Code"
                }
              ]
            },
            "code": {
              "coding": [
                {
                  "system": "https://bluebutton.cms.gov/resources/variables/ptnt_dschrg_stus_cd",
                  "code": "1"
                }
              ]
            }
          },
          {
            "sequence": 4,
            "category": {
              "coding": [
                {
                  "system": "https://bluebutton.cms.gov/resources/codesystem/information",
                  "code": "https://bluebutton.cms.gov/resources/variables/nch_prmry_pyr_cd",
                  "display": "NCH Primary Payer Code (if not Medicare)"
                }
              ]
            },
            "code": {
              "coding": [
                {
                  "system": "https://bluebutton.cms.gov/resources/variables/nch_prmry_pyr_cd",
                  "code": "A",
                  "display": "Employer group health plan (EGHP) insurance for an aged beneficiary"
                }
              ]
            }
          }
        ],
        "careTeam": [
          {
            "sequence": 2,
            "provider": {
              "identifier": {
                "system": "http://hl7.org/fhir/sid/us-npi",
                "value": "3333333333"
              }
            },
            "role": {
              "coding": [
                {
                  "system": "http://hl7.org/fhir/claimcareteamrole",
                  "code": "assist",
                  "display": "Assisting Provider"
                }
              ]
            }
          },
          {
            "sequence": 3,
            "provider": {
              "identifier": {
                "system": "http://hl7.org/fhir/sid/us-npi",
                "value": "4444"
              }
            },
            "role": {
              "coding": [
                {
                  "system": "http://hl7.org/fhir/claimcareteamrole",
                  "code": "other",
                  "display": "Other"
                }
              ]
            }
          },
          {
            "sequence": 4,
            "provider": {
              "identifier": {
                "system": "http://hl7.org/fhir/sid/us-npi",
                "value": "2222222222"
              }
            },
            "role": {
              "coding": [
                {
                  "system": "http://hl7.org/fhir/claimcareteamrole",
                  "code": "primary",
                  "display": "Primary provider"
                }
              ]
            }
          },
          {
            "sequence": 5,
            "provider": {
              "identifier": {
                "system": "http://hl7.org/fhir/sid/us-npi",
                "value": "345345345"
              }
            },
            "role": {
              "coding": [
                {
                  "system": "http://hl7.org/fhir/claimcareteamrole",
                  "code": "primary",
                  "display": "Primary provider"
                }
              ]
            }
          }
        ],
        "diagnosis": [
          {
            "sequence": 1,
            "diagnosisCodeableConcept": {
              "coding": [
                {
                  "system": "http://hl7.org/fhir/sid/icd-10",
                  "code": "R5555"
                }
              ]
            },
            "type": [
              {
                "coding": [
                  {
                    "system": "https://bluebutton.cms.gov/resources/codesystem/diagnosis-type",
                    "code": "principal",
                    "display": "The single medical diagnosis that is most relevant to the patient's chief complaint or need for treatment."
                  }
                ]
              }
            ]
          },
          {
            "sequence": 2,
            "diagnosisCodeableConcept": {
              "coding": [
                {
                  "system": "http://hl7.org/fhir/sid/icd-10",
                  "code": "I9999"
                }
              ]
            }
          },
          {
            "sequence": 3,
            "diagnosisCodeableConcept": {
              "coding": [
                {
                  "system": "http://hl7.org/fhir/sid/icd-10",
                  "code": "R2222"
                }
              ]
            },
            "type": [
              {
                "coding": [
                  {
                    "system": "https://bluebutton.cms.gov/resources/codesystem/diagnosis-type",
                    "code": "external-first",
                    "display": "The code used to identify the 1st external cause of injury, poisoning, or other adverse effect."
                  }
                ]
              }
            ]
          },
          {
            "sequence": 4,
            "diagnosisCodeableConcept": {
              "coding": [
                {
                  "system": "http://hl7.org/fhir/sid/icd-10",
                  "code": "R3333"
                }
              ]
            },
            "type": [
              {
                "coding": [
                  {
                    "system": "https://bluebutton.cms.gov/resources/codesystem/diagnosis-type",
                    "code": "external",
                    "display": "A code used to identify an external cause of injury, poisoning, or other adverse effect."
                  }
                ]
              }
            ]
          },
          {
            "sequence": 5,
            "diagnosisCodeableConcept": {
              "coding": [
                {
                  "system": "http://hl7.org/fhir/sid/icd-10",
                  "code": "R1122"
                }
              ]
            },
            "type": [
              {
                "coding": [
                  {
                    "system": "https://bluebutton.cms.gov/resources/codesystem/diagnosis-type",
                    "code": "reason-for-visit",
                    "display": "A diagnosis code used to identify the patient's reason for the visit."
                  }
                ]
              }
            ]
          }
        ],
        "procedure": [
          {
            "sequence": 1,
            "date": "2016-01-16T00:00:00-06:00",
            "procedureCodeableConcept": {
              "coding": [
                {
                  "system": "http://hl7.org/fhir/sid/icd-10",
                  "code": "0AABBZZ"
                }
              ]
            }
          }
        ],
        "insurance": {
          "coverage": {
            "reference": "Coverage/part-b-567834"
          }
        },
        "item": [
          {
            "extension": [
              {
                "url": "https://bluebutton.cms.gov/resources/variables/rev_cntr_ndc_qty",
                "valueQuantity": {
                  "value": 77,
                  "system": "https://bluebutton.cms.gov/resources/variables/rev_cntr_ndc_qty_qlfr_cd",
                  "code": "GG"
                }
              }
            ],
            "sequence": 25,
            "careTeamLinkId": [
              5
            ],
            "revenue": {
              "extension": [
                {
                  "url": "https://bluebutton.cms.gov/resources/variables/rev_cntr_stus_ind_cd",
                  "valueCoding": {
                    "system": "https://bluebutton.cms.gov/resources/variables/rev_cntr_stus_ind_cd",
                    "code": "A",
                    "display": "Services not paid under OPPS; uses a different fee schedule (e.g., ambulance, PT, mammography)"
                  }
                }
              ],
              "coding": [
                {
                  "system": "https://bluebutton.cms.gov/resources/variables/rev_cntr",
                  "code": "1"
                }
              ]
            },
            "service": {
              "extension": [
                {
                  "url": "https://bluebutton.cms.gov/resources/variables/rev_cntr_ide_ndc_upc_num",
                  "valueCoding": {
                    "system": "https://bluebutton.cms.gov/resources/variables/rev_cntr_ide_ndc_upc_num",
                    "code": "987654321"
                  }
                }
              ],
              "coding": [
                {
                  "system": "https://bluebutton.cms.gov/resources/codesystem/hcpcs",
                  "code": "M99"
                }
              ]
            },
            "modifier": [
              {
                "coding": [
                  {
                    "system": "https://bluebutton.cms.gov/resources/codesystem/hcpcs",
                    "code": "XX"
                  }
                ]
              }
            ],
            "servicedDate": "1942-01-03",
            "locationAddress": {
              "state": "KY"
            },
            "quantity": {
              "value": 111
            },
            "adjudication": [
              {
                "category": {
                  "coding": [
                    {
                      "system": "https://bluebutton.cms.gov/resources/codesystem/adjudication",
                      "code": "https://bluebutton.cms.gov/resources/variables/rev_cntr_1st_ansi_cd",
                      "display": "Revenue Center 1st ANSI Code"
                    }
                  ]
                },
                "reason": {
                  "coding": [
                    {
                      "system": "https://bluebutton.cms.gov/resources/variables/rev_cntr_1st_ansi_cd",
                      "code": "CO120"
                    }
                  ]
                }
              },
              {
                "category": {
                  "coding": [
                    {
                      "system": "https://bluebutton.cms.gov/resources/codesystem/adjudication",
                      "code": "https://bluebutton.cms.gov/resources/variables/rev_cntr_2nd_ansi_cd",
                      "display": "Revenue Center 2nd ANSI Code"
                    }
                  ]
                },
                "reason": {
                  "coding": [
                    {
                      "system": "https://bluebutton.cms.gov/resources/variables/rev_cntr_2nd_ansi_cd",
                      "code": "CR121"
                    }
                  ]
                }
              },
              {
                "category": {
                  "coding": [
                    {
                      "system": "https://bluebutton.cms.gov/resources/codesystem/adjudication",
                      "code": "https://bluebutton.cms.gov/resources/variables/rev_cntr_blood_ddctbl_amt",
                      "display": "Revenue Center Blood Deductible Amount"
                    }
                  ]
                },
                "amount": {
                  "value": 10.45,
                  "system": "urn:iso:std:iso:4217",
                  "code": "USD"
                }
              },
              {
                "category": {
                  "coding": [
                    {
                      "system": "https://bluebutton.cms.gov/resources/codesystem/adjudication",
                      "code": "https://bluebutton.cms.gov/resources/variables/rev_cntr_cash_ddctbl_amt",
                      "display": "Revenue Center Cash Deductible Amount"
                    }
                  ]
                },
                "amount": {
                  "value": 12.89,
                  "system": "urn:iso:std:iso:4217",
                  "code": "USD"
                }
              },
              {
                "category": {
                  "coding": [
                    {
                      "system": "https://bluebutton.cms.gov/resources/codesystem/adjudication",
                      "code": "https://bluebutton.cms.gov/resources/variables/rev_cntr_coinsrnc_wge_adjstd_c",
                      "display": "Revenue Center Coinsurance/Wage Adjusted Coinsurance Amount"
                    }
                  ]
                },
                "amount": {
                  "value": 15.23,
                  "system": "urn:iso:std:iso:4217",
                  "code": "USD"
                }
              },
              {
                "category": {
                  "coding": [
                    {
                      "system": "https://bluebutton.cms.gov/resources/codesystem/adjudication",
                      "code": "https://bluebutton.cms.gov/resources/variables/rev_cntr_rdcd_coinsrnc_amt",
                      "display": "Revenue Center Reduced Coinsurance Amount"
                    }
                  ]
                },
                "amount": {
                  "value": 11.00,
                  "system": "urn:iso:std:iso:4217",
                  "code": "USD"
                }
              },
              {
                "category": {
                  "coding": [
                    {
                      "system": "https://bluebutton.cms.gov/resources/codesystem/adjudication",
                      "code": "https://bluebutton.cms.gov/resources/variables/rev_cntr_1st_msp_pd_amt",
                      "display": "Revenue Center 1st Medicare Secondary Payer (MSP) Paid Amount"
                    }
                  ]
                },
                "amount": {
                  "value": 0.00,
                  "system": "urn:iso:std:iso:4217",
                  "code": "USD"
                }
              },
              {
                "category": {
                  "coding": [
                    {
                      "system": "https://bluebutton.cms.gov/resources/codesystem/adjudication",
                      "code": "https://bluebutton.cms.gov/resources/variables/rev_cntr_2nd_msp_pd_amt",
                      "display": "Revenue Center 2nd Medicare Secondary Payer (MSP) Paid Amount"
                    }
                  ]
                },
                "amount": {
                  "value": 0.00,
                  "system": "urn:iso:std:iso:4217",
                  "code": "USD"
                }
              },
              {
                "category": {
                  "coding": [
                    {
                      "system": "https://bluebutton.cms.gov/resources/codesystem/adjudication",
                      "code": "https://bluebutton.cms.gov/resources/variables/rev_cntr_prvdr_pmt_amt",
                      "display": "Revenue Center (Medicare) Provider Payment Amount"
                    }
                  ]
                },
                "amount": {
                  "value": 200.00,
                  "system": "urn:iso:std:iso:4217",
                  "code": "USD"
                }
              },
              {
                "category": {
                  "coding": [
                    {
                      "system": "https://bluebutton.cms.gov/resources/codesystem/adjudication",
                      "code": "https://bluebutton.cms.gov/resources/variables/rev_cntr_bene_pmt_amt",
                      "display": "Revenue Center Payment Amount to Beneficiary"
                    }
                  ]
                },
                "amount": {
                  "value": 300.00,
                  "system": "urn:iso:std:iso:4217",
                  "code": "USD"
                }
              },
              {
                "category": {
                  "coding": [
                    {
                      "system": "https://bluebutton.cms.gov/resources/codesystem/adjudication",
                      "code": "https://bluebutton.cms.gov/resources/variables/rev_cntr_ptnt_rspnsblty_pmt",
                      "display": "Revenue Center Patient Responsibility Payment Amount"
                    }
                  ]
                },
                "amount": {
                  "value": 500.00,
                  "system": "urn:iso:std:iso:4217",
                  "code": "USD"
                }
              },
              {
                "category": {
                  "coding": [
                    {
                      "system": "https://bluebutton.cms.gov/resources/codesystem/adjudication",
                      "code": "https://bluebutton.cms.gov/resources/variables/rev_cntr_pmt_amt_amt",
                      "display": "Revenue Center (Medicare) Payment Amount"
                    }
                  ]
                },
                "amount": {
                  "value": 5000.00,
                  "system": "urn:iso:std:iso:4217",
                  "code": "USD"
                }
              },
              {
                "category": {
                  "coding": [
                    {
                      "system": "https://bluebutton.cms.gov/resources/codesystem/adjudication",
                      "code": "https://bluebutton.cms.gov/resources/variables/rev_cntr_rate_amt",
                      "display": "Revenue Center Rate Amount"
                    }
                  ]
                },
                "amount": {
                  "value": 5.00,
                  "system": "urn:iso:std:iso:4217",
                  "code": "USD"
                }
              },
              {
                "category": {
                  "coding": [
                    {
                      "system": "https://bluebutton.cms.gov/resources/codesystem/adjudication",
                      "code": "https://bluebutton.cms.gov/resources/variables/rev_cntr_tot_chrg_amt",
                      "display": "Revenue Center Total Charge Amount"
                    }
                  ]
                },
                "amount": {
                  "value": 999.85,
                  "system": "urn:iso:std:iso:4217",
                  "code": "USD"
                }
              },
              {
                "category": {
                  "coding": [
                    {
                      "system": "https://bluebutton.cms.gov/resources/codesystem/adjudication",
                      "code": "https://bluebutton.cms.gov/resources/variables/rev_cntr_ncvrd_chrg_amt",
                      "display": "Revenue Center Non-Covered Charge Amount"
                    }
                  ]
                },
                "amount": {
                  "value": 134.00,
                  "system": "urn:iso:std:iso:4217",
                  "code": "USD"
                }
              }
            ]
          }
        ],
        "totalCost": {
          "value": 8888.85,
          "system": "urn:iso:std:iso:4217",
          "code": "USD"
        },
        "payment": {
          "amount": {
            "value": 693.11,
            "system": "urn:iso:std:iso:4217",
            "code": "USD"
          }
        }
      }
    },
    {
      "resource": {
        "resourceType": "ExplanationOfBenefit",
        "id": "dme-2188888888",
        "contained": [
          {
            "resourceType": "ReferralRequest",
            "id": "1",
            "status": "completed",
            "subject": {
              "reference": "Patient/567834"
            },
            "requester": {
              "agent": {
                "identifier": {
                  "system": "http://hl7.org/fhir/sid/us-npi",
                  "value": "1306849450"
                },
                "display": "DR. HAROLD LEROY SMITSON II M.D."
              }
            },
            "recipient": [
              {
                "identifier": {
                  "system": "http://hl7.org/fhir/sid/us-npi",
                  "value": "1306849450"
                },
                "display": "DR. HAROLD LEROY SMITSON II M.D."
              }
            ]
          },
          {
            "resourceType": "Observation",
            "id": "2",
            "status": "unknown",
            "code": {
              "coding": [
                {
                  "system": "https://bluebutton.cms.gov/resources/variables/line_hct_hgb_type_cd",
                  "code": "R2",
                  "display": "Hematocrit Test"
                }
              ]
            },
            "valueQuantity": {
              "value": 44.4
            }
          }
        ],
        "extension": [
          {
            "url": "https://bluebutton.cms.gov/resources/variables/prpayamt",
            "valueMoney": {
              "value": 0.00,
              "system": "urn:iso:std:iso:4217",
              "code": "USD"
            }
          },
          {
            "url": "https://bluebutton.cms.gov/resources/variables/carr_num",
            "valueIdentifier": {
              "system": "https://bluebutton.cms.gov/resources/variables/carr_num",
              "value": "99999"
            }
          },
          {
            "url": "https://bluebutton.cms.gov/resources/variables/carr_clm_pmt_dnl_cd",
            "valueCoding": {
              "system": "https://bluebutton.cms.gov/resources/variables/carr_clm_pmt_dnl_cd",
              "code": "1",
              "display": "Physician/supplier"
            }
          },
          {
            "url": "https://bluebutton.cms.gov/resources/variables/asgmntcd",
            "valueCoding": {
              "system": "https://bluebutton.cms.gov/resources/variables/asgmntcd",
              "code": "A",
              "display": "Assigned claim"
            }
          },
          {
            "url": "https://bluebutton.cms.gov/resources/variables/clm_clncl_tril_num",
            "valueIdentifier": {
              "system": "https://bluebutton.cms.gov/resources/variables/clm_clncl_tril_num",
              "value": "0"
            }
          },
          {
            "url": "https://bluebutton.cms.gov/resources/variables/carr_clm_cash_ddctbl_apld_amt",
            "valueMoney": {
              "value": 777.00,
              "system": "urn:iso:std:iso:4217",
              "code": "USD"
            }
          },
          {
            "url": "https://bluebutton.cms.gov/resources/variables/nch_clm_prvdr_pmt_amt",
            "valueMoney": {
              "value": 666.75,
              "system": "urn:iso:std:iso:4217",
              "code": "USD"
            }
          },
          {
            "url": "https://bluebutton.cms.gov/resources/variables/nch_clm_bene_pmt_amt",
            "valueMoney": {
              "value": 666.66,
              "system": "urn:iso:std:iso:4217",
              "code": "USD"
            }
          },
          {
            "url": "https://bluebutton.cms.gov/resources/variables/nch_carr_clm_sbmtd_chrg_amt",
            "valueMoney": {
              "value": 1752.75,
              "system": "urn:iso:std:iso:4217",
              "code": "USD"
            }
          },
          {
            "url": "https://bluebutton.cms.gov/resources/variables/nch_carr_clm_alowd_amt",
            "valueMoney": {
              "value": 754.79,
              "system": "urn:iso:std:iso:4217",
              "code": "USD"
            }
          }
        ],
        "identifier": [
          {
            "system": "https://bluebutton.cms.gov/resources/variables/clm_id",
            "value": "2188888888"
          },
          {
            "system": "https://bluebutton.cms.gov/resources/identifier/claim-group",
            "value": "900"
          }
        ],
        "status": "active",
        "type": {
          "coding": [
            {
              "system": "https://bluebutton.cms.gov/resources/variables/nch_clm_type_cd",
              "code": "82",
              "display": "DMERC; DMEPOS claim"
            },
            {
              "system": "https://bluebutton.cms.gov/resources/codesystem/eob-type",
              "code": "DME"
            },
            {
              "system": "https://bluebutton.cms.gov/resources/variables/nch_near_line_rec_ident_cd",
              "code": "M",
              "display": "Part B DMEPOS claim record (processed by DME Regional Carrier)"
            }
          ]
        },
        "patient": {
          "reference": "Patient/567834"
        },
        "billablePeriod": {
          "start": "2014-02-03",
          "end": "2014-02-03"
        },
        "referral": {
          "reference": "#1"
        },
        "careTeam": [
          {
            "extension": [
              {
                "url": "https://bluebutton.cms.gov/resources/variables/prtcptng_ind_cd",
                "valueCoding": {
                  "system": "https://bluebutton.cms.gov/resources/variables/prtcptng_ind_cd",
                  "code": "1",
                  "display": "Participating"
                }
              }
            ],
            "sequence": 2,
            "provider": {
              "identifier": {
                "system": "http://hl7.org/fhir/sid/us-npi",
                "value": "1244444444"
              }
            },
            "responsible": true,
            "role": {
              "coding": [
                {
                  "system": "http://hl7.org/fhir/claimcareteamrole",
                  "code": "primary",
                  "display": "Primary provider"
                }
              ]
            },
            "qualification": {
              "coding": [
                {
                  "system": "https://bluebutton.cms.gov/resources/variables/prvdr_spclty",
                  "code": "A5",
                  "display": "Pharmacy (DMERC)"
                }
              ]
            }
          }
        ],
        "diagnosis": [
          {
            "sequence": 1,
            "diagnosisCodeableConcept": {
              "coding": [
                {
                  "system": "http://hl7.org/fhir/sid/icd-10",
                  "code": "R5555"
                }
              ]
            },
            "type": [
              {
                "coding": [
                  {
                    "system": "https://bluebutton.cms.gov/resources/codesystem/diagnosis-type",
                    "code": "principal",
                    "display": "The single medical diagnosis that is most relevant to the patient's chief complaint or need for treatment."
                  }
                ]
              }
            ]
          },
          {
            "sequence": 2,
            "diagnosisCodeableConcept": {
              "coding": [
                {
                  "system": "http://hl7.org/fhir/sid/icd-10",
                  "code": "R6666"
                }
              ]
            }
          },
          {
            "sequence": 3,
            "diagnosisCodeableConcept": {
              "coding": [
                {
                  "system": "http://hl7.org/fhir/sid/icd-10",
                  "code": "G6666"
                }
              ]
            }
          }
        ],
        "insurance": {
          "coverage": {
            "reference": "Coverage/part-b-567834"
          }
        },
        "item": [
          {
            "extension": [
              {
                "url": "https://bluebutton.cms.gov/resources/variables/suplrnum",
                "valueIdentifier": {
                  "system": "https://bluebutton.cms.gov/resources/variables/suplrnum",
                  "value": "1219966666"
                }
              },
              {
                "url": "https://bluebutton.cms.gov/resources/variables/dmerc_line_scrn_svgs_amt",
                "valueQuantity": {
                  "value": 0.00
                }
              },
              {
                "url": "https://bluebutton.cms.gov/resources/variables/dmerc_line_mtus_cnt",
                "valueQuantity": {
                  "value": 60,
                  "unit": "Number of services",
                  "system": "https://bluebutton.cms.gov/resources/variables/dmerc_line_mtus_cd",
                  "code": "3"
                }
              },
              {
                "url": "https://bluebutton.cms.gov/resources/variables/betos_cd",
                "valueCoding": {
                  "system": "https://bluebutton.cms.gov/resources/variables/betos_cd",
                  "code": "D9Z"
                }
              },
              {
                "url": "https://bluebutton.cms.gov/resources/variables/line_bene_prmry_pyr_cd",
                "valueCoding": {
                  "system": "https://bluebutton.cms.gov/resources/variables/line_bene_prmry_pyr_cd",
                  "code": "E",
                  "display": "Workers' compensation"
                }
              },
              {
                "url": "https://bluebutton.cms.gov/resources/variables/line_service_deductible",
                "valueCoding": {
                  "system": "https://bluebutton.cms.gov/resources/variables/line_service_deductible",
                  "code": "0",
                  "display": "Service Subject to Deductible"
                }
              },
              {
                "url": "https://bluebutton.cms.gov/resources/variables/line_hct_hgb_rslt_num",
                "valueReference": {
                  "reference": "#2"
                }
              },
              {
                "url": "http://hl7.org/fhir/sid/ndc",
                "valueCoding": {
                  "system": "http://hl7.org/fhir/sid/ndc",
                  "code": "51270012299",
                  "display": "HASOL Anagen Hair Tonic - DEXPANTHENOL; MENTHOL; SALICYLIC ACID"
                }
              }
            ],
            "sequence": 1,
            "careTeamLinkId": [
              2
            ],
            "diagnosisLinkId": [
              3
            ],
            "category": {
              "coding": [
                {
                  "system": "https://bluebutton.cms.gov/resources/variables/line_cms_type_srvc_cd",
                  "code": "P",
                  "display": "Lump sum purchase of DME, prosthetics orthotics"
                }
              ]
            },
            "service": {
              "coding": [
                {
                  "system": "https://bluebutton.cms.gov/resources/codesystem/hcpcs",
                  "version": "3",
                  "code": "345"
                }
              ]
            },
            "modifier": [
              {
                "coding": [
                  {
                    "system": "https://bluebutton.cms.gov/resources/codesystem/hcpcs",
                    "version": "3",
                    "code": "YY"
                  }
                ]
              }
            ],
            "servicedPeriod": {
              "start": "2014-02-03",
              "end": "2014-02-03"
            },
            "locationCodeableConcept": {
              "extension": [
                {
                  "url": "https://bluebutton.cms.gov/resources/variables/prvdr_state_cd",
                  "valueCoding": {
                    "system": "https://bluebutton.cms.gov/resources/variables/prvdr_state_cd",
                    "code": "MO"
                  }
                },
                {
                  "url": "https://bluebutton.cms.gov/resources/variables/dmerc_line_prcng_state_cd",
                  "valueCoding": {
                    "system": "https://bluebutton.cms.gov/resources/variables/dmerc_line_prcng_state_cd",
                    "code": "AL"
                  }
                },
                {
                  "url": "https://bluebutton.cms.gov/resources/variables/dmerc_line_supplr_type_cd",
                  "valueCoding": {
                    "system": "https://bluebutton.cms.gov/resources/variables/dmerc_line_supplr_type_cd",
                    "code": "3",
                    "display": "Suppliers (other than sole proprietorship) for whom employer identification (EI) numbers are used in coding the ID field."
                  }
                }
              ],
              "coding": [
                {
                  "system": "https://bluebutton.cms.gov/resources/variables/line_place_of_srvc_cd",
                  "code": "12",
                  "display": "Home. Location, other than a hospital or other facility, where the patient receives care in a private residence."
                }
              ]
            },
            "quantity": {
              "value": 60
            },
            "adjudication": [
              {
                "category": {
                  "coding": [
                    {
                      "system": "https://bluebutton.cms.gov/resources/codesystem/adjudication",
                      "code": "https://bluebutton.cms.gov/resources/variables/line_prmry_alowd_chrg_amt",
                      "display": "Line Primary Payer Allowed Charge Amount"
                    }
                  ]
                },
                "amount": {
                  "value": 20.29,
                  "system": "urn:iso:std:iso:4217",
                  "code": "USD"
                }
              },
              {
                "category": {
                  "coding": [
                    {
                      "system": "https://bluebutton.cms.gov/resources/codesystem/adjudication",
                      "code": "https://bluebutton.cms.gov/resources/variables/line_dme_prchs_price_amt",
                      "display": "Line DME Purchase Price Amount"
                    }
                  ]
                },
                "amount": {
                  "value": 82.29,
                  "system": "urn:iso:std:iso:4217",
                  "code": "USD"
                }
              },
              {
                "extension": [
                  {
                    "url": "https://bluebutton.cms.gov/resources/variables/line_pmt_80_100_cd",
                    "valueCoding": {
                      "system": "https://bluebutton.cms.gov/resources/variables/line_pmt_80_100_cd",
                      "code": "0",
                      "display": "80%"
                    }
                  }
                ],
                "category": {
                  "coding": [
                    {
                      "system": "https://bluebutton.cms.gov/resources/codesystem/adjudication",
                      "code": "https://bluebutton.cms.gov/resources/variables/line_nch_pmt_amt",
                      "display": "Line NCH Medicare Payment Amount"
                    }
                  ]
                },
                "amount": {
                  "value": 123.45,
                  "system": "urn:iso:std:iso:4217",
                  "code": "USD"
                }
              },
              {
                "category": {
                  "coding": [
                    {
                      "system": "https://bluebutton.cms.gov/resources/codesystem/adjudication",
                      "code": "https://bluebutton.cms.gov/resources/variables/line_bene_pmt_amt",
                      "display": "Line Payment Amount to Beneficiary"
                    }
                  ]
                },
                "amount": {
                  "value": 11.00,
                  "system": "urn:iso:std:iso:4217",
                  "code": "USD"
                }
              },
              {
                "category": {
                  "coding": [
                    {
                      "system": "https://bluebutton.cms.gov/resources/codesystem/adjudication",
                      "code": "https://bluebutton.cms.gov/resources/variables/line_prvdr_pmt_amt",
                      "display": "Line Provider Payment Amount"
                    }
                  ]
                },
                "amount": {
                  "value": 120.00,
                  "system": "urn:iso:std:iso:4217",
                  "code": "USD"
                }
              },
              {
                "category": {
                  "coding": [
                    {
                      "system": "https://bluebutton.cms.gov/resources/codesystem/adjudication",
                      "code": "https://bluebutton.cms.gov/resources/variables/line_bene_ptb_ddctbl_amt",
                      "display": "Line Beneficiary Part B Deductible Amount"
                    }
                  ]
                },
                "amount": {
                  "value": 18.00,
                  "system": "urn:iso:std:iso:4217",
                  "code": "USD"
                }
              },
              {
                "category": {
                  "coding": [
                    {
                      "system": "https://bluebutton.cms.gov/resources/codesystem/adjudication",
                      "code": "https://bluebutton.cms.gov/resources/variables/line_bene_prmry_pyr_pd_amt",
                      "display": "Line Primary Payer (if not Medicare) Paid Amount"
                    }
                  ]
                },
                "amount": {
                  "value": 11.00,
                  "system": "urn:iso:std:iso:4217",
                  "code": "USD"
                }
              },
              {
                "category": {
                  "coding": [
                    {
                      "system": "https://bluebutton.cms.gov/resources/codesystem/adjudication",
                      "code": "https://bluebutton.cms.gov/resources/variables/line_coinsrnc_amt",
                      "display": "Line Beneficiary Coinsurance Amount"
                    }
                  ]
                },
                "amount": {
                  "value": 20.20,
                  "system": "urn:iso:std:iso:4217",
                  "code": "USD"
                }
              },
              {
                "category": {
                  "coding": [
                    {
                      "system": "https://bluebutton.cms.gov/resources/codesystem/adjudication",
                      "code": "https://bluebutton.cms.gov/resources/variables/line_sbmtd_chrg_amt",
                      "display": "Line Submitted Charge Amount"
                    }
                  ]
                },
                "amount": {
                  "value": 130.45,
                  "system": "urn:iso:std:iso:4217",
                  "code": "USD"
                }
              },
              {
                "category": {
                  "coding": [
                    {
                      "system": "https://bluebutton.cms.gov/resources/codesystem/adjudication",
                      "code": "https://bluebutton.cms.gov/resources/variables/line_alowd_chrg_amt",
                      "display": "Line Allowed Charge Amount"
                    }
                  ]
                },
                "amount": {
                  "value": 129.45,
                  "system": "urn:iso:std:iso:4217",
                  "code": "USD"
                }
              },
              {
                "category": {
                  "coding": [
                    {
                      "system": "https://bluebutton.cms.gov/resources/codesystem/adjudication",
                      "code": "https://bluebutton.cms.gov/resources/variables/line_prcsg_ind_cd",
                      "display": "Line Processing Indicator Code"
                    }
                  ]
                },
                "reason": {
                  "coding": [
                    {
                      "system": "https://bluebutton.cms.gov/resources/variables/line_prcsg_ind_cd",
                      "code": "A",
                      "display": "Allowed"
                    }
                  ]
                }
              }
            ]
          }
        ],
        "payment": {
          "amount": {
            "value": 777.75,
            "system": "urn:iso:std:iso:4217",
            "code": "USD"
          }
        }
      }
    },
    {
      "resource": {
        "resourceType": "ExplanationOfBenefit",
        "id": "hha-2925555555",
        "extension": [
          {
            "url": "https://bluebutton.cms.gov/resources/variables/clm_mdcr_non_pmt_rsn_cd",
            "valueCoding": {
              "system": "https://bluebutton.cms.gov/resources/variables/clm_mdcr_non_pmt_rsn_cd",
              "code": "P",
              "display": "Payment requested"
            }
          },
          {
            "url": "https://bluebutton.cms.gov/resources/variables/prpayamt",
            "valueMoney": {
              "value": 11.00,
              "system": "urn:iso:std:iso:4217",
              "code": "USD"
            }
          },
          {
            "url": "https://bluebutton.cms.gov/resources/variables/fi_num",
            "valueIdentifier": {
              "system": "https://bluebutton.cms.gov/resources/variables/fi_num",
              "value": "15999"
            }
          }
        ],
        "identifier": [
          {
            "system": "https://bluebutton.cms.gov/resources/variables/clm_id",
            "value": "2925555555"
          },
          {
            "system": "https://bluebutton.cms.gov/resources/identifier/claim-group",
            "value": "900"
          }
        ],
        "status": "active",
        "type": {
          "coding": [
            {
              "system": "https://bluebutton.cms.gov/resources/variables/nch_clm_type_cd",
              "code": "10",
              "display": "Home Health Agency (HHA) claim"
            },
            {
              "system": "https://bluebutton.cms.gov/resources/codesystem/eob-type",
              "code": "HHA"
            },
            {
              "system": "https://bluebutton.cms.gov/resources/variables/nch_near_line_rec_ident_cd",
              "code": "W",
              "display": "Part B institutional claim record (outpatient [HOP], HHA)"
            },
            {
              "system": "https://bluebutton.cms.gov/resources/variables/clm_srvc_clsfctn_type_cd",
              "code": "2"
            }
          ]
        },
        "patient": {
          "reference": "Patient/567834"
        },
        "billablePeriod": {
          "start": "2015-06-23",
          "end": "2015-06-23"
        },
        "provider": {
          "identifier": {
            "system": "https://bluebutton.cms.gov/resources/variables/prvdr_num",
            "value": "45645"
          }
        },
        "organization": {
          "identifier": {
            "system": "http://hl7.org/fhir/sid/us-npi",
            "value": "1811111111"
          }
        },
        "facility": {
          "extension": [
            {
              "url": "https://bluebutton.cms.gov/resources/variables/clm_fac_type_cd",
              "valueCoding": {
                "system": "https://bluebutton.cms.gov/resources/variables/clm_fac_type_cd",
                "code": "3",
                "display": "Home Health Agency (HHA)"
              }
            }
          ],
          "identifier": {
            "system": "http://hl7.org/fhir/sid/us-npi",
            "value": "1811111111"
          }
        },
        "information": [
          {
            "sequence": 1,
            "category": {
              "coding": [
                {
                  "system": "https://bluebutton.cms.gov/resources/codesystem/information",
                  "code": "https://bluebutton.cms.gov/resources/variables/clm_freq_cd",
                  "display": "Claim Frequency Code"
                }
              ]
            },
            "code": {
              "coding": [
                {
                  "system": "https://bluebutton.cms.gov/resources/variables/clm_freq_cd",
                  "code": "1",
                  "display": "Admit thru discharge claim"
                }
              ]
            }
          },
          {
            "sequence": 2,
            "category": {
              "coding": [
                {
                  "system": "https://bluebutton.cms.gov/resources/codesystem/information",
                  "code": "https://bluebutton.cms.gov/resources/variables/ptnt_dschrg_stus_cd",
                  "display": "Patient Discharge Status Code"
                }
              ]
            },
            "code": {
              "coding": [
                {
                  "system": "https://bluebutton.cms.gov/resources/variables/ptnt_dschrg_stus_cd",
                  "code": "30",
                  "display": "Still patient."
                }
              ]
            }
          },
          {
            "sequence": 3,
            "category": {
              "coding": [
                {
                  "system": "https://bluebutton.cms.gov/resources/codesystem/information",
                  "code": "https://bluebutton.cms.gov/resources/variables/nch_prmry_pyr_cd",
                  "display": "NCH Primary Payer Code (if not Medicare)"
                }
              ]
            },
            "code": {
              "coding": [
                {
                  "system": "https://bluebutton.cms.gov/resources/variables/nch_prmry_pyr_cd",
                  "code": "A",
                  "display": "Employer group health plan (EGHP) insurance for an aged beneficiary"
                }
              ]
            }
          },
          {
            "sequence": 4,
            "category": {
              "coding": [
                {
                  "system": "https://bluebutton.cms.gov/resources/codesystem/information",
                  "code": "https://bluebutton.cms.gov/resources/variables/clm_hha_lupa_ind_cd",
                  "display": "Claim HHA Low Utilization Payment Adjustment (LUPA) Indicator Code"
                }
              ]
            },
            "code": {
              "coding": [
                {
                  "system": "https://bluebutton.cms.gov/resources/variables/clm_hha_lupa_ind_cd",
                  "code": "L",
                  "display": "Low utilization payment adjustment (LUPA) claim"
                }
              ]
            }
          },
          {
            "sequence": 5,
            "category": {
              "coding": [
                {
                  "system": "https://bluebutton.cms.gov/resources/codesystem/information",
                  "code": "https://bluebutton.cms.gov/resources/variables/clm_hha_rfrl_cd",
                  "display": "Claim HHA Referral Code"
                }
              ]
            },
            "code": {
              "coding": [
                {
                  "system": "https://bluebutton.cms.gov/resources/variables/clm_hha_rfrl_cd",
                  "code": "1",
                  "display": "Physician referral - The patient was admitted upon the recommendation of a personal physician."
                }
              ]
            }
          }
        ],
        "careTeam": [
          {
            "sequence": 2,
            "provider": {
              "identifier": {
                "system": "http://hl7.org/fhir/sid/us-npi",
                "value": "2222222222"
              }
            },
            "role": {
              "coding": [
                {
                  "system": "http://hl7.org/fhir/claimcareteamrole",
                  "code": "primary",
                  "display": "Primary provider"
                }
              ]
            }
          },
          {
            "sequence": 3,
            "provider": {
              "identifier": {
                "system": "http://hl7.org/fhir/sid/us-npi",
                "value": "345345345"
              }
            },
            "role": {
              "coding": [
                {
                  "system": "http://hl7.org/fhir/claimcareteamrole",
                  "code": "primary",
                  "display": "Primary provider"
                }
              ]
            }
          }
        ],
        "diagnosis": [
          {
            "sequence": 1,
            "diagnosisCodeableConcept": {
              "coding": [
                {
                  "system": "http://hl7.org/fhir/sid/icd-9-cm",
                  "code": "H5555"
                }
              ]
            },
            "type": [
              {
                "coding": [
                  {
                    "system": "https://bluebutton.cms.gov/resources/codesystem/diagnosis-type",
                    "code": "principal",
                    "display": "The single medical diagnosis that is most relevant to the patient's chief complaint or need for treatment."
                  }
                ]
              }
            ]
          },
          {
            "sequence": 2,
            "diagnosisCodeableConcept": {
              "coding": [
                {
                  "system": "http://hl7.org/fhir/sid/icd-10",
                  "code": "H8888"
                }
              ]
            }
          },
          {
            "sequence": 3,
            "diagnosisCodeableConcept": {
              "coding": [
                {
                  "system": "http://hl7.org/fhir/sid/icd-10",
                  "code": "R2222"
                }
              ]
            },
            "type": [
              {
                "coding": [
                  {
                    "system": "https://bluebutton.cms.gov/resources/codesystem/diagnosis-type",
                    "code": "external-first",
                    "display": "The code used to identify the 1st external cause of injury, poisoning, or other adverse effect."
                  }
                ]
              }
            ]
          },
          {
            "sequence": 4,
            "diagnosisCodeableConcept": {
              "coding": [
                {
                  "system": "http://hl7.org/fhir/sid/icd-10",
                  "code": "R3333"
                }
              ]
            },
            "type": [
              {
                "coding": [
                  {
                    "system": "https://bluebutton.cms.gov/resources/codesystem/diagnosis-type",
                    "code": "external",
                    "display": "A code used to identify an external cause of injury, poisoning, or other adverse effect."
                  }
                ]
              }
            ]
          }
        ],
        "insurance": {
          "coverage": {
            "reference": "Coverage/part-b-567834"
          }
        },
        "hospitalization": {
          "start": "2015-06-23"
        },
        "item": [
          {
            "extension": [
              {
                "url": "https://bluebutton.cms.gov/resources/variables/rev_cntr_ndc_qty",
                "valueQuantity": {
                  "value": 666,
                  "system": "https://bluebutton.cms.gov/resources/variables/rev_cntr_ndc_qty_qlfr_cd",
                  "code": "DD"
                }
              }
            ],
            "sequence": 1,
            "careTeamLinkId": [
              3
            ],
            "revenue": {
              "extension": [
                {
                  "url": "https://bluebutton.cms.gov/resources/variables/rev_cntr_stus_ind_cd",
                  "valueCoding": {
                    "system": "https://bluebutton.cms.gov/resources/variables/rev_cntr_stus_ind_cd",
                    "code": "A",
                    "display": "Services not paid under OPPS; uses a different fee schedule (e.g., ambulance, PT, mammography)"
                  }
                },
                {
                  "url": "https://bluebutton.cms.gov/resources/variables/rev_cntr_ddctbl_coinsrnc_cd",
                  "valueCoding": {
                    "system": "https://bluebutton.cms.gov/resources/variables/rev_cntr_ddctbl_coinsrnc_cd",
                    "code": "4",
                    "display": "No charge or units associated with this revenue center code. (For multiple HCPCS per single revenue center code) For revenue center code 0001, the following MSP override values may be present:"
                  }
                }
              ],
              "coding": [
                {
                  "system": "https://bluebutton.cms.gov/resources/variables/rev_cntr",
                  "code": "0023",
                  "display": "Home Health services paid under PPS submitted as TOB 32X and 33X, effective 10/00. This code may appear multiple times on a claim to identify different HIPPS/Home Health Resource Groups (HRG)."
                }
              ]
            },
            "service": {
              "coding": [
                {
                  "system": "https://bluebutton.cms.gov/resources/codesystem/hcpcs",
                  "code": "2GGGG"
                }
              ]
            },
            "modifier": [
              {
                "coding": [
                  {
                    "system": "https://bluebutton.cms.gov/resources/codesystem/hcpcs",
                    "code": "KO"
                  }
                ]
              }
            ],
            "servicedDate": "2015-06-23",
            "locationAddress": {
              "state": "UT"
            },
            "quantity": {
              "value": 1
            },
            "adjudication": [
              {
                "category": {
                  "coding": [
                    {
                      "system": "https://bluebutton.cms.gov/resources/codesystem/adjudication",
                      "code": "https://bluebutton.cms.gov/resources/variables/rev_cntr_1st_ansi_cd",
                      "display": "Revenue Center 1st ANSI Code"
                    }
                  ]
                },
                "reason": {
                  "coding": [
                    {
                      "system": "https://bluebutton.cms.gov/resources/variables/rev_cntr_1st_ansi_cd",
                      "code": "CO120"
                    }
                  ]
                }
              },
              {
                "category": {
                  "coding": [
                    {
                      "system": "https://bluebutton.cms.gov/resources/codesystem/adjudication",
                      "code": "https://bluebutton.cms.gov/resources/variables/rev_cntr_rate_amt",
                      "display": "Revenue Center Rate Amount"
                    }
                  ]
                },
                "amount": {
                  "value": 0.00,
                  "system": "urn:iso:std:iso:4217",
                  "code": "USD"
                }
              },
              {
                "category": {
                  "coding": [
                    {
                      "system": "https://bluebutton.cms.gov/resources/codesystem/adjudication",
                      "code": "https://bluebutton.cms.gov/resources/variables/rev_cntr_tot_chrg_amt",
                      "display": "Revenue Center Total Charge Amount"
                    }
                  ]
                },
                "amount": {
                  "value": 25.00,
                  "system": "urn:iso:std:iso:4217",
                  "code": "USD"
                }
              },
              {
                "category": {
                  "coding": [
                    {
                      "system": "https://bluebutton.cms.gov/resources/codesystem/adjudication",
                      "code": "https://bluebutton.cms.gov/resources/variables/rev_cntr_ncvrd_chrg_amt",
                      "display": "Revenue Center Non-Covered Charge Amount"
                    }
                  ]
                },
                "amount": {
                  "value": 24.00,
                  "system": "urn:iso:std:iso:4217",
                  "code": "USD"
                }
              },
              {
                "category": {
                  "coding": [
                    {
                      "system": "https://bluebutton.cms.gov/resources/codesystem/adjudication",
                      "code": "https://bluebutton.cms.gov/resources/variables/rev_cntr_pmt_amt_amt",
                      "display": "Revenue Center (Medicare) Payment Amount"
                    }
                  ]
                },
                "amount": {
                  "value": 26.00,
                  "system": "urn:iso:std:iso:4217",
                  "code": "USD"
                }
              }
            ]
          }
        ],
        "totalCost": {
          "value": 199.99,
          "system": "urn:iso:std:iso:4217",
          "code": "USD"
        },
        "payment": {
          "amount": {
            "value": 188.00,
            "system": "urn:iso:std:iso:4217",
            "code": "USD"
          }
        },
        "benefitBalance": [
          {
            "category": {
              "coding": [
                {
                  "system": "http://hl7.org/fhir/benefit-category",
                  "code": "medical",
                  "display": "Medical Health Coverage"
                }
              ]
            },
            "financial": [
              {
                "type": {
                  "coding": [
                    {
                      "system": "https://bluebutton.cms.gov/resources/codesystem/benefit-balance",
                      "code": "https://bluebutton.cms.gov/resources/variables/clm_hha_tot_visit_cnt",
                      "display": "Claim HHA Total Visit Count"
                    }
                  ]
                },
                "usedUnsignedInt": 3
              }
            ]
          }
        ]
      }
    },
    {
      "resource": {
        "resourceType": "ExplanationOfBenefit",
        "id": "inpatient-333333222222",
        "extension": [
          {
            "url": "https://bluebutton.cms.gov/resources/variables/ime_op_clm_val_amt",
            "valueMoney": {
              "value": 66125.51,
              "system": "urn:iso:std:iso:4217",
              "code": "USD"
            }
          },
          {
            "url": "https://bluebutton.cms.gov/resources/variables/dsh_op_clm_val_amt",
            "valueMoney": {
              "value": 25.00,
              "system": "urn:iso:std:iso:4217",
              "code": "USD"
            }
          },
          {
            "url": "https://bluebutton.cms.gov/resources/variables/clm_pass_thru_per_diem_amt",
            "valueMoney": {
              "value": 10.00,
              "system": "urn:iso:std:iso:4217",
              "code": "USD"
            }
          },
          {
            "url": "https://bluebutton.cms.gov/resources/variables/nch_profnl_cmpnt_chrg_amt",
            "valueMoney": {
              "value": 4.00,
              "system": "urn:iso:std:iso:4217",
              "code": "USD"
            }
          },
          {
            "url": "https://bluebutton.cms.gov/resources/variables/clm_tot_pps_cptl_amt",
            "valueMoney": {
              "value": 646.23,
              "system": "urn:iso:std:iso:4217",
              "code": "USD"
            }
          },
          {
            "url": "https://bluebutton.cms.gov/resources/variables/nch_bene_ip_ddctbl_amt",
            "valueMoney": {
              "value": 112.00,
              "system": "urn:iso:std:iso:4217",
              "code": "USD"
            }
          },
          {
            "url": "https://bluebutton.cms.gov/resources/variables/nch_bene_pta_coinsrnc_lblty_amt",
            "valueMoney": {
              "value": 5.00,
              "system": "urn:iso:std:iso:4217",
              "code": "USD"
            }
          },
          {
            "url": "https://bluebutton.cms.gov/resources/variables/nch_ip_ncvrd_chrg_amt",
            "valueMoney": {
              "value": 33.00,
              "system": "urn:iso:std:iso:4217",
              "code": "USD"
            }
          },
          {
            "url": "https://bluebutton.cms.gov/resources/variables/nch_ip_tot_ddctn_amt",
            "valueMoney": {
              "value": 14.00,
              "system": "urn:iso:std:iso:4217",
              "code": "USD"
            }
          },
          {
            "url": "https://bluebutton.cms.gov/resources/variables/clm_pps_cptl_dsprprtnt_shr_amt",
            "valueMoney": {
              "value": 25.09,
              "system": "urn:iso:std:iso:4217",
              "code": "USD"
            }
          },
          {
            "url": "https://bluebutton.cms.gov/resources/variables/clm_pps_cptl_excptn_amt",
            "valueMoney": {
              "value": 0.00,
              "system": "urn:iso:std:iso:4217",
              "code": "USD"
            }
          },
          {
            "url": "https://bluebutton.cms.gov/resources/variables/clm_pps_cptl_fsp_amt",
            "valueMoney": {
              "value": 552.56,
              "system": "urn:iso:std:iso:4217",
              "code": "USD"
            }
          },
          {
            "url": "https://bluebutton.cms.gov/resources/variables/clm_pps_cptl_ime_amt",
            "valueMoney": {
              "value": 68.58,
              "system": "urn:iso:std:iso:4217",
              "code": "USD"
            }
          },
          {
            "url": "https://bluebutton.cms.gov/resources/variables/clm_pps_cptl_outlier_amt",
            "valueMoney": {
              "value": 0.00,
              "system": "urn:iso:std:iso:4217",
              "code": "USD"
            }
          },
          {
            "url": "https://bluebutton.cms.gov/resources/variables/clm_pps_old_cptl_hld_hrmls_amt",
            "valueMoney": {
              "value": 0.00,
              "system": "urn:iso:std:iso:4217",
              "code": "USD"
            }
          },
          {
            "url": "https://bluebutton.cms.gov/resources/variables/nch_drg_outlier_aprvd_pmt_amt",
            "valueMoney": {
              "value": 23.99,
              "system": "urn:iso:std:iso:4217",
              "code": "USD"
            }
          },
          {
            "url": "https://bluebutton.cms.gov/resources/variables/nch_bene_blood_ddctbl_lblty_am",
            "valueMoney": {
              "value": 6.00,
              "system": "urn:iso:std:iso:4217",
              "code": "USD"
            }
          },
          {
            "url": "https://bluebutton.cms.gov/resources/variables/clm_mdcr_non_pmt_rsn_cd",
            "valueCoding": {
              "system": "https://bluebutton.cms.gov/resources/variables/clm_mdcr_non_pmt_rsn_cd",
              "code": "A",
              "display": "Covered worker's compensation (Obsolete)"
            }
          },
          {
            "url": "https://bluebutton.cms.gov/resources/variables/prpayamt",
            "valueMoney": {
              "value": 11.00,
              "system": "urn:iso:std:iso:4217",
              "code": "USD"
            }
          },
          {
            "url": "https://bluebutton.cms.gov/resources/variables/fi_num",
            "valueIdentifier": {
              "system": "https://bluebutton.cms.gov/resources/variables/fi_num",
              "value": "8299"
            }
          }
        ],
        "identifier": [
          {
            "system": "https://bluebutton.cms.gov/resources/variables/clm_id",
            "value": "333333222222"
          },
          {
            "system": "https://bluebutton.cms.gov/resources/identifier/claim-group",
            "value": "900"
          }
        ],
        "status": "active",
        "type": {
          "coding": [
            {
              "system": "https://bluebutton.cms.gov/resources/variables/nch_clm_type_cd",
              "code": "60",
              "display": "Inpatient claim"
            },
            {
              "system": "https://bluebutton.cms.gov/resources/codesystem/eob-type",
              "code": "INPATIENT"
            },
            {
              "system": "http://hl7.org/fhir/ex-claimtype",
              "code": "institutional",
              "display": "Institutional"
            },
            {
              "system": "https://bluebutton.cms.gov/resources/variables/nch_near_line_rec_ident_cd",
              "code": "V",
              "display": "Part A institutional claim record (inpatient [IP], skilled nursing facility [SNF], hospice [HOS], or home health agency [HHA])"
            },
            {
              "system": "https://bluebutton.cms.gov/resources/variables/clm_srvc_clsfctn_type_cd",
              "code": "1"
            }
          ]
        },
        "patient": {
          "reference": "Patient/567834"
        },
        "billablePeriod": {
          "extension": [
            {
              "url": "https://bluebutton.cms.gov/resources/variables/claim_query_cd",
              "valueCoding": {
                "system": "https://bluebutton.cms.gov/resources/variables/claim_query_cd",
                "code": "3",
                "display": "Final bill"
              }
            }
          ],
          "start": "2016-01-15",
          "end": "2016-01-27"
        },
        "provider": {
          "identifier": {
            "system": "https://bluebutton.cms.gov/resources/variables/prvdr_num",
            "value": "777776"
          }
        },
        "organization": {
          "identifier": {
            "system": "http://hl7.org/fhir/sid/us-npi",
            "value": "5555553305"
          }
        },
        "facility": {
          "extension": [
            {
              "url": "https://bluebutton.cms.gov/resources/variables/clm_fac_type_cd",
              "valueCoding": {
                "system": "https://bluebutton.cms.gov/resources/variables/clm_fac_type_cd",
                "code": "1",
                "display": "Hospital"
              }
            }
          ],
          "identifier": {
            "system": "http://hl7.org/fhir/sid/us-npi",
            "value": "5555553305"
          }
        },
        "information": [
          {
            "sequence": 1,
            "category": {
              "coding": [
                {
                  "system": "https://bluebutton.cms.gov/resources/codesystem/information",
                  "code": "https://bluebutton.cms.gov/resources/variables/nch_ptnt_stus_ind_cd",
                  "display": "NCH Patient Status Indicator Code"
                }
              ]
            },
            "code": {
              "coding": [
                {
                  "system": "https://bluebutton.cms.gov/resources/variables/nch_ptnt_stus_ind_cd",
                  "code": "A",
                  "display": "Discharged"
                }
              ]
            }
          },
          {
            "sequence": 2,
            "category": {
              "coding": [
                {
                  "system": "https://bluebutton.cms.gov/resources/codesystem/information",
                  "code": "https://bluebutton.cms.gov/resources/variables/clm_ip_admsn_type_cd",
                  "display": "Claim Inpatient Admission Type Code"
                }
              ]
            },
            "code": {
              "coding": [
                {
                  "system": "https://bluebutton.cms.gov/resources/variables/clm_ip_admsn_type_cd",
                  "code": "1",
                  "display": "Emergency - The patient required immediate medical intervention as a result of severe, life threatening, or potentially disabling conditions. Generally, the patient was admitted through the emergency room."
                }
              ]
            }
          },
          {
            "sequence": 3,
            "category": {
              "coding": [
                {
                  "system": "https://bluebutton.cms.gov/resources/codesystem/information",
                  "code": "https://bluebutton.cms.gov/resources/variables/clm_src_ip_admsn_cd",
                  "display": "Claim Source Inpatient Admission Code"
                }
              ]
            },
            "code": {
              "coding": [
                {
                  "system": "https://bluebutton.cms.gov/resources/variables/clm_src_ip_admsn_cd",
                  "code": "4"
                }
              ]
            }
          },
          {
            "sequence": 4,
            "category": {
              "coding": [
                {
                  "system": "https://bluebutton.cms.gov/resources/codesystem/information",
                  "code": "https://bluebutton.cms.gov/resources/variables/nch_blood_pnts_frnshd_qty",
                  "display": "NCH Blood Pints Furnished Quantity"
                }
              ]
            },
            "valueQuantity": {
              "value": 19,
              "unit": "pint",
              "system": "http://unitsofmeasure.org",
              "code": "[pt_us]"
            }
          },
          {
            "sequence": 5,
            "category": {
              "coding": [
                {
                  "system": "https://bluebutton.cms.gov/resources/codesystem/information",
                  "code": "https://bluebutton.cms.gov/resources/variables/clm_mco_pd_sw",
                  "display": "Claim MCO Paid Switch"
                }
              ]
            },
            "code": {
              "coding": [
                {
                  "system": "https://bluebutton.cms.gov/resources/variables/clm_mco_pd_sw",
                  "code": "0",
                  "display": "No managed care organization (MCO) payment"
                }
              ]
            }
          },
          {
            "sequence": 6,
            "category": {
              "coding": [
                {
                  "system": "https://bluebutton.cms.gov/resources/codesystem/information",
                  "code": "https://bluebutton.cms.gov/resources/variables/clm_freq_cd",
                  "display": "Claim Frequency Code"
                }
              ]
            },
            "code": {
              "coding": [
                {
                  "system": "https://bluebutton.cms.gov/resources/variables/clm_freq_cd",
                  "code": "1",
                  "display": "Admit thru discharge claim"
                }
              ]
            }
          },
          {
            "sequence": 7,
            "category": {
              "coding": [
                {
                  "system": "https://bluebutton.cms.gov/resources/codesystem/information",
                  "code": "https://bluebutton.cms.gov/resources/variables/ptnt_dschrg_stus_cd",
                  "display": "Patient Discharge Status Code"
                }
              ]
            },
            "code": {
              "coding": [
                {
                  "system": "https://bluebutton.cms.gov/resources/variables/ptnt_dschrg_stus_cd",
                  "code": "51",
                  "display": "Discharged/transferred to a Hospice – medical facility."
                }
              ]
            }
          },
          {
            "sequence": 8,
            "category": {
              "coding": [
                {
                  "system": "https://bluebutton.cms.gov/resources/codesystem/information",
                  "code": "https://bluebutton.cms.gov/resources/variables/nch_prmry_pyr_cd",
                  "display": "NCH Primary Payer Code (if not Medicare)"
                }
              ]
            },
            "code": {
              "coding": [
                {
                  "system": "https://bluebutton.cms.gov/resources/variables/nch_prmry_pyr_cd",
                  "code": "A",
                  "display": "Employer group health plan (EGHP) insurance for an aged beneficiary"
                }
              ]
            }
          }
        ],
        "careTeam": [
          {
            "sequence": 2,
            "provider": {
              "identifier": {
                "system": "http://hl7.org/fhir/sid/us-npi",
                "value": "3333444555"
              }
            },
            "role": {
              "coding": [
                {
                  "system": "http://hl7.org/fhir/claimcareteamrole",
                  "code": "assist",
                  "display": "Assisting Provider"
                }
              ]
            }
          },
          {
            "sequence": 3,
            "provider": {
              "identifier": {
                "system": "http://hl7.org/fhir/sid/us-npi",
                "value": "161943433"
              }
            },
            "role": {
              "coding": [
                {
                  "system": "http://hl7.org/fhir/claimcareteamrole",
                  "code": "other",
                  "display": "Other"
                }
              ]
            }
          },
          {
            "sequence": 4,
            "provider": {
              "identifier": {
                "system": "http://hl7.org/fhir/sid/us-npi",
                "value": "161999999"
              }
            },
            "role": {
              "coding": [
                {
                  "system": "http://hl7.org/fhir/claimcareteamrole",
                  "code": "primary",
                  "display": "Primary provider"
                }
              ]
            }
          },
          {
            "sequence": 5,
            "provider": {
              "identifier": {
                "system": "http://hl7.org/fhir/sid/us-npi",
                "value": "345345345"
              }
            },
            "role": {
              "coding": [
                {
                  "system": "http://hl7.org/fhir/claimcareteamrole",
                  "code": "primary",
                  "display": "Primary provider"
                }
              ]
            }
          }
        ],
        "diagnosis": [
          {
            "packageCode": {
              "coding": [
                {
                  "system": "https://bluebutton.cms.gov/resources/variables/clm_drg_cd",
                  "code": "695"
                }
              ]
            }
          },
          {
            "sequence": 2,
            "diagnosisCodeableConcept": {
              "coding": [
                {
                  "system": "http://hl7.org/fhir/sid/icd-10",
                  "code": "R4444"
                }
              ]
            },
            "type": [
              {
                "coding": [
                  {
                    "system": "https://bluebutton.cms.gov/resources/codesystem/diagnosis-type",
                    "code": "admitting",
                    "display": "The diagnosis given as the reason why the patient was admitted to the hospital."
                  }
                ]
              }
            ]
          },
          {
            "extension": [
              {
                "url": "https://bluebutton.cms.gov/resources/variables/clm_poa_ind_sw1",
                "valueCoding": {
                  "system": "https://bluebutton.cms.gov/resources/variables/clm_poa_ind_sw1",
                  "code": "Y",
                  "display": "Diagnosis was present at the time of admission (POA)"
                }
              }
            ],
            "sequence": 3,
            "diagnosisCodeableConcept": {
              "coding": [
                {
                  "system": "http://hl7.org/fhir/sid/icd-10",
                  "code": "R5555"
                }
              ]
            },
            "type": [
              {
                "coding": [
                  {
                    "system": "https://bluebutton.cms.gov/resources/codesystem/diagnosis-type",
                    "code": "principal",
                    "display": "The single medical diagnosis that is most relevant to the patient's chief complaint or need for treatment."
                  }
                ]
              }
            ]
          },
          {
            "extension": [
              {
                "url": "https://bluebutton.cms.gov/resources/variables/clm_poa_ind_sw1",
                "valueCoding": {
                  "system": "https://bluebutton.cms.gov/resources/variables/clm_poa_ind_sw1",
                  "code": "N",
                  "display": "Diagnosis was not present at the time of admission"
                }
              }
            ],
            "sequence": 4,
            "diagnosisCodeableConcept": {
              "coding": [
                {
                  "system": "http://hl7.org/fhir/sid/icd-10",
                  "code": "A7777"
                }
              ]
            }
          },
          {
            "extension": [
              {
                "url": "https://bluebutton.cms.gov/resources/variables/clm_poa_ind_sw1",
                "valueCoding": {
                  "system": "https://bluebutton.cms.gov/resources/variables/clm_poa_ind_sw1",
                  "code": "N",
                  "display": "Diagnosis was not present at the time of admission"
                }
              }
            ],
            "sequence": 5,
            "diagnosisCodeableConcept": {
              "coding": [
                {
                  "system": "http://hl7.org/fhir/sid/icd-10",
                  "code": "R8888"
                }
              ]
            }
          },
          {
            "extension": [
              {
                "url": "https://bluebutton.cms.gov/resources/variables/clm_poa_ind_sw1",
                "valueCoding": {
                  "system": "https://bluebutton.cms.gov/resources/variables/clm_poa_ind_sw1",
                  "code": "N",
                  "display": "Diagnosis was not present at the time of admission"
                }
              }
            ],
            "sequence": 6,
            "diagnosisCodeableConcept": {
              "coding": [
                {
                  "system": "http://hl7.org/fhir/sid/icd-10",
                  "code": "K71234"
                }
              ]
            }
          },
          {
            "extension": [
              {
                "url": "https://bluebutton.cms.gov/resources/variables/clm_poa_ind_sw1",
                "valueCoding": {
                  "system": "https://bluebutton.cms.gov/resources/variables/clm_poa_ind_sw1",
                  "code": "N",
                  "display": "Diagnosis was not present at the time of admission"
                }
              }
            ],
            "sequence": 7,
            "diagnosisCodeableConcept": {
              "coding": [
                {
                  "system": "http://hl7.org/fhir/sid/icd-10",
                  "code": "7840",
                  "display": "HEADACHE"
                }
              ]
            }
          },
          {
            "extension": [
              {
                "url": "https://bluebutton.cms.gov/resources/variables/clm_poa_ind_sw1",
                "valueCoding": {
                  "system": "https://bluebutton.cms.gov/resources/variables/clm_poa_ind_sw1",
                  "code": "N",
                  "display": "Diagnosis was not present at the time of admission"
                }
              }
            ],
            "sequence": 8,
            "diagnosisCodeableConcept": {
              "coding": [
                {
                  "system": "http://hl7.org/fhir/sid/icd-10",
                  "code": "R2222"
                }
              ]
            },
            "type": [
              {
                "coding": [
                  {
                    "system": "https://bluebutton.cms.gov/resources/codesystem/diagnosis-type",
                    "code": "external-first",
                    "display": "The code used to identify the 1st external cause of injury, poisoning, or other adverse effect."
                  }
                ]
              }
            ]
          },
          {
            "extension": [
              {
                "url": "https://bluebutton.cms.gov/resources/variables/clm_poa_ind_sw1",
                "valueCoding": {
                  "system": "https://bluebutton.cms.gov/resources/variables/clm_poa_ind_sw1",
                  "code": "Y",
                  "display": "Diagnosis was present at the time of admission (POA)"
                }
              }
            ],
            "sequence": 9,
            "diagnosisCodeableConcept": {
              "coding": [
                {
                  "system": "http://hl7.org/fhir/sid/icd-10",
                  "code": "R3333"
                }
              ]
            },
            "type": [
              {
                "coding": [
                  {
                    "system": "https://bluebutton.cms.gov/resources/codesystem/diagnosis-type",
                    "code": "external",
                    "display": "A code used to identify an external cause of injury, poisoning, or other adverse effect."
                  }
                ]
              }
            ]
          }
        ],
        "procedure": [
          {
            "sequence": 1,
            "date": "2016-01-16T00:00:00-06:00",
            "procedureCodeableConcept": {
              "coding": [
                {
                  "system": "http://hl7.org/fhir/sid/icd-10",
                  "code": "0TCDDEE"
                }
              ]
            }
          },
          {
            "sequence": 2,
            "date": "2016-01-16T00:00:00-06:00",
            "procedureCodeableConcept": {
              "coding": [
                {
                  "system": "http://hl7.org/fhir/sid/icd-10",
                  "code": "302DDAA"
                }
              ]
            }
          },
          {
            "sequence": 3,
            "date": "2016-01-15T00:00:00-06:00",
            "procedureCodeableConcept": {
              "coding": [
                {
                  "system": "http://hl7.org/fhir/sid/icd-10",
                  "code": "302ZZXX"
                }
              ]
            }
          },
          {
            "sequence": 4,
            "date": "2016-01-17T00:00:00-06:00",
            "procedureCodeableConcept": {
              "coding": [
                {
                  "system": "http://hl7.org/fhir/sid/icd-10",
                  "code": "5566AAA"
                }
              ]
            }
          },
          {
            "sequence": 5,
            "date": "2016-01-24T00:00:00-06:00",
            "procedureCodeableConcept": {
              "coding": [
                {
                  "system": "http://hl7.org/fhir/sid/icd-10",
                  "code": "6677BBB"
                }
              ]
            }
          },
          {
            "sequence": 6,
            "date": "2016-01-24T00:00:00-06:00",
            "procedureCodeableConcept": {
              "coding": [
                {
                  "system": "http://hl7.org/fhir/sid/icd-10",
                  "code": "8109",
                  "display": "REFUSION OF SPINE"
                }
              ]
            }
          }
        ],
        "insurance": {
          "coverage": {
            "reference": "Coverage/part-a-567834"
          }
        },
        "hospitalization": {
          "start": "2016-01-15",
          "end": "2016-01-27"
        },
        "item": [
          {
            "extension": [
              {
                "url": "https://bluebutton.cms.gov/resources/variables/rev_cntr_ndc_qty",
                "valueQuantity": {
                  "value": 77,
                  "system": "https://bluebutton.cms.gov/resources/variables/rev_cntr_ndc_qty_qlfr_cd",
                  "code": "GG"
                }
              }
            ],
            "sequence": 1,
            "careTeamLinkId": [
              5
            ],
            "revenue": {
              "extension": [
                {
                  "url": "https://bluebutton.cms.gov/resources/variables/rev_cntr_ddctbl_coinsrnc_cd",
                  "valueCoding": {
                    "system": "https://bluebutton.cms.gov/resources/variables/rev_cntr_ddctbl_coinsrnc_cd",
                    "code": "A"
                  }
                }
              ],
              "coding": [
                {
                  "system": "https://bluebutton.cms.gov/resources/variables/rev_cntr",
                  "code": "6767"
                }
              ]
            },
            "service": {
              "coding": [
                {
                  "system": "https://bluebutton.cms.gov/resources/codesystem/hcpcs",
                  "code": "M55"
                }
              ]
            },
            "locationAddress": {
              "state": "IA"
            },
            "quantity": {
              "value": 0
            },
            "adjudication": [
              {
                "category": {
                  "coding": [
                    {
                      "system": "https://bluebutton.cms.gov/resources/codesystem/adjudication",
                      "code": "https://bluebutton.cms.gov/resources/variables/rev_cntr_rate_amt",
                      "display": "Revenue Center Rate Amount"
                    }
                  ]
                },
                "amount": {
                  "value": 0.00,
                  "system": "urn:iso:std:iso:4217",
                  "code": "USD"
                }
              },
              {
                "category": {
                  "coding": [
                    {
                      "system": "https://bluebutton.cms.gov/resources/codesystem/adjudication",
                      "code": "https://bluebutton.cms.gov/resources/variables/rev_cntr_tot_chrg_amt",
                      "display": "Revenue Center Total Charge Amount"
                    }
                  ]
                },
                "amount": {
                  "value": 84888.88,
                  "system": "urn:iso:std:iso:4217",
                  "code": "USD"
                }
              },
              {
                "category": {
                  "coding": [
                    {
                      "system": "https://bluebutton.cms.gov/resources/codesystem/adjudication",
                      "code": "https://bluebutton.cms.gov/resources/variables/rev_cntr_ncvrd_chrg_amt",
                      "display": "Revenue Center Non-Covered Charge Amount"
                    }
                  ]
                },
                "amount": {
                  "value": 3699.00,
                  "system": "urn:iso:std:iso:4217",
                  "code": "USD"
                }
              }
            ]
          }
        ],
        "totalCost": {
          "value": 84999.37,
          "system": "urn:iso:std:iso:4217",
          "code": "USD"
        },
        "payment": {
          "amount": {
            "value": 7699.48,
            "system": "urn:iso:std:iso:4217",
            "code": "USD"
          }
        },
        "benefitBalance": [
          {
            "category": {
              "coding": [
                {
                  "system": "http://hl7.org/fhir/benefit-category",
                  "code": "medical",
                  "display": "Medical Health Coverage"
                }
              ]
            },
            "financial": [
              {
                "type": {
                  "coding": [
                    {
                      "system": "https://bluebutton.cms.gov/resources/codesystem/benefit-balance",
                      "code": "https://bluebutton.cms.gov/resources/variables/bene_tot_coinsrnc_days_cnt",
                      "display": "Beneficiary Total Coinsurance Days Count"
                    }
                  ]
                },
                "usedUnsignedInt": 0
              },
              {
                "type": {
                  "coding": [
                    {
                      "system": "https://bluebutton.cms.gov/resources/codesystem/benefit-balance",
                      "code": "https://bluebutton.cms.gov/resources/variables/clm_non_utlztn_days_cnt",
                      "display": "Claim Medicare Non Utilization Days Count"
                    }
                  ]
                },
                "usedUnsignedInt": 0
              },
              {
                "type": {
                  "coding": [
                    {
                      "system": "https://bluebutton.cms.gov/resources/codesystem/benefit-balance",
                      "code": "https://bluebutton.cms.gov/resources/variables/clm_utlztn_day_cnt",
                      "display": "Claim Medicare Utilization Day Count"
                    }
                  ]
                },
                "usedUnsignedInt": 12
              }
            ]
          }
        ]
      }
    },
    {
      "resource": {
        "resourceType": "ExplanationOfBenefit",
        "id": "snf-777777777",
        "extension": [
          {
            "url": "https://bluebutton.cms.gov/resources/variables/nch_bene_ip_ddctbl_amt",
            "valueMoney": {
              "value": 112.00,
              "system": "urn:iso:std:iso:4217",
              "code": "USD"
            }
          },
          {
            "url": "https://bluebutton.cms.gov/resources/variables/nch_bene_pta_coinsrnc_lblty_amt",
            "valueMoney": {
              "value": 5.00,
              "system": "urn:iso:std:iso:4217",
              "code": "USD"
            }
          },
          {
            "url": "https://bluebutton.cms.gov/resources/variables/nch_ip_ncvrd_chrg_amt",
            "valueMoney": {
              "value": 33.00,
              "system": "urn:iso:std:iso:4217",
              "code": "USD"
            }
          },
          {
            "url": "https://bluebutton.cms.gov/resources/variables/nch_ip_tot_ddctn_amt",
            "valueMoney": {
              "value": 14.00,
              "system": "urn:iso:std:iso:4217",
              "code": "USD"
            }
          },
          {
            "url": "https://bluebutton.cms.gov/resources/variables/clm_pps_cptl_dsprprtnt_shr_amt",
            "valueMoney": {
              "value": 7.00,
              "system": "urn:iso:std:iso:4217",
              "code": "USD"
            }
          },
          {
            "url": "https://bluebutton.cms.gov/resources/variables/clm_pps_cptl_excptn_amt",
            "valueMoney": {
              "value": 5.00,
              "system": "urn:iso:std:iso:4217",
              "code": "USD"
            }
          },
          {
            "url": "https://bluebutton.cms.gov/resources/variables/clm_pps_cptl_fsp_amt",
            "valueMoney": {
              "value": 9.00,
              "system": "urn:iso:std:iso:4217",
              "code": "USD"
            }
          },
          {
            "url": "https://bluebutton.cms.gov/resources/variables/clm_pps_cptl_ime_amt",
            "valueMoney": {
              "value": 6.00,
              "system": "urn:iso:std:iso:4217",
              "code": "USD"
            }
          },
          {
            "url": "https://bluebutton.cms.gov/resources/variables/clm_pps_cptl_outlier_amt",
            "valueMoney": {
              "value": 8.00,
              "system": "urn:iso:std:iso:4217",
              "code": "USD"
            }
          },
          {
            "url": "https://bluebutton.cms.gov/resources/variables/clm_pps_old_cptl_hld_hrmls_amt",
            "valueMoney": {
              "value": 4.00,
              "system": "urn:iso:std:iso:4217",
              "code": "USD"
            }
          },
          {
            "url": "https://bluebutton.cms.gov/resources/variables/nch_bene_blood_ddctbl_lblty_am",
            "valueMoney": {
              "value": 6.00,
              "system": "urn:iso:std:iso:4217",
              "code": "USD"
            }
          },
          {
            "url": "https://bluebutton.cms.gov/resources/variables/clm_mdcr_non_pmt_rsn_cd",
            "valueCoding": {
              "system": "https://bluebutton.cms.gov/resources/variables/clm_mdcr_non_pmt_rsn_cd",
              "code": "B",
              "display": "Benefit exhausted"
            }
          },
          {
            "url": "https://bluebutton.cms.gov/resources/variables/prpayamt",
            "valueMoney": {
              "value": 11.00,
              "system": "urn:iso:std:iso:4217",
              "code": "USD"
            }
          },
          {
            "url": "https://bluebutton.cms.gov/resources/variables/fi_num",
            "valueIdentifier": {
              "system": "https://bluebutton.cms.gov/resources/variables/fi_num",
              "value": "11111"
            }
          }
        ],
        "identifier": [
          {
            "system": "https://bluebutton.cms.gov/resources/variables/clm_id",
            "value": "777777777"
          },
          {
            "system": "https://bluebutton.cms.gov/resources/identifier/claim-group",
            "value": "900"
          }
        ],
        "status": "active",
        "type": {
          "coding": [
            {
              "system": "https://bluebutton.cms.gov/resources/variables/nch_clm_type_cd",
              "code": "20",
              "display": "Non swing bed Skilled Nursing Facility (SNF) claim"
            },
            {
              "system": "https://bluebutton.cms.gov/resources/codesystem/eob-type",
              "code": "SNF"
            },
            {
              "system": "http://hl7.org/fhir/ex-claimtype",
              "code": "institutional",
              "display": "Institutional"
            },
            {
              "system": "https://bluebutton.cms.gov/resources/variables/nch_near_line_rec_ident_cd",
              "code": "V",
              "display": "Part A institutional claim record (inpatient [IP], skilled nursing facility [SNF], hospice [HOS], or home health agency [HHA])"
            },
            {
              "system": "https://bluebutton.cms.gov/resources/variables/clm_srvc_clsfctn_type_cd",
              "code": "1"
            }
          ]
        },
        "patient": {
          "reference": "Patient/567834"
        },
        "billablePeriod": {
          "extension": [
            {
              "url": "https://bluebutton.cms.gov/resources/variables/claim_query_cd",
              "valueCoding": {
                "system": "https://bluebutton.cms.gov/resources/variables/claim_query_cd",
                "code": "3",
                "display": "Final bill"
              }
            }
          ],
          "start": "2013-12-01",
          "end": "2013-12-18"
        },
        "provider": {
          "identifier": {
            "system": "https://bluebutton.cms.gov/resources/variables/prvdr_num",
            "value": "299999"
          }
        },
        "organization": {
          "identifier": {
            "system": "http://hl7.org/fhir/sid/us-npi",
            "value": "1111111111"
          }
        },
        "facility": {
          "extension": [
            {
              "url": "https://bluebutton.cms.gov/resources/variables/clm_fac_type_cd",
              "valueCoding": {
                "system": "https://bluebutton.cms.gov/resources/variables/clm_fac_type_cd",
                "code": "2",
                "display": "Skilled Nursing Facility (SNF)"
              }
            }
          ],
          "identifier": {
            "system": "http://hl7.org/fhir/sid/us-npi",
            "value": "1111111111"
          }
        },
        "information": [
          {
            "sequence": 1,
            "category": {
              "coding": [
                {
                  "system": "https://bluebutton.cms.gov/resources/codesystem/information",
                  "code": "https://bluebutton.cms.gov/resources/variables/clm_ip_admsn_type_cd",
                  "display": "Claim Inpatient Admission Type Code"
                }
              ]
            },
            "code": {
              "coding": [
                {
                  "system": "https://bluebutton.cms.gov/resources/variables/clm_ip_admsn_type_cd",
                  "code": "3",
                  "display": "Elective - The patient's condition permitted adequate time to schedule the availability of suitable accommodations."
                }
              ]
            }
          },
          {
            "sequence": 2,
            "category": {
              "coding": [
                {
                  "system": "https://bluebutton.cms.gov/resources/codesystem/information",
                  "code": "https://bluebutton.cms.gov/resources/variables/clm_src_ip_admsn_cd",
                  "display": "Claim Source Inpatient Admission Code"
                }
              ]
            },
            "code": {
              "coding": [
                {
                  "system": "https://bluebutton.cms.gov/resources/variables/clm_src_ip_admsn_cd",
                  "code": "4"
                }
              ]
            }
          },
          {
            "sequence": 3,
            "category": {
              "coding": [
                {
                  "system": "https://bluebutton.cms.gov/resources/codesystem/information",
                  "code": "https://bluebutton.cms.gov/resources/variables/nch_vrfd_ncvrd_stay_from_dt",
                  "display": "NCH Verified Non-covered Stay From Date"
                }
              ]
            },
            "timingPeriod": {
              "start": "2002-01-11",
              "end": "2002-01-21"
            }
          },
          {
            "sequence": 4,
            "category": {
              "coding": [
                {
                  "system": "https://bluebutton.cms.gov/resources/codesystem/information",
                  "code": "https://bluebutton.cms.gov/resources/variables/nch_bene_mdcr_bnfts_exhtd_dt_i",
                  "display": "NCH Beneficiary Medicare Benefits Exhausted Date"
                }
              ]
            },
            "timingDate": "2002-01-31"
          },
          {
            "sequence": 5,
            "category": {
              "coding": [
                {
                  "system": "https://bluebutton.cms.gov/resources/codesystem/information",
                  "code": "https://bluebutton.cms.gov/resources/variables/nch_ptnt_stus_ind_cd",
                  "display": "NCH Patient Status Indicator Code"
                }
              ]
            },
            "code": {
              "coding": [
                {
                  "system": "https://bluebutton.cms.gov/resources/variables/nch_ptnt_stus_ind_cd",
                  "code": "A",
                  "display": "Discharged"
                }
              ]
            }
          },
          {
            "sequence": 6,
            "category": {
              "coding": [
                {
                  "system": "https://bluebutton.cms.gov/resources/codesystem/information",
                  "code": "https://bluebutton.cms.gov/resources/variables/nch_blood_pnts_frnshd_qty",
                  "display": "NCH Blood Pints Furnished Quantity"
                }
              ]
            },
            "valueQuantity": {
              "value": 19,
              "unit": "pint",
              "system": "http://unitsofmeasure.org",
              "code": "[pt_us]"
            }
          },
          {
            "sequence": 7,
            "category": {
              "coding": [
                {
                  "system": "https://bluebutton.cms.gov/resources/codesystem/information",
                  "code": "https://bluebutton.cms.gov/resources/variables/nch_qlfyd_stay_from_dt",
                  "display": "NCH Qualified Stay From Date"
                }
              ]
            },
            "timingPeriod": {
              "start": "2013-09-23",
              "end": "2013-11-05"
            }
          },
          {
            "sequence": 8,
            "category": {
              "coding": [
                {
                  "system": "https://bluebutton.cms.gov/resources/codesystem/information",
                  "code": "https://bluebutton.cms.gov/resources/variables/clm_mco_pd_sw",
                  "display": "Claim MCO Paid Switch"
                }
              ]
            },
            "code": {
              "coding": [
                {
                  "system": "https://bluebutton.cms.gov/resources/variables/clm_mco_pd_sw",
                  "code": "0",
                  "display": "No managed care organization (MCO) payment"
                }
              ]
            }
          },
          {
            "sequence": 9,
            "category": {
              "coding": [
                {
                  "system": "https://bluebutton.cms.gov/resources/codesystem/information",
                  "code": "https://bluebutton.cms.gov/resources/variables/clm_freq_cd",
                  "display": "Claim Frequency Code"
                }
              ]
            },
            "code": {
              "coding": [
                {
                  "system": "https://bluebutton.cms.gov/resources/variables/clm_freq_cd",
                  "code": "1",
                  "display": "Admit thru discharge claim"
                }
              ]
            }
          },
          {
            "sequence": 10,
            "category": {
              "coding": [
                {
                  "system": "https://bluebutton.cms.gov/resources/codesystem/information",
                  "code": "https://bluebutton.cms.gov/resources/variables/ptnt_dschrg_stus_cd",
                  "display": "Patient Discharge Status Code"
                }
              ]
            },
            "code": {
              "coding": [
                {
                  "system": "https://bluebutton.cms.gov/resources/variables/ptnt_dschrg_stus_cd",
                  "code": "1"
                }
              ]
            }
          },
          {
            "sequence": 11,
            "category": {
              "coding": [
                {
                  "system": "https://bluebutton.cms.gov/resources/codesystem/information",
                  "code": "https://bluebutton.cms.gov/resources/variables/nch_prmry_pyr_cd",
                  "display": "NCH Primary Payer Code (if not Medicare)"
                }
              ]
            },
            "code": {
              "coding": [
                {
                  "system": "https://bluebutton.cms.gov/resources/variables/nch_prmry_pyr_cd",
                  "code": "A",
                  "display": "Employer group health plan (EGHP) insurance for an aged beneficiary"
                }
              ]
            }
          }
        ],
        "careTeam": [
          {
            "sequence": 2,
            "provider": {
              "identifier": {
                "system": "http://hl7.org/fhir/sid/us-npi",
                "value": "3333333333"
              }
            },
            "role": {
              "coding": [
                {
                  "system": "http://hl7.org/fhir/claimcareteamrole",
                  "code": "assist",
                  "display": "Assisting Provider"
                }
              ]
            }
          },
          {
            "sequence": 3,
            "provider": {
              "identifier": {
                "system": "http://hl7.org/fhir/sid/us-npi",
                "value": "4444444444"
              }
            },
            "role": {
              "coding": [
                {
                  "system": "http://hl7.org/fhir/claimcareteamrole",
                  "code": "other",
                  "display": "Other"
                }
              ]
            }
          },
          {
            "sequence": 4,
            "provider": {
              "identifier": {
                "system": "http://hl7.org/fhir/sid/us-npi",
                "value": "2222222222"
              }
            },
            "role": {
              "coding": [
                {
                  "system": "http://hl7.org/fhir/claimcareteamrole",
                  "code": "primary",
                  "display": "Primary provider"
                }
              ]
            }
          },
          {
            "sequence": 5,
            "provider": {
              "identifier": {
                "system": "http://hl7.org/fhir/sid/us-npi",
                "value": "345345345"
              }
            },
            "role": {
              "coding": [
                {
                  "system": "http://hl7.org/fhir/claimcareteamrole",
                  "code": "primary",
                  "display": "Primary provider"
                }
              ]
            }
          }
        ],
        "diagnosis": [
          {
            "packageCode": {
              "coding": [
                {
                  "system": "https://bluebutton.cms.gov/resources/variables/clm_drg_cd",
                  "code": "645"
                }
              ]
            }
          },
          {
            "sequence": 2,
            "diagnosisCodeableConcept": {
              "coding": [
                {
                  "system": "http://hl7.org/fhir/sid/icd-9-cm",
                  "code": "R4444"
                }
              ]
            },
            "type": [
              {
                "coding": [
                  {
                    "system": "https://bluebutton.cms.gov/resources/codesystem/diagnosis-type",
                    "code": "admitting",
                    "display": "The diagnosis given as the reason why the patient was admitted to the hospital."
                  }
                ]
              }
            ]
          },
          {
            "sequence": 3,
            "diagnosisCodeableConcept": {
              "coding": [
                {
                  "system": "http://hl7.org/fhir/sid/icd-9-cm",
                  "code": "R5555"
                }
              ]
            },
            "type": [
              {
                "coding": [
                  {
                    "system": "https://bluebutton.cms.gov/resources/codesystem/diagnosis-type",
                    "code": "principal",
                    "display": "The single medical diagnosis that is most relevant to the patient's chief complaint or need for treatment."
                  }
                ]
              }
            ]
          },
          {
            "sequence": 4,
            "diagnosisCodeableConcept": {
              "coding": [
                {
                  "system": "http://hl7.org/fhir/sid/icd-9-cm",
                  "code": "R6666"
                }
              ]
            }
          },
          {
            "sequence": 5,
            "diagnosisCodeableConcept": {
              "coding": [
                {
                  "system": "http://hl7.org/fhir/sid/icd-9-cm",
                  "code": "R2222"
                }
              ]
            },
            "type": [
              {
                "coding": [
                  {
                    "system": "https://bluebutton.cms.gov/resources/codesystem/diagnosis-type",
                    "code": "external-first",
                    "display": "The code used to identify the 1st external cause of injury, poisoning, or other adverse effect."
                  }
                ]
              }
            ]
          },
          {
            "sequence": 6,
            "diagnosisCodeableConcept": {
              "coding": [
                {
                  "system": "http://hl7.org/fhir/sid/icd-9-cm",
                  "code": "R3333"
                }
              ]
            },
            "type": [
              {
                "coding": [
                  {
                    "system": "https://bluebutton.cms.gov/resources/codesystem/diagnosis-type",
                    "code": "external",
                    "display": "A code used to identify an external cause of injury, poisoning, or other adverse effect."
                  }
                ]
              }
            ]
          }
        ],
        "procedure": [
          {
            "sequence": 1,
            "date": "2016-01-16T00:00:00-06:00",
            "procedureCodeableConcept": {
              "coding": [
                {
                  "system": "http://hl7.org/fhir/sid/icd-9-cm",
                  "code": "0TCCCCC"
                }
              ]
            }
          }
        ],
        "insurance": {
          "coverage": {
            "reference": "Coverage/part-a-567834"
          }
        },
        "hospitalization": {
          "start": "2013-11-05",
          "end": "2013-12-18"
        },
        "item": [
          {
            "sequence": 1,
            "careTeamLinkId": [
              5
            ],
            "revenue": {
              "extension": [
                {
                  "url": "https://bluebutton.cms.gov/resources/variables/rev_cntr_ddctbl_coinsrnc_cd",
                  "valueCoding": {
                    "system": "https://bluebutton.cms.gov/resources/variables/rev_cntr_ddctbl_coinsrnc_cd",
                    "code": "A"
                  }
                }
              ],
              "coding": [
                {
                  "system": "https://bluebutton.cms.gov/resources/variables/rev_cntr",
                  "code": "22"
                }
              ]
            },
            "service": {
              "coding": [
                {
                  "system": "https://bluebutton.cms.gov/resources/codesystem/hcpcs",
                  "code": "MMM"
                }
              ]
            },
            "locationAddress": {
              "state": "FL"
            },
            "quantity": {
              "value": 477
            },
            "adjudication": [
              {
                "category": {
                  "coding": [
                    {
                      "system": "https://bluebutton.cms.gov/resources/codesystem/adjudication",
                      "code": "https://bluebutton.cms.gov/resources/variables/rev_cntr_rate_amt",
                      "display": "Revenue Center Rate Amount"
                    }
                  ]
                },
                "amount": {
                  "value": 5.00,
                  "system": "urn:iso:std:iso:4217",
                  "code": "USD"
                }
              },
              {
                "category": {
                  "coding": [
                    {
                      "system": "https://bluebutton.cms.gov/resources/codesystem/adjudication",
                      "code": "https://bluebutton.cms.gov/resources/variables/rev_cntr_tot_chrg_amt",
                      "display": "Revenue Center Total Charge Amount"
                    }
                  ]
                },
                "amount": {
                  "value": 95.00,
                  "system": "urn:iso:std:iso:4217",
                  "code": "USD"
                }
              },
              {
                "category": {
                  "coding": [
                    {
                      "system": "https://bluebutton.cms.gov/resources/codesystem/adjudication",
                      "code": "https://bluebutton.cms.gov/resources/variables/rev_cntr_ncvrd_chrg_amt",
                      "display": "Revenue Center Non-Covered Charge Amount"
                    }
                  ]
                },
                "amount": {
                  "value": 88.00,
                  "system": "urn:iso:std:iso:4217",
                  "code": "USD"
                }
              }
            ]
          }
        ],
        "totalCost": {
          "value": 5555.03,
          "system": "urn:iso:std:iso:4217",
          "code": "USD"
        },
        "payment": {
          "amount": {
            "value": 3333.33,
            "system": "urn:iso:std:iso:4217",
            "code": "USD"
          }
        },
        "benefitBalance": [
          {
            "category": {
              "coding": [
                {
                  "system": "http://hl7.org/fhir/benefit-category",
                  "code": "medical",
                  "display": "Medical Health Coverage"
                }
              ]
            },
            "financial": [
              {
                "type": {
                  "coding": [
                    {
                      "system": "https://bluebutton.cms.gov/resources/codesystem/benefit-balance",
                      "code": "https://bluebutton.cms.gov/resources/variables/clm_utlztn_day_cnt",
                      "display": "Claim Medicare Utilization Day Count"
                    }
                  ]
                },
                "usedUnsignedInt": 17
              },
              {
                "type": {
                  "coding": [
                    {
                      "system": "https://bluebutton.cms.gov/resources/codesystem/benefit-balance",
                      "code": "https://bluebutton.cms.gov/resources/variables/bene_tot_coinsrnc_days_cnt",
                      "display": "Beneficiary Total Coinsurance Days Count"
                    }
                  ]
                },
                "usedUnsignedInt": 17
              },
              {
                "type": {
                  "coding": [
                    {
                      "system": "https://bluebutton.cms.gov/resources/codesystem/benefit-balance",
                      "code": "https://bluebutton.cms.gov/resources/variables/clm_non_utlztn_days_cnt",
                      "display": "Claim Medicare Non Utilization Days Count"
                    }
                  ]
                },
                "usedUnsignedInt": 0
              }
            ]
          }
        ]
      }
    },
    {
      "resource": {
        "resourceType": "ExplanationOfBenefit",
        "id": "pde-89",
        "identifier": [
          {
            "system": "https://bluebutton.cms.gov/resources/variables/pde_id",
            "value": "89"
          },
          {
            "system": "https://bluebutton.cms.gov/resources/identifier/claim-group",
            "value": "900"
          },
          {
            "system": "https://bluebutton.cms.gov/resources/variables/rx_srvc_rfrnc_num",
            "value": "799999"
          }
        ],
        "status": "active",
        "type": {
          "coding": [
            {
              "system": "https://bluebutton.cms.gov/resources/codesystem/eob-type",
              "code": "PDE"
            },
            {
              "system": "http://hl7.org/fhir/ex-claimtype",
              "code": "pharmacy",
              "display": "Pharmacy"
            }
          ]
        },
        "patient": {
          "reference": "Patient/567834"
        },
        "organization": {
          "identifier": {
            "system": "http://hl7.org/fhir/sid/us-npi",
            "value": "1023011079"
          },
          "display": "ADVANTAGE HOME HEALTH CARE, INC."
        },
        "facility": {
          "extension": [
            {
              "url": "https://bluebutton.cms.gov/resources/variables/phrmcy_srvc_type_cd",
              "valueCoding": {
                "system": "https://bluebutton.cms.gov/resources/variables/phrmcy_srvc_type_cd",
                "code": "01",
                "display": "Community/retail pharmacy"
              }
            }
          ],
          "identifier": {
            "system": "http://hl7.org/fhir/sid/us-npi",
            "value": "1023011079"
          },
          "display": "ADVANTAGE HOME HEALTH CARE, INC."
        },
        "information": [
          {
            "sequence": 1,
            "category": {
              "coding": [
                {
                  "system": "https://bluebutton.cms.gov/resources/codesystem/information",
                  "code": "https://bluebutton.cms.gov/resources/variables/daw_prod_slctn_cd",
                  "display": "Dispense as Written (DAW) Product Selection Code"
                }
              ]
            },
            "code": {
              "coding": [
                {
                  "system": "https://bluebutton.cms.gov/resources/variables/daw_prod_slctn_cd",
                  "code": "0",
                  "display": "No Product Selection Indicated (may also have missing values)"
                }
              ]
            }
          },
          {
            "sequence": 2,
            "category": {
              "coding": [
                {
                  "system": "https://bluebutton.cms.gov/resources/codesystem/information",
                  "code": "https://bluebutton.cms.gov/resources/variables/dspnsng_stus_cd",
                  "display": "Dispensing Status Code"
                }
              ]
            },
            "code": {
              "coding": [
                {
                  "system": "https://bluebutton.cms.gov/resources/variables/dspnsng_stus_cd",
                  "code": "P",
                  "display": "Partial fill"
                }
              ]
            }
          },
          {
            "sequence": 3,
            "category": {
              "coding": [
                {
                  "system": "https://bluebutton.cms.gov/resources/codesystem/information",
                  "code": "https://bluebutton.cms.gov/resources/variables/drug_cvrg_stus_cd",
                  "display": "Drug Coverage Status Code"
                }
              ]
            },
            "code": {
              "coding": [
                {
                  "system": "https://bluebutton.cms.gov/resources/variables/drug_cvrg_stus_cd",
                  "code": "C",
                  "display": "Covered"
                }
              ]
            }
          },
          {
            "sequence": 4,
            "category": {
              "coding": [
                {
                  "system": "https://bluebutton.cms.gov/resources/codesystem/information",
                  "code": "https://bluebutton.cms.gov/resources/variables/adjstmt_dltn_cd",
                  "display": "Adjustment Deletion Code"
                }
              ]
            },
            "code": {
              "coding": [
                {
                  "system": "https://bluebutton.cms.gov/resources/variables/adjstmt_dltn_cd",
                  "code": "A",
                  "display": "Adjustment"
                }
              ]
            }
          },
          {
            "sequence": 5,
            "category": {
              "coding": [
                {
                  "system": "https://bluebutton.cms.gov/resources/codesystem/information",
                  "code": "https://bluebutton.cms.gov/resources/variables/nstd_frmt_cd",
                  "display": "Non-Standard Format Code"
                }
              ]
            },
            "code": {
              "coding": [
                {
                  "system": "https://bluebutton.cms.gov/resources/variables/nstd_frmt_cd",
                  "code": "X",
                  "display": "X12 837"
                }
              ]
            }
          },
          {
            "sequence": 6,
            "category": {
              "coding": [
                {
                  "system": "https://bluebutton.cms.gov/resources/codesystem/information",
                  "code": "https://bluebutton.cms.gov/resources/variables/prcng_excptn_cd",
                  "display": "Pricing Exception Code"
                }
              ]
            },
            "code": {
              "coding": [
                {
                  "system": "https://bluebutton.cms.gov/resources/variables/prcng_excptn_cd",
                  "code": "M",
                  "display": "Medicare is a secondary payer (MSP)"
                }
              ]
            }
          },
          {
            "sequence": 7,
            "category": {
              "coding": [
                {
                  "system": "https://bluebutton.cms.gov/resources/codesystem/information",
                  "code": "https://bluebutton.cms.gov/resources/variables/ctstrphc_cvrg_cd",
                  "display": "Catastrophic Coverage Code"
                }
              ]
            },
            "code": {
              "coding": [
                {
                  "system": "https://bluebutton.cms.gov/resources/variables/ctstrphc_cvrg_cd",
                  "code": "C",
                  "display": "Above attachment point"
                }
              ]
            }
          },
          {
            "sequence": 8,
            "category": {
              "coding": [
                {
                  "system": "https://bluebutton.cms.gov/resources/codesystem/information",
                  "code": "https://bluebutton.cms.gov/resources/variables/rx_orgn_cd",
                  "display": "Prescription Origination Code"
                }
              ]
            },
            "code": {
              "coding": [
                {
                  "system": "https://bluebutton.cms.gov/resources/variables/rx_orgn_cd",
                  "code": "3",
                  "display": "Electronic"
                }
              ]
            }
          },
          {
            "sequence": 9,
            "category": {
              "coding": [
                {
                  "system": "https://bluebutton.cms.gov/resources/codesystem/information",
                  "code": "https://bluebutton.cms.gov/resources/variables/brnd_gnrc_cd",
                  "display": "Brand-Generic Code Reported by Submitting Plan"
                }
              ]
            },
            "code": {
              "coding": [
                {
                  "system": "https://bluebutton.cms.gov/resources/variables/brnd_gnrc_cd",
                  "code": "G",
                  "display": "Generic Null/missing"
                }
              ]
            }
          },
          {
            "sequence": 10,
            "category": {
              "coding": [
                {
                  "system": "https://bluebutton.cms.gov/resources/codesystem/information",
                  "code": "https://bluebutton.cms.gov/resources/variables/phrmcy_srvc_type_cd",
                  "display": "Pharmacy service type code"
                }
              ]
            },
            "code": {
              "coding": [
                {
                  "system": "https://bluebutton.cms.gov/resources/variables/phrmcy_srvc_type_cd",
                  "code": "01",
                  "display": "Community/retail pharmacy"
                }
              ]
            }
          },
          {
            "sequence": 11,
            "category": {
              "coding": [
                {
                  "system": "https://bluebutton.cms.gov/resources/codesystem/information",
                  "code": "https://bluebutton.cms.gov/resources/variables/ptnt_rsdnc_cd",
                  "display": "Patient Residence Code"
                }
              ]
            },
            "code": {
              "coding": [
                {
                  "system": "https://bluebutton.cms.gov/resources/variables/ptnt_rsdnc_cd",
                  "code": "02",
                  "display": "Skilled Nursing Facility"
                }
              ]
            }
          },
          {
            "sequence": 12,
            "category": {
              "coding": [
                {
                  "system": "https://bluebutton.cms.gov/resources/codesystem/information",
                  "code": "https://bluebutton.cms.gov/resources/variables/submsn_clr_cd",
                  "display": "Submission clarification code"
                }
              ]
            },
            "code": {
              "coding": [
                {
                  "system": "https://bluebutton.cms.gov/resources/variables/submsn_clr_cd",
                  "code": "08",
                  "display": "Process compound for approved ingredients"
                }
              ]
            }
          }
        ],
        "careTeam": [
          {
            "sequence": 2,
            "provider": {
              "identifier": {
                "system": "http://hl7.org/fhir/sid/us-npi",
                "value": "1750384806"
              },
              "display": "DR. ROBERT BISBEE MD"
            },
            "role": {
              "coding": [
                {
                  "system": "http://hl7.org/fhir/claimcareteamrole",
                  "code": "primary",
                  "display": "Primary provider"
                }
              ]
            }
          }
        ],
        "insurance": {
          "coverage": {
            "extension": [
              {
                "url": "https://bluebutton.cms.gov/resources/variables/plan_cntrct_rec_id",
                "valueIdentifier": {
                  "system": "https://bluebutton.cms.gov/resources/variables/plan_cntrct_rec_id",
                  "value": "H9999"
                }
              },
              {
                "url": "https://bluebutton.cms.gov/resources/variables/plan_pbp_rec_num",
                "valueIdentifier": {
                  "system": "https://bluebutton.cms.gov/resources/variables/plan_pbp_rec_num",
                  "value": "020"
                }
              }
            ],
            "reference": "Coverage/part-d-567834"
          }
        },
        "item": [
          {
            "sequence": 1,
            "careTeamLinkId": [
              2
            ],
            "service": {
              "coding": [
                {
                  "system": "http://hl7.org/fhir/sid/ndc",
                  "code": "51270012299",
                  "display": "HASOL Anagen Hair Tonic - DEXPANTHENOL; MENTHOL; SALICYLIC ACID"
                }
              ]
            },
            "servicedDate": "2015-05-12",
            "quantity": {
              "extension": [
                {
                  "url": "https://bluebutton.cms.gov/resources/variables/fill_num",
                  "valueQuantity": {
                    "value": 3
                  }
                },
                {
                  "url": "https://bluebutton.cms.gov/resources/variables/days_suply_num",
                  "valueQuantity": {
                    "value": 30
                  }
                }
              ],
              "value": 60.000
            },
            "adjudication": [
              {
                "category": {
                  "coding": [
                    {
                      "system": "https://bluebutton.cms.gov/resources/codesystem/adjudication",
                      "code": "https://bluebutton.cms.gov/resources/variables/cvrd_d_plan_pd_amt",
                      "display": "Amount paid by Part D plan for the PDE (drug is covered by Part D)"
                    }
                  ]
                },
                "reason": {
                  "coding": [
                    {
                      "system": "https://bluebutton.cms.gov/resources/variables/drug_cvrg_stus_cd",
                      "code": "C",
                      "display": "Covered"
                    }
                  ]
                },
                "amount": {
                  "value": 126.99,
                  "system": "urn:iso:std:iso:4217",
                  "code": "USD"
                }
              },
              {
                "category": {
                  "coding": [
                    {
                      "system": "https://bluebutton.cms.gov/resources/codesystem/adjudication",
                      "code": "https://bluebutton.cms.gov/resources/variables/gdc_blw_oopt_amt",
                      "display": "Gross Drug Cost Below Part D Out-of-Pocket Threshold (GDCB)"
                    }
                  ]
                },
                "amount": {
                  "value": 995.34,
                  "system": "urn:iso:std:iso:4217",
                  "code": "USD"
                }
              },
              {
                "category": {
                  "coding": [
                    {
                      "system": "https://bluebutton.cms.gov/resources/codesystem/adjudication",
                      "code": "https://bluebutton.cms.gov/resources/variables/gdc_abv_oopt_amt",
                      "display": "Gross Drug Cost Above Part D Out-of-Pocket Threshold (GDCA)"
                    }
                  ]
                },
                "amount": {
                  "value": 15.25,
                  "system": "urn:iso:std:iso:4217",
                  "code": "USD"
                }
              },
              {
                "category": {
                  "coding": [
                    {
                      "system": "https://bluebutton.cms.gov/resources/codesystem/adjudication",
                      "code": "https://bluebutton.cms.gov/resources/variables/ptnt_pay_amt",
                      "display": "Amount Paid by Patient"
                    }
                  ]
                },
                "amount": {
                  "value": 235.85,
                  "system": "urn:iso:std:iso:4217",
                  "code": "USD"
                }
              },
              {
                "category": {
                  "coding": [
                    {
                      "system": "https://bluebutton.cms.gov/resources/codesystem/adjudication",
                      "code": "https://bluebutton.cms.gov/resources/variables/othr_troop_amt",
                      "display": "Other True Out-of-Pocket (TrOOP) Amount"
                    }
                  ]
                },
                "amount": {
                  "value": 17.30,
                  "system": "urn:iso:std:iso:4217",
                  "code": "USD"
                }
              },
              {
                "category": {
                  "coding": [
                    {
                      "system": "https://bluebutton.cms.gov/resources/codesystem/adjudication",
                      "code": "https://bluebutton.cms.gov/resources/variables/lics_amt",
                      "display": "Amount paid for the PDE by Part D low income subsidy"
                    }
                  ]
                },
                "amount": {
                  "value": 122.23,
                  "system": "urn:iso:std:iso:4217",
                  "code": "USD"
                }
              },
              {
                "category": {
                  "coding": [
                    {
                      "system": "https://bluebutton.cms.gov/resources/codesystem/adjudication",
                      "code": "https://bluebutton.cms.gov/resources/variables/plro_amt",
                      "display": "Reduction in patient liability due to payments by other payers (PLRO)"
                    }
                  ]
                },
                "amount": {
                  "value": 42.42,
                  "system": "urn:iso:std:iso:4217",
                  "code": "USD"
                }
              },
              {
                "category": {
                  "coding": [
                    {
                      "system": "https://bluebutton.cms.gov/resources/codesystem/adjudication",
                      "code": "https://bluebutton.cms.gov/resources/variables/tot_rx_cst_amt",
                      "display": "Total drug cost (Part D)"
                    }
                  ]
                },
                "amount": {
                  "value": 550.00,
                  "system": "urn:iso:std:iso:4217",
                  "code": "USD"
                }
              },
              {
                "category": {
                  "coding": [
                    {
                      "system": "https://bluebutton.cms.gov/resources/codesystem/adjudication",
                      "code": "https://bluebutton.cms.gov/resources/variables/rptd_gap_dscnt_num",
                      "display": "Gap Discount Amount"
                    }
                  ]
                },
                "amount": {
                  "value": 317.22,
                  "system": "urn:iso:std:iso:4217",
                  "code": "USD"
                }
              }
            ],
            "detail": [
              {
                "type": {
                  "coding": [
                    {
                      "system": "http://hl7.org/fhir/v3/ActCode",
                      "code": "RXDINV",
                      "display": "Rx dispense invoice"
                    }
                  ]
                }
              }
            ]
          }
        ],
        "payment": {
          "date": "2015-05-27"
        }
      }
    },
    {
      "resource": {
        "resourceType": "ExplanationOfBenefit",
        "id": "carrier-9991831999",
        "contained": [
          {
            "resourceType": "ReferralRequest",
            "id": "1",
            "status": "completed",
            "subject": {
              "reference": "Patient/567834"
            },
            "requester": {
              "agent": {
                "identifier": {
                  "system": "http://hl7.org/fhir/sid/us-npi",
                  "value": "8765676"
                }
              }
            },
            "recipient": [
              {
                "identifier": {
                  "system": "http://hl7.org/fhir/sid/us-npi",
                  "value": "8765676"
                }
              }
            ]
          },
          {
            "resourceType": "Observation",
            "id": "2",
            "status": "unknown",
            "code": {
              "coding": [
                {
                  "system": "https://bluebutton.cms.gov/resources/variables/line_hct_hgb_type_cd",
                  "code": "R1",
                  "display": "Hemoglobin Test"
                }
              ]
            },
            "valueQuantity": {
              "value": 42.0
            }
          }
        ],
        "extension": [
          {
            "url": "https://bluebutton.cms.gov/resources/variables/prpayamt",
            "valueMoney": {
              "value": 0.00,
              "system": "urn:iso:std:iso:4217",
              "code": "USD"
            }
          },
          {
            "url": "https://bluebutton.cms.gov/resources/variables/carr_num",
            "valueIdentifier": {
              "system": "https://bluebutton.cms.gov/resources/variables/carr_num",
              "value": "61026"
            }
          },
          {
            "url": "https://bluebutton.cms.gov/resources/variables/carr_clm_pmt_dnl_cd",
            "valueCoding": {
              "system": "https://bluebutton.cms.gov/resources/variables/carr_clm_pmt_dnl_cd",
              "code": "1",
              "display": "Physician/supplier"
            }
          },
          {
            "url": "https://bluebutton.cms.gov/resources/variables/asgmntcd",
            "valueCoding": {
              "system": "https://bluebutton.cms.gov/resources/variables/asgmntcd",
              "code": "A",
              "display": "Assigned claim"
            }
          },
          {
            "url": "https://bluebutton.cms.gov/resources/variables/clm_clncl_tril_num",
            "valueIdentifier": {
              "system": "https://bluebutton.cms.gov/resources/variables/clm_clncl_tril_num",
              "value": "0"
            }
          },
          {
            "url": "https://bluebutton.cms.gov/resources/variables/carr_clm_cash_ddctbl_apld_amt",
            "valueMoney": {
              "value": 777.00,
              "system": "urn:iso:std:iso:4217",
              "code": "USD"
            }
          },
          {
            "url": "https://bluebutton.cms.gov/resources/variables/nch_clm_prvdr_pmt_amt",
            "valueMoney": {
              "value": 123.45,
              "system": "urn:iso:std:iso:4217",
              "code": "USD"
            }
          },
          {
            "url": "https://bluebutton.cms.gov/resources/variables/nch_clm_bene_pmt_amt",
            "valueMoney": {
              "value": 888.00,
              "system": "urn:iso:std:iso:4217",
              "code": "USD"
            }
          },
          {
            "url": "https://bluebutton.cms.gov/resources/variables/nch_carr_clm_sbmtd_chrg_amt",
            "valueMoney": {
              "value": 245.04,
              "system": "urn:iso:std:iso:4217",
              "code": "USD"
            }
          },
          {
            "url": "https://bluebutton.cms.gov/resources/variables/nch_carr_clm_alowd_amt",
            "valueMoney": {
              "value": 166.23,
              "system": "urn:iso:std:iso:4217",
              "code": "USD"
            }
          }
        ],
        "identifier": [
          {
            "system": "https://bluebutton.cms.gov/resources/variables/clm_id",
            "value": "9991831999"
          },
          {
            "system": "https://bluebutton.cms.gov/resources/identifier/claim-group",
            "value": "900"
          }
        ],
        "status": "active",
        "type": {
          "coding": [
            {
              "system": "https://bluebutton.cms.gov/resources/variables/nch_clm_type_cd",
              "code": "71",
              "display": "Local carrier non-durable medical equipment, prosthetics, orthotics, and supplies (DMEPOS) claim"
            },
            {
              "system": "https://bluebutton.cms.gov/resources/codesystem/eob-type",
              "code": "CARRIER"
            },
            {
              "system": "http://hl7.org/fhir/ex-claimtype",
              "code": "professional",
              "display": "Professional"
            },
            {
              "system": "https://bluebutton.cms.gov/resources/variables/nch_near_line_rec_ident_cd",
              "code": "O",
              "display": "Part B physician/supplier claim record (processed by local carriers; can include DMEPOS services)"
            }
          ]
        },
        "patient": {
          "reference": "Patient/567834"
        },
        "billablePeriod": {
          "start": "1999-10-27",
          "end": "1999-10-27"
        },
        "referral": {
          "reference": "#1"
        },
        "careTeam": [
          {
            "extension": [
              {
                "url": "https://bluebutton.cms.gov/resources/variables/carr_line_prvdr_type_cd",
                "valueCoding": {
                  "system": "https://bluebutton.cms.gov/resources/variables/carr_line_prvdr_type_cd",
                  "code": "0"
                }
              },
              {
                "url": "https://bluebutton.cms.gov/resources/variables/prtcptng_ind_cd",
                "valueCoding": {
                  "system": "https://bluebutton.cms.gov/resources/variables/prtcptng_ind_cd",
                  "code": "1",
                  "display": "Participating"
                }
              },
              {
                "url": "http://hl7.org/fhir/sid/us-npi",
                "valueCoding": {
                  "system": "http://hl7.org/fhir/sid/us-npi",
                  "code": "1497758544",
                  "display": "CUMBERLAND COUNTY HOSPITAL SYSTEM, INC"
                }
              }
            ],
            "sequence": 2,
            "provider": {
              "identifier": {
                "system": "http://hl7.org/fhir/sid/us-npi",
                "value": "1923124"
              }
            },
            "responsible": true,
            "role": {
              "coding": [
                {
                  "system": "http://hl7.org/fhir/claimcareteamrole",
                  "code": "primary",
                  "display": "Primary provider"
                }
              ]
            },
            "qualification": {
              "coding": [
                {
                  "system": "https://bluebutton.cms.gov/resources/variables/prvdr_spclty",
                  "code": "41",
                  "display": "Optometrist"
                }
              ]
            }
          }
        ],
        "diagnosis": [
          {
            "sequence": 1,
            "diagnosisCodeableConcept": {
              "coding": [
                {
                  "system": "http://hl7.org/fhir/sid/icd-10",
                  "code": "H5555"
                }
              ]
            },
            "type": [
              {
                "coding": [
                  {
                    "system": "https://bluebutton.cms.gov/resources/codesystem/diagnosis-type",
                    "code": "principal",
                    "display": "The single medical diagnosis that is most relevant to the patient's chief complaint or need for treatment."
                  }
                ]
              }
            ]
          },
          {
            "sequence": 2,
            "diagnosisCodeableConcept": {
              "coding": [
                {
                  "system": "http://hl7.org/fhir/sid/icd-10",
                  "code": "H8888"
                }
              ]
            }
          },
          {
            "sequence": 3,
            "diagnosisCodeableConcept": {
              "coding": [
                {
                  "system": "http://hl7.org/fhir/sid/icd-10",
                  "code": "H66666"
                }
              ]
            }
          },
          {
            "sequence": 4,
            "diagnosisCodeableConcept": {
              "coding": [
                {
                  "system": "http://hl7.org/fhir/sid/icd-10",
                  "code": "H77777"
                }
              ]
            }
          },
          {
            "sequence": 5,
            "diagnosisCodeableConcept": {
              "coding": [
                {
                  "system": "http://hl7.org/fhir/sid/icd-10",
                  "code": "H12345"
                }
              ]
            }
          }
        ],
        "insurance": {
          "coverage": {
            "reference": "Coverage/part-b-567834"
          }
        },
        "item": [
          {
            "extension": [
              {
                "url": "https://bluebutton.cms.gov/resources/variables/carr_line_mtus_cd",
                "valueCoding": {
                  "system": "https://bluebutton.cms.gov/resources/variables/carr_line_mtus_cd",
                  "code": "3",
                  "display": "Services"
                }
              },
              {
                "url": "https://bluebutton.cms.gov/resources/variables/carr_line_mtus_cnt",
                "valueQuantity": {
                  "value": 1
                }
              },
              {
                "url": "https://bluebutton.cms.gov/resources/variables/betos_cd",
                "valueCoding": {
                  "system": "https://bluebutton.cms.gov/resources/variables/betos_cd",
                  "code": "T2D",
                  "display": "Other tests - other"
                }
              },
              {
                "url": "https://bluebutton.cms.gov/resources/variables/line_bene_prmry_pyr_cd",
                "valueCoding": {
                  "system": "https://bluebutton.cms.gov/resources/variables/line_bene_prmry_pyr_cd",
                  "code": "E",
                  "display": "Workers' compensation"
                }
              },
              {
                "url": "https://bluebutton.cms.gov/resources/variables/line_service_deductible",
                "valueCoding": {
                  "system": "https://bluebutton.cms.gov/resources/variables/line_service_deductible",
                  "code": "0",
                  "display": "Service Subject to Deductible"
                }
              },
              {
                "url": "https://bluebutton.cms.gov/resources/variables/line_hct_hgb_rslt_num",
                "valueReference": {
                  "reference": "#2"
                }
              },
              {
                "url": "http://hl7.org/fhir/sid/ndc",
                "valueCoding": {
                  "system": "http://hl7.org/fhir/sid/ndc",
                  "code": "51270012299",
                  "display": "HASOL Anagen Hair Tonic - DEXPANTHENOL; MENTHOL; SALICYLIC ACID"
                }
              }
            ],
            "sequence": 6,
            "careTeamLinkId": [
              2
            ],
            "diagnosisLinkId": [
              5
            ],
            "category": {
              "coding": [
                {
                  "system": "https://bluebutton.cms.gov/resources/variables/line_cms_type_srvc_cd",
                  "code": "1",
                  "display": "Medical care"
                }
              ]
            },
            "service": {
              "coding": [
                {
                  "system": "https://bluebutton.cms.gov/resources/codesystem/hcpcs",
                  "version": "5",
                  "code": "92999"
                }
              ]
            },
            "modifier": [
              {
                "coding": [
                  {
                    "system": "https://bluebutton.cms.gov/resources/codesystem/hcpcs",
                    "version": "5",
                    "code": "LT"
                  }
                ]
              }
            ],
            "servicedPeriod": {
              "start": "1999-10-27",
              "end": "1999-10-27"
            },
            "locationCodeableConcept": {
              "extension": [
                {
                  "url": "https://bluebutton.cms.gov/resources/variables/prvdr_state_cd",
                  "valueCoding": {
                    "system": "https://bluebutton.cms.gov/resources/variables/prvdr_state_cd",
                    "code": "IL"
                  }
                },
                {
                  "url": "https://bluebutton.cms.gov/resources/variables/prvdr_zip",
                  "valueCoding": {
                    "system": "https://bluebutton.cms.gov/resources/variables/prvdr_zip",
                    "code": "555558202"
                  }
                },
                {
                  "url": "https://bluebutton.cms.gov/resources/variables/carr_line_prcng_lclty_cd",
                  "valueCoding": {
                    "system": "https://bluebutton.cms.gov/resources/variables/carr_line_prcng_lclty_cd",
                    "code": "15",
                    "display": "CONNECTICUT"
                  }
                },
                {
                  "url": "https://bluebutton.cms.gov/resources/variables/carr_line_clia_lab_num",
                  "valueIdentifier": {
                    "system": "https://bluebutton.cms.gov/resources/variables/carr_line_clia_lab_num",
                    "value": "BB889999AA"
                  }
                }
              ],
              "coding": [
                {
                  "system": "https://bluebutton.cms.gov/resources/variables/line_place_of_srvc_cd",
                  "code": "11",
                  "display": "Office. Location, other than a hospital, skilled nursing facility (SNF), military treatment facility, community health center, State or local public health clinic, or intermediate care facility (ICF), where the health professional routinely provides health examinations, diagnosis, and treatment of illness or injury on an ambulatory basis."
                }
              ]
            },
            "quantity": {
              "value": 1
            },
            "adjudication": [
              {
                "category": {
                  "coding": [
                    {
                      "system": "https://bluebutton.cms.gov/resources/codesystem/adjudication",
                      "code": "https://bluebutton.cms.gov/resources/variables/carr_line_rdcd_pmt_phys_astn_c",
                      "display": "Carrier Line Reduced Payment Physician Assistant Code"
                    }
                  ]
                },
                "reason": {
                  "coding": [
                    {
                      "system": "https://bluebutton.cms.gov/resources/variables/carr_line_rdcd_pmt_phys_astn_c",
                      "code": "0",
                      "display": "N/A"
                    }
                  ]
                }
              },
              {
                "extension": [
                  {
                    "url": "https://bluebutton.cms.gov/resources/variables/line_pmt_80_100_cd",
                    "valueCoding": {
                      "system": "https://bluebutton.cms.gov/resources/variables/line_pmt_80_100_cd",
                      "code": "0",
                      "display": "80%"
                    }
                  }
                ],
                "category": {
                  "coding": [
                    {
                      "system": "https://bluebutton.cms.gov/resources/codesystem/adjudication",
                      "code": "https://bluebutton.cms.gov/resources/variables/line_nch_pmt_amt",
                      "display": "Line NCH Medicare Payment Amount"
                    }
                  ]
                },
                "amount": {
                  "value": 37.50,
                  "system": "urn:iso:std:iso:4217",
                  "code": "USD"
                }
              },
              {
                "category": {
                  "coding": [
                    {
                      "system": "https://bluebutton.cms.gov/resources/codesystem/adjudication",
                      "code": "https://bluebutton.cms.gov/resources/variables/line_bene_pmt_amt",
                      "display": "Line Payment Amount to Beneficiary"
                    }
                  ]
                },
                "amount": {
                  "value": 0.00,
                  "system": "urn:iso:std:iso:4217",
                  "code": "USD"
                }
              },
              {
                "category": {
                  "coding": [
                    {
                      "system": "https://bluebutton.cms.gov/resources/codesystem/adjudication",
                      "code": "https://bluebutton.cms.gov/resources/variables/line_prvdr_pmt_amt",
                      "display": "Line Provider Payment Amount"
                    }
                  ]
                },
                "amount": {
                  "value": 37.50,
                  "system": "urn:iso:std:iso:4217",
                  "code": "USD"
                }
              },
              {
                "category": {
                  "coding": [
                    {
                      "system": "https://bluebutton.cms.gov/resources/codesystem/adjudication",
                      "code": "https://bluebutton.cms.gov/resources/variables/line_bene_ptb_ddctbl_amt",
                      "display": "Line Beneficiary Part B Deductible Amount"
                    }
                  ]
                },
                "amount": {
                  "value": 0.00,
                  "system": "urn:iso:std:iso:4217",
                  "code": "USD"
                }
              },
              {
                "category": {
                  "coding": [
                    {
                      "system": "https://bluebutton.cms.gov/resources/codesystem/adjudication",
                      "code": "https://bluebutton.cms.gov/resources/variables/line_bene_prmry_pyr_pd_amt",
                      "display": "Line Primary Payer (if not Medicare) Paid Amount"
                    }
                  ]
                },
                "amount": {
                  "value": 0.00,
                  "system": "urn:iso:std:iso:4217",
                  "code": "USD"
                }
              },
              {
                "category": {
                  "coding": [
                    {
                      "system": "https://bluebutton.cms.gov/resources/codesystem/adjudication",
                      "code": "https://bluebutton.cms.gov/resources/variables/line_coinsrnc_amt",
                      "display": "Line Beneficiary Coinsurance Amount"
                    }
                  ]
                },
                "amount": {
                  "value": 9.57,
                  "system": "urn:iso:std:iso:4217",
                  "code": "USD"
                }
              },
              {
                "category": {
                  "coding": [
                    {
                      "system": "https://bluebutton.cms.gov/resources/codesystem/adjudication",
                      "code": "https://bluebutton.cms.gov/resources/variables/line_sbmtd_chrg_amt",
                      "display": "Line Submitted Charge Amount"
                    }
                  ]
                },
                "amount": {
                  "value": 75.00,
                  "system": "urn:iso:std:iso:4217",
                  "code": "USD"
                }
              },
              {
                "category": {
                  "coding": [
                    {
                      "system": "https://bluebutton.cms.gov/resources/codesystem/adjudication",
                      "code": "https://bluebutton.cms.gov/resources/variables/line_alowd_chrg_amt",
                      "display": "Line Allowed Charge Amount"
                    }
                  ]
                },
                "amount": {
                  "value": 47.84,
                  "system": "urn:iso:std:iso:4217",
                  "code": "USD"
                }
              },
              {
                "category": {
                  "coding": [
                    {
                      "system": "https://bluebutton.cms.gov/resources/codesystem/adjudication",
                      "code": "https://bluebutton.cms.gov/resources/variables/line_prcsg_ind_cd",
                      "display": "Line Processing Indicator Code"
                    }
                  ]
                },
                "reason": {
                  "coding": [
                    {
                      "system": "https://bluebutton.cms.gov/resources/variables/line_prcsg_ind_cd",
                      "code": "A",
                      "display": "Allowed"
                    }
                  ]
                }
              }
            ]
          }
        ],
        "payment": {
          "amount": {
            "value": 199.99,
            "system": "urn:iso:std:iso:4217",
            "code": "USD"
          }
        }
      }
    },
    {
      "resource": {
        "resourceType": "ExplanationOfBenefit",
        "id": "hospice-9992223422",
        "extension": [
          {
            "url": "https://bluebutton.cms.gov/resources/variables/clm_mdcr_non_pmt_rsn_cd",
            "valueCoding": {
              "system": "https://bluebutton.cms.gov/resources/variables/clm_mdcr_non_pmt_rsn_cd",
              "code": "P",
              "display": "Payment requested"
            }
          },
          {
            "url": "https://bluebutton.cms.gov/resources/variables/prpayamt",
            "valueMoney": {
              "value": 0.00,
              "system": "urn:iso:std:iso:4217",
              "code": "USD"
            }
          },
          {
            "url": "https://bluebutton.cms.gov/resources/variables/fi_num",
            "valueIdentifier": {
              "system": "https://bluebutton.cms.gov/resources/variables/fi_num",
              "value": "6666"
            }
          }
        ],
        "identifier": [
          {
            "system": "https://bluebutton.cms.gov/resources/variables/clm_id",
            "value": "9992223422"
          },
          {
            "system": "https://bluebutton.cms.gov/resources/identifier/claim-group",
            "value": "900"
          }
        ],
        "status": "active",
        "type": {
          "coding": [
            {
              "system": "https://bluebutton.cms.gov/resources/variables/nch_clm_type_cd",
              "code": "50",
              "display": "Hospice claim"
            },
            {
              "system": "https://bluebutton.cms.gov/resources/codesystem/eob-type",
              "code": "HOSPICE"
            },
            {
              "system": "http://hl7.org/fhir/ex-claimtype",
              "code": "institutional",
              "display": "Institutional"
            },
            {
              "system": "https://bluebutton.cms.gov/resources/variables/nch_near_line_rec_ident_cd",
              "code": "V",
              "display": "Part A institutional claim record (inpatient [IP], skilled nursing facility [SNF], hospice [HOS], or home health agency [HHA])"
            },
            {
              "system": "https://bluebutton.cms.gov/resources/variables/clm_srvc_clsfctn_type_cd",
              "code": "1"
            }
          ]
        },
        "patient": {
          "reference": "Patient/567834"
        },
        "billablePeriod": {
          "start": "2014-01-01",
          "end": "2014-01-30"
        },
        "provider": {
          "identifier": {
            "system": "https://bluebutton.cms.gov/resources/variables/prvdr_num",
            "value": "12345"
          }
        },
        "organization": {
          "identifier": {
            "system": "http://hl7.org/fhir/sid/us-npi",
            "value": "999999999"
          }
        },
        "facility": {
          "extension": [
            {
              "url": "https://bluebutton.cms.gov/resources/variables/clm_fac_type_cd",
              "valueCoding": {
                "system": "https://bluebutton.cms.gov/resources/variables/clm_fac_type_cd",
                "code": "8",
                "display": "Ambulatory Surgery Center (ASC) or other special facility (e.g. hospice)"
              }
            }
          ],
          "identifier": {
            "system": "http://hl7.org/fhir/sid/us-npi",
            "value": "999999999"
          }
        },
        "information": [
          {
            "sequence": 1,
            "category": {
              "coding": [
                {
                  "system": "https://bluebutton.cms.gov/resources/codesystem/information",
                  "code": "https://bluebutton.cms.gov/resources/variables/nch_ptnt_stus_ind_cd",
                  "display": "NCH Patient Status Indicator Code"
                }
              ]
            },
            "code": {
              "coding": [
                {
                  "system": "https://bluebutton.cms.gov/resources/variables/nch_ptnt_stus_ind_cd",
                  "code": "C",
                  "display": "Still a patient"
                }
              ]
            }
          },
          {
            "sequence": 2,
            "category": {
              "coding": [
                {
                  "system": "https://bluebutton.cms.gov/resources/codesystem/information",
                  "code": "https://bluebutton.cms.gov/resources/variables/clm_freq_cd",
                  "display": "Claim Frequency Code"
                }
              ]
            },
            "code": {
              "coding": [
                {
                  "system": "https://bluebutton.cms.gov/resources/variables/clm_freq_cd",
                  "code": "1",
                  "display": "Admit thru discharge claim"
                }
              ]
            }
          },
          {
            "sequence": 3,
            "category": {
              "coding": [
                {
                  "system": "https://bluebutton.cms.gov/resources/codesystem/information",
                  "code": "https://bluebutton.cms.gov/resources/variables/ptnt_dschrg_stus_cd",
                  "display": "Patient Discharge Status Code"
                }
              ]
            },
            "code": {
              "coding": [
                {
                  "system": "https://bluebutton.cms.gov/resources/variables/ptnt_dschrg_stus_cd",
                  "code": "30",
                  "display": "Still patient."
                }
              ]
            }
          },
          {
            "sequence": 4,
            "category": {
              "coding": [
                {
                  "system": "https://bluebutton.cms.gov/resources/codesystem/information",
                  "code": "https://bluebutton.cms.gov/resources/variables/nch_prmry_pyr_cd",
                  "display": "NCH Primary Payer Code (if not Medicare)"
                }
              ]
            },
            "code": {
              "coding": [
                {
                  "system": "https://bluebutton.cms.gov/resources/variables/nch_prmry_pyr_cd",
                  "code": "A",
                  "display": "Employer group health plan (EGHP) insurance for an aged beneficiary"
                }
              ]
            }
          }
        ],
        "careTeam": [
          {
            "sequence": 2,
            "provider": {
              "identifier": {
                "system": "http://hl7.org/fhir/sid/us-npi",
                "value": "8888888888"
              }
            },
            "role": {
              "coding": [
                {
                  "system": "http://hl7.org/fhir/claimcareteamrole",
                  "code": "primary",
                  "display": "Primary provider"
                }
              ]
            }
          },
          {
            "sequence": 3,
            "provider": {
              "identifier": {
                "system": "http://hl7.org/fhir/sid/us-npi",
                "value": "345345345"
              }
            },
            "role": {
              "coding": [
                {
                  "system": "http://hl7.org/fhir/claimcareteamrole",
                  "code": "primary",
                  "display": "Primary provider"
                }
              ]
            }
          }
        ],
        "diagnosis": [
          {
            "sequence": 1,
            "diagnosisCodeableConcept": {
              "coding": [
                {
                  "system": "http://hl7.org/fhir/sid/icd-9-cm",
                  "code": "R5555"
                }
              ]
            },
            "type": [
              {
                "coding": [
                  {
                    "system": "https://bluebutton.cms.gov/resources/codesystem/diagnosis-type",
                    "code": "principal",
                    "display": "The single medical diagnosis that is most relevant to the patient's chief complaint or need for treatment."
                  }
                ]
              }
            ]
          },
          {
            "sequence": 2,
            "diagnosisCodeableConcept": {
              "coding": [
                {
                  "system": "http://hl7.org/fhir/sid/icd-10",
                  "code": "R6666"
                }
              ]
            }
          },
          {
            "sequence": 3,
            "diagnosisCodeableConcept": {
              "coding": [
                {
                  "system": "http://hl7.org/fhir/sid/icd-10",
                  "code": "R2222"
                }
              ]
            },
            "type": [
              {
                "coding": [
                  {
                    "system": "https://bluebutton.cms.gov/resources/codesystem/diagnosis-type",
                    "code": "external-first",
                    "display": "The code used to identify the 1st external cause of injury, poisoning, or other adverse effect."
                  }
                ]
              }
            ]
          },
          {
            "sequence": 4,
            "diagnosisCodeableConcept": {
              "coding": [
                {
                  "system": "http://hl7.org/fhir/sid/icd-10",
                  "code": "R3333"
                }
              ]
            },
            "type": [
              {
                "coding": [
                  {
                    "system": "https://bluebutton.cms.gov/resources/codesystem/diagnosis-type",
                    "code": "external",
                    "display": "A code used to identify an external cause of injury, poisoning, or other adverse effect."
                  }
                ]
              }
            ]
          }
        ],
        "insurance": {
          "coverage": {
            "reference": "Coverage/part-a-567834"
          }
        },
        "hospitalization": {
          "extension": [
            {
              "url": "https://bluebutton.cms.gov/resources/variables/bene_hospc_prd_cnt",
              "valueQuantity": {
                "value": 2
              }
            }
          ],
          "start": "2014-07-06",
          "end": "2015-06-29"
        },
        "item": [
          {
            "extension": [
              {
                "url": "https://bluebutton.cms.gov/resources/variables/rev_cntr_ndc_qty",
                "valueQuantity": {
                  "value": 5454,
                  "system": "https://bluebutton.cms.gov/resources/variables/rev_cntr_ndc_qty_qlfr_cd",
                  "code": "B"
                }
              }
            ],
            "sequence": 1,
            "careTeamLinkId": [
              3
            ],
            "revenue": {
              "extension": [
                {
                  "url": "https://bluebutton.cms.gov/resources/variables/rev_cntr_ddctbl_coinsrnc_cd",
                  "valueCoding": {
                    "system": "https://bluebutton.cms.gov/resources/variables/rev_cntr_ddctbl_coinsrnc_cd",
                    "code": "0",
                    "display": "Charges are subject to deductible and coinsurance"
                  }
                }
              ],
              "coding": [
                {
                  "system": "https://bluebutton.cms.gov/resources/variables/rev_cntr",
                  "code": "651"
                }
              ]
            },
            "service": {
              "coding": [
                {
                  "system": "https://bluebutton.cms.gov/resources/codesystem/hcpcs",
                  "code": "A5C"
                }
              ]
            },
            "modifier": [
              {
                "coding": [
                  {
                    "system": "https://bluebutton.cms.gov/resources/codesystem/hcpcs",
                    "code": "Q9999"
                  }
                ]
              }
            ],
            "servicedDate": "2014-09-01",
            "locationAddress": {
              "state": "AZ"
            },
            "quantity": {
              "value": 0
            },
            "adjudication": [
              {
                "category": {
                  "coding": [
                    {
                      "system": "https://bluebutton.cms.gov/resources/codesystem/adjudication",
                      "code": "https://bluebutton.cms.gov/resources/variables/rev_cntr_prvdr_pmt_amt",
                      "display": "Revenue Center (Medicare) Provider Payment Amount"
                    }
                  ]
                },
                "amount": {
                  "value": 29.00,
                  "system": "urn:iso:std:iso:4217",
                  "code": "USD"
                }
              },
              {
                "category": {
                  "coding": [
                    {
                      "system": "https://bluebutton.cms.gov/resources/codesystem/adjudication",
                      "code": "https://bluebutton.cms.gov/resources/variables/rev_cntr_bene_pmt_amt",
                      "display": "Revenue Center Payment Amount to Beneficiary"
                    }
                  ]
                },
                "amount": {
                  "value": 28.00,
                  "system": "urn:iso:std:iso:4217",
                  "code": "USD"
                }
              },
              {
                "category": {
                  "coding": [
                    {
                      "system": "https://bluebutton.cms.gov/resources/codesystem/adjudication",
                      "code": "https://bluebutton.cms.gov/resources/variables/rev_cntr_rate_amt",
                      "display": "Revenue Center Rate Amount"
                    }
                  ]
                },
                "amount": {
                  "value": 0.00,
                  "system": "urn:iso:std:iso:4217",
                  "code": "USD"
                }
              },
              {
                "category": {
                  "coding": [
                    {
                      "system": "https://bluebutton.cms.gov/resources/codesystem/adjudication",
                      "code": "https://bluebutton.cms.gov/resources/variables/rev_cntr_tot_chrg_amt",
                      "display": "Revenue Center Total Charge Amount"
                    }
                  ]
                },
                "amount": {
                  "value": 2555.00,
                  "system": "urn:iso:std:iso:4217",
                  "code": "USD"
                }
              },
              {
                "category": {
                  "coding": [
                    {
                      "system": "https://bluebutton.cms.gov/resources/codesystem/adjudication",
                      "code": "https://bluebutton.cms.gov/resources/variables/rev_cntr_ncvrd_chrg_amt",
                      "display": "Revenue Center Non-Covered Charge Amount"
                    }
                  ]
                },
                "amount": {
                  "value": 300.00,
                  "system": "urn:iso:std:iso:4217",
                  "code": "USD"
                }
              },
              {
                "category": {
                  "coding": [
                    {
                      "system": "https://bluebutton.cms.gov/resources/codesystem/adjudication",
                      "code": "https://bluebutton.cms.gov/resources/variables/rev_cntr_pmt_amt_amt",
                      "display": "Revenue Center (Medicare) Payment Amount"
                    }
                  ]
                },
                "amount": {
                  "value": 26.00,
                  "system": "urn:iso:std:iso:4217",
                  "code": "USD"
                }
              }
            ]
          }
        ],
        "totalCost": {
          "value": 199.99,
          "system": "urn:iso:std:iso:4217",
          "code": "USD"
        },
        "payment": {
          "amount": {
            "value": 130.32,
            "system": "urn:iso:std:iso:4217",
            "code": "USD"
          }
        },
        "benefitBalance": [
          {
            "category": {
              "coding": [
                {
                  "system": "http://hl7.org/fhir/benefit-category",
                  "code": "medical",
                  "display": "Medical Health Coverage"
                }
              ]
            },
            "financial": [
              {
                "type": {
                  "coding": [
                    {
                      "system": "https://bluebutton.cms.gov/resources/codesystem/benefit-balance",
                      "code": "https://bluebutton.cms.gov/resources/variables/clm_utlztn_day_cnt",
                      "display": "Claim Medicare Utilization Day Count"
                    }
                  ]
                },
                "usedUnsignedInt": 30
              }
            ]
          }
        ]
      }
    }
  ]
}<|MERGE_RESOLUTION|>--- conflicted
+++ resolved
@@ -1,25 +1,15 @@
 {
   "resourceType": "Bundle",
-<<<<<<< HEAD
-  "id": "ced3ed17-fed4-4610-b818-ab171f3e9a35",
-  "meta": {
-    "lastUpdated": "2019-03-04T10:36:03.974-06:00"
-=======
   "id": "0e9aaab7-0917-4956-be44-5e243b580c22",
   "meta": {
     "lastUpdated": "2019-03-12T08:58:20.123-05:00"
->>>>>>> f8852dea
   },
   "type": "searchset",
   "total": 8,
   "link": [
     {
       "relation": "self",
-<<<<<<< HEAD
-      "url": "https://localhost:8271/v1/fhir/ExplanationOfBenefit?_format=json&patient=Patient%2F567834"
-=======
       "url": "https://localhost:9800/v1/fhir/ExplanationOfBenefit?_format=json&patient=Patient%2F567834"
->>>>>>> f8852dea
     }
   ],
   "entry": [
