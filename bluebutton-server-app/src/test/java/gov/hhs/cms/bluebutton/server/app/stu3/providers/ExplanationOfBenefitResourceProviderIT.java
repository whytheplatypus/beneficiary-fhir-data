--- conflicted
+++ resolved
@@ -817,8 +817,6 @@
 		SNFClaimTransformerTest.assertMatches(snfClaim, filterToClaimType(searchResults, ClaimType.SNF).get(0));
 	}
 
-<<<<<<< HEAD
-=======
 	/**
 	 * Verifies that
 	 * {@link ExplanationOfBenefitResourceProvider#findByPatient(ca.uhn.fhir.rest.param.ReferenceParam)}
@@ -858,8 +856,7 @@
 		fhirClient.loadPage().byUrl(searchResults.getLink(Bundle.LINK_SELF).getUrl() + "&startIndex=-1")
 				.andReturnBundle(Bundle.class).execute();
 	}
-
->>>>>>> 56720760
+  
 	/**
 	 * <p>
 	 * Verifies that
