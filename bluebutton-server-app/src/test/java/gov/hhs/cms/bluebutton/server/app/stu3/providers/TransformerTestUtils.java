package gov.hhs.cms.bluebutton.server.app.stu3.providers;

import java.lang.reflect.InvocationTargetException;
import java.lang.reflect.Method;
import java.math.BigDecimal;
import java.sql.Date;
import java.time.LocalDate;
import java.time.ZoneId;
import java.util.List;
import java.util.Optional;

import org.hl7.fhir.dstu3.model.CodeableConcept;
import org.hl7.fhir.dstu3.model.Coding;
import org.hl7.fhir.dstu3.model.DateTimeType;
import org.hl7.fhir.dstu3.model.ExplanationOfBenefit;
import org.hl7.fhir.dstu3.model.ExplanationOfBenefit.AdjudicationComponent;
import org.hl7.fhir.dstu3.model.ExplanationOfBenefit.BenefitComponent;
import org.hl7.fhir.dstu3.model.ExplanationOfBenefit.CareTeamComponent;
import org.hl7.fhir.dstu3.model.ExplanationOfBenefit.DiagnosisComponent;
import org.hl7.fhir.dstu3.model.ExplanationOfBenefit.ItemComponent;
import org.hl7.fhir.dstu3.model.ExplanationOfBenefit.SupportingInformationComponent;
import org.hl7.fhir.dstu3.model.Extension;
import org.hl7.fhir.dstu3.model.Identifier;
import org.hl7.fhir.dstu3.model.Observation;
import org.hl7.fhir.dstu3.model.Reference;
import org.hl7.fhir.dstu3.model.ReferralRequest;
import org.hl7.fhir.dstu3.model.Resource;
import org.hl7.fhir.dstu3.model.TemporalPrecisionEnum;
import org.hl7.fhir.dstu3.model.codesystems.ClaimCareteamrole;
import org.hl7.fhir.exceptions.FHIRException;
import org.hl7.fhir.instance.model.api.IBaseExtension;
import org.hl7.fhir.instance.model.api.IBaseHasExtensions;
import org.junit.Assert;

import com.justdavis.karl.misc.exceptions.BadCodeMonkeyException;

import ca.uhn.fhir.context.FhirContext;
import gov.hhs.cms.bluebutton.data.model.rif.CarrierClaim;
import gov.hhs.cms.bluebutton.data.model.rif.CarrierClaimColumn;
import gov.hhs.cms.bluebutton.data.model.rif.CarrierClaimLine;
import gov.hhs.cms.bluebutton.data.model.rif.DMEClaim;
import gov.hhs.cms.bluebutton.data.model.rif.DMEClaimColumn;
import gov.hhs.cms.bluebutton.data.model.rif.DMEClaimLine;
import gov.hhs.cms.bluebutton.data.model.rif.HHAClaim;
import gov.hhs.cms.bluebutton.data.model.rif.HHAClaimColumn;
import gov.hhs.cms.bluebutton.data.model.rif.HHAClaimLine;
import gov.hhs.cms.bluebutton.data.model.rif.HospiceClaim;
import gov.hhs.cms.bluebutton.data.model.rif.HospiceClaimLine;
import gov.hhs.cms.bluebutton.data.model.rif.InpatientClaim;
import gov.hhs.cms.bluebutton.data.model.rif.InpatientClaimColumn;
import gov.hhs.cms.bluebutton.data.model.rif.InpatientClaimLine;
import gov.hhs.cms.bluebutton.data.model.rif.OutpatientClaim;
import gov.hhs.cms.bluebutton.data.model.rif.OutpatientClaimColumn;
import gov.hhs.cms.bluebutton.data.model.rif.OutpatientClaimLine;
import gov.hhs.cms.bluebutton.data.model.rif.SNFClaim;
import gov.hhs.cms.bluebutton.data.model.rif.SNFClaimColumn;
import gov.hhs.cms.bluebutton.data.model.rif.SNFClaimLine;

/**
 * Contains utility methods useful for testing the transformers (e.g.
 * {@link BeneficiaryTransformer}).
 */
final class TransformerTestUtils {
	/**
	 * @param expectedCategoryCode
	 *            the expected {@link Coding#getCode()} of the
	 *            {@link AdjudicationComponent#getCategory()} to find and verify
	 * @param expectedAmount
	 *            the expected {@link AdjudicationComponent#getAmount()}
	 * @param actuals
	 *            the actual {@link AdjudicationComponent}s to verify
	 */
	static void assertAdjudicationEquals(String expectedCategoryCode, BigDecimal expectedAmount,
			List<AdjudicationComponent> actuals) {
		Optional<AdjudicationComponent> adjudication = actuals.stream().filter(a -> isCodeInConcept(a.getCategory(),
				TransformerConstants.CODING_CCW_ADJUDICATION_CATEGORY, expectedCategoryCode)).findAny();
		Assert.assertTrue(adjudication.isPresent());
		assertEquivalent(expectedAmount, adjudication.get().getAmount().getValue());
	}

	/**
	 * @param expectedCategoryCode
	 *            the expected {@link Coding#getCode()} of the
	 *            {@link AdjudicationComponent#getCategory()} to verify is not
	 *            present
	 * @param actuals
	 *            the actual {@link AdjudicationComponent}s to verify
	 */
	static void assertAdjudicationNotPresent(String expectedCategoryCode, List<AdjudicationComponent> actuals) {
		Optional<AdjudicationComponent> adjudication = actuals.stream().filter(a -> isCodeInConcept(a.getCategory(),
				TransformerConstants.CODING_CCW_ADJUDICATION_CATEGORY, expectedCategoryCode)).findAny();
		Assert.assertFalse(adjudication.isPresent());
	}

	/**
	 * @param expectedCategoryCode
	 *            the expected {@link Coding#getCode()} of the
	 *            {@link AdjudicationComponent#getCategory()} to find and verify
	 * @param expectedReasonSystem
	 *            the expected {@link Coding#getSystem()} of the
	 *            {@link AdjudicationComponent#getReason()} to find and verify
	 * @param expectedReasonCode
	 *            the expected {@link Coding#getCode()} of the
	 *            {@link AdjudicationComponent#getReason()} to find and verify
	 * @param actuals
	 *            the actual {@link AdjudicationComponent}s to verify
	 */
	static void assertAdjudicationReasonEquals(String expectedCategoryCode, String expectedReasonSystem,
			String expectedReasonCode, List<AdjudicationComponent> actuals) {
		Optional<AdjudicationComponent> adjudication = actuals.stream().filter(a -> isCodeInConcept(a.getCategory(),
				TransformerConstants.CODING_CCW_ADJUDICATION_CATEGORY, expectedCategoryCode)).findAny();
		Assert.assertTrue(adjudication.isPresent());
		assertHasCoding(expectedReasonSystem, expectedReasonCode, adjudication.get().getReason());
	}

	/**
	 * @param expectedFinancialTypeSystem
	 *            the expected {@link Coding#getSystem()} of the
	 *            {@link BenefitComponent#getCode)} to find and verify
	 * @param expectedFinancialTypeCode
	 *            the expected {@link Coding#getCode()} of the
	 *            {@link BenefitComponent#getCode)} to find and verify
	 * @param expectedAmount
	 *            the expected {@link BenefitComponent#getBenefitMoney}
	 * @param actuals
	 *            the actual {@link BenefitComponent}s to verify
	 */
	static void assertBenefitBalanceEquals(String expectedFinancialTypeSystem, String expectedFinancialTypeCode,
			BigDecimal expectedAmount, List<BenefitComponent> actuals) {
		Optional<BenefitComponent> benefitComponent = actuals.stream()
				.filter(a -> isCodeInConcept(a.getType(), expectedFinancialTypeSystem, expectedFinancialTypeCode))
				.findFirst();
		Assert.assertTrue(benefitComponent.isPresent());
		try {
			assertEquivalent(expectedAmount, benefitComponent.get().getAllowedMoney().getValue());
		} catch (FHIRException e) {
			throw new BadCodeMonkeyException(e);
		}
	}

	/**
	 * @param expectedFinancialTypeSystem
	 *            the expected {@link Coding#getSystem()} of the
	 *            {@link BenefitComponent#getCode)} to find and verify
	 * @param expectedFinancialTypeCode
	 *            the expected {@link Coding#getCode()} of the
	 *            {@link BenefitComponent#getCode)} to find and verify
	 * @param expectedAmount
	 *            the expected
	 *            {@link BenefitComponent#getBenefitUnsignedIntType()}
	 * @param actuals
	 *            the actual {@link BenefitComponent}s to verify
	 */
	static void assertBenefitBalanceEquals(String expectedFinancialTypeSystem, String expectedFinancialTypeCode,
			Integer expectedAmount, List<BenefitComponent> actuals) {
		Optional<BenefitComponent> benefitComponent = actuals.stream()
				.filter(a -> isCodeInConcept(a.getType(), expectedFinancialTypeSystem, expectedFinancialTypeCode))
				.findFirst();
		Assert.assertTrue(benefitComponent.isPresent());
		try {
			Assert.assertEquals(expectedAmount, benefitComponent.get().getAllowedUnsignedIntType().getValue());
		} catch (FHIRException e) {
			throw new BadCodeMonkeyException(e);
		}
	}

	/**
	 * @param expectedFinancialTypeSystem
	 *            the expected {@link Coding#getSystem()} of the
	 *            {@link BenefitComponent#getCode)} to find and verify
	 * @param expectedFinancialTypeCode
	 *            the expected {@link Coding#getCode()} of the
	 *            {@link BenefitComponent#getCode)} to find and verify
	 * @param expectedAmount
	 *            the expected
	 *            {@link BenefitComponent#getBenefitUsedUnsignedIntType}
	 * @param actuals
	 *            the actual {@link BenefitComponent}s to verify
	 */

	static void assertBenefitBalanceUsedEquals(String expectedFinancialTypeSystem,
			String expectedFinancialTypeCode, Integer expectedAmount, List<BenefitComponent> actuals) {
		Optional<BenefitComponent> benefitComponent = actuals.stream()
				.filter(a -> isCodeInConcept(a.getType(), expectedFinancialTypeSystem, expectedFinancialTypeCode))
				.findFirst();
		Assert.assertTrue(benefitComponent.isPresent());
		try {
			Assert.assertEquals(expectedAmount, benefitComponent.get().getUsedUnsignedIntType().getValue());
		} catch (FHIRException e) {
			throw new BadCodeMonkeyException(e);
		}
	}

	/**
	 * @param expectedPractitioner
	 *            {@link CareTeamComponent#getProviderIdentifier)} to find and
	 *            verify
	 * @param expectedPractitionerRole
	 *            {@link CareTeamComponent#getRole)} to find and verify
	 * @param eob
	 *            the actual {@link ExplanationOfBenefit}s to verify
	 */

	static void assertCareTeamEquals(String expectedPractitioner, String expectedPractitionerRole,
			ExplanationOfBenefit eob) {
		CareTeamComponent careTeamEntry = findCareTeamEntryForProviderIdentifier(
				TransformerConstants.CODING_NPI_US, expectedPractitioner, eob.getCareTeam());
		Assert.assertNotNull(careTeamEntry);
		assertCodingEquals(TransformerConstants.CODING_FHIR_CARE_TEAM_ROLE, expectedPractitionerRole,
				careTeamEntry.getRole().getCodingFirstRep());
	}

	/**
	 * @param expectedSystem
	 *            the expected {@link Coding#getSystem()} value
	 * @param expectedCode
	 *            the expected {@link Coding#getCode()} value
	 * @param actual
	 *            the actual {@link Coding} to verify
	 */
	static void assertCodingEquals(String expectedSystem, String expectedCode, Coding actual) {
		assertCodingEquals(expectedSystem, null, expectedCode, actual);
	}

	/**
	 * @param expectedSystem
	 *            the expected {@link Coding#getSystem()} value
	 * @param expectedVersion
	 *            the expected {@link Coding#getVersion()} value
	 * @param expectedCode
	 *            the expected {@link Coding#getCode()} value
	 * @param actual
	 *            the actual {@link Coding} to verify
	 */
	private static void assertCodingEquals(String expectedSystem, String expectedVersion, String expectedCode,
			Coding actual) {
		Assert.assertEquals(expectedSystem, actual.getSystem());
		Assert.assertEquals(expectedVersion, actual.getVersion());
		Assert.assertEquals(expectedCode, actual.getCode());
	}

	/**
	 * @param expected
	 *            the expected {@link LocalDate}
	 * @param actual
	 *            the actual {@link DateTimeType} to verify
	 */
	static void assertDateEquals(LocalDate expected, DateTimeType actual) {
		Assert.assertEquals(Date.from(expected.atStartOfDay(ZoneId.systemDefault()).toInstant()), actual.getValue());
		Assert.assertEquals(TemporalPrecisionEnum.DAY, actual.getPrecision());
	}

	/**
	 * @param expectedDiagnosis
	 *            the expected {@link IcdCode} to verify the presence of in the
	 *            {@link ItemComponent}
	 * @param eob
	 *            the {@link ExplanationOfBenefit} to verify
	 * @param eobItem
	 *            the {@link ItemComponent} to verify
	 */
	static void assertDiagnosisLinkPresent(Optional<Diagnosis> diagnosis, ExplanationOfBenefit eob,
			ItemComponent eobItem) {
		if (!diagnosis.isPresent())
			return;

		Optional<DiagnosisComponent> eobDiagnosis = eob.getDiagnosis().stream()
				.filter(d -> d.getDiagnosis() instanceof CodeableConcept)
				.filter(d -> diagnosis.get().isContainedIn((CodeableConcept) d.getDiagnosis())).findAny();
		Assert.assertTrue(eobDiagnosis.isPresent());
		Assert.assertTrue(eobItem.getDiagnosisLinkId().stream()
				.filter(l -> eobDiagnosis.get().getSequence() == l.getValue()).findAny().isPresent());
	}

	/**
	 * Verifies that the specific "actual" {@link BigDecimal} value is
	 * equivalent to the "expected" value, with no loss of precision or scale.
	 * 
	 * @param expected
	 *            the "expected" {@link BigDecimal} value
	 * @param actual
	 *            the "actual" {@link BigDecimal} value
	 */
	static void assertEquivalent(BigDecimal expected, BigDecimal actual) {
		Assert.assertTrue(actual.precision() >= expected.precision());
		Assert.assertTrue(actual.scale() >= expected.scale());
		Assert.assertEquals(0, expected.compareTo(actual));
	}

	/**
	 * @param fhirElement
	 *            the FHIR element to check the extension of
	 * @param expectedExtensionUrl
	 *            the expected {@link Extension#getUrl()} of the
	 *            {@link Extension} to look for
	 * @param expectedCodingSystem
	 *            the expected {@link Coding#getSystem()}
	 * @param expectedCode
	 *            the expected {@link Coding#getCode()}
	 */
	static void assertExtensionCodingEquals(IBaseHasExtensions fhirElement, String expectedExtensionUrl,
			String expectedCodingSystem, String expectedCode) {
		IBaseExtension<?, ?> extensionForUrl = fhirElement.getExtension().stream()
				.filter(e -> e.getUrl().equals(expectedExtensionUrl)).findFirst().get();
		assertHasCoding(expectedCodingSystem, expectedCode, (CodeableConcept) extensionForUrl.getValue());
	}

	/**
	 * @param expectedSystem
	 *            the expected {@link Coding#getSystem()} value
	 * @param expectedCode
	 *            the expected {@link Coding#getCode()} value
	 * @param actualConcept
	 *            the actual {@link CodeableConcept} to verify
	 */
	static void assertHasCoding(String expectedSystem, String expectedCode, CodeableConcept actualConcept) {
		assertHasCoding(expectedSystem, null, expectedCode, actualConcept);
	}

	/**
	 * @param expectedSystem
	 *            the expected {@link Coding#getSystem()} value
	 * @param expectedVersion
	 *            the expected {@link Coding#getVersion()} value
	 * @param expectedCode
	 *            the expected {@link Coding#getCode()} value
	 * @param actualConcept
	 *            the actual {@link CodeableConcept} to verify
	 */
	static void assertHasCoding(String expectedSystem, String expectedVersion, String expectedCode,
			CodeableConcept actualConcept) {
		Assert.assertTrue("No matching Coding found: " + actualConcept.toString(),
				isCodeInConcept(actualConcept, expectedSystem, expectedVersion, expectedCode));
	}

	/**
	 * @param expectedSystem
	 *            the expected {@link Identifier#getSystem()} value
	 * @param expectedId
	 *            the expected {@link Identifier#getValue()} value
	 * @param actuals
	 *            the actual {@link Identifier} to verify
	 */
	static void assertIdentifierExists(String expectedSystem, String expectedId, List<Identifier> actuals) {
		Assert.assertTrue(actuals.stream().filter(i -> expectedSystem.equals(i.getSystem()))
				.anyMatch(i -> expectedId.equals(i.getValue())));
	}

	/**
	 * @param expectedSystem
	 *            the expected {@link Coding#getSystem()} of the
	 *            {@link SupportingInformationComponent#getCategory()} to find
	 *            and verify
	 * @param expectedCode
	 *            the expected {@link Coding#getCoding()} of the
	 *            {@link SupportingInformationComponent#getCategory()} to find
	 *            and verify
	 * @param expectedDate
	 *            the expected
	 *            {@link SupportingInformationComponent#getTiming().primitiveValue()}
	 * @param actuals
	 *            the actual {@link SupportingInformationComponent}s to verify
	 */
	static void assertInformationDateEquals(String expectedSystem, String expectedCode, LocalDate expectedDate,
			List<SupportingInformationComponent> actuals) {
		Optional<SupportingInformationComponent> supportingInformationComponent = actuals.stream()
				.filter(a -> isCodeInConcept(a.getCategory(), expectedSystem, expectedCode)).findAny();
		Assert.assertTrue(supportingInformationComponent.isPresent());
		Assert.assertEquals(expectedDate.toString(), supportingInformationComponent.get().getTiming().primitiveValue());
	}

	/**
	 * @param expectedSystem
	 *            the expected {@link Coding#getSystem()} of the
	 *            {@link SupportingInformationComponent#getCategory()} to find
	 *            and verify
	 * @param expectedCode
	 *            the expected {@link Coding#getCoding()} of the
	 *            {@link SupportingInformationComponent#getCategory()} to find
	 *            and verify
	 * @param expectedFromDate
	 *            the expected
	 *            {@link SupportingInformationComponent#getTimingPeriod().getStartElement()}
	 * @param expectedThruDate
	 *            the expected
	 *            {@link SupportingInformationComponent#getTimingPeriod().getEndElement()}
	 * @param actuals
	 *            the actual {@link SupportingInformationComponent}s to verify
	 */
	static void assertInformationPeriodEquals(String expectedSystem, String expectedCode,
			LocalDate expectedFromDate, LocalDate expectedThruDate, List<SupportingInformationComponent> actuals) {
		Optional<SupportingInformationComponent> supportingInformationComponent = actuals.stream()
				.filter(a -> isCodeInConcept(a.getCategory(), expectedSystem, expectedCode)).findAny();
		Assert.assertTrue(supportingInformationComponent.isPresent());
		try {
			assertDateEquals(expectedFromDate,
					supportingInformationComponent.get().getTimingPeriod().getStartElement());
			assertDateEquals(expectedThruDate, supportingInformationComponent.get().getTimingPeriod().getEndElement());
		} catch (FHIRException e) {
			throw new BadCodeMonkeyException(e);
		}
	}

	/**
	 * Verifies that the specified FHIR {@link Resource} has no unwrapped
	 * {@link Optional} values. This is important, as such values don't
	 * serialize to FHIR correctly.
	 * 
	 * @param resource
	 *            the FHIR {@link Resource} to check
	 */
	static void assertNoEncodedOptionals(Resource resource) {
		FhirContext fhirContext = FhirContext.forDstu3();
		String encodedResource = fhirContext.newXmlParser().encodeResourceToString(resource);
		System.out.println(encodedResource);

		Assert.assertFalse(encodedResource.contains("Optional"));
	}

	/**
	 * @param expectedIdentifierSystem
	 *            the expected {@link Identifier#getSystem()} to match
	 * @param expectedIdentifierValue
	 *            the expected {@link Identifier#getValue()} to match
	 * @param actualReference
	 *            the {@link Reference} to check
	 */
	static void assertReferenceEquals(String expectedIdentifierSystem, String expectedIdentifierValue,
			Reference actualReference) {
		Assert.assertTrue("Reference doesn't match: " + actualReference,
				doesReferenceMatchIdentifier(expectedIdentifierSystem, expectedIdentifierValue, actualReference));
	}

	/**
	 * @param expectedIdentifierSystem
	 *            the expected {@link Identifier#getSystem()} value
	 * @param expectedIdentifierValue
	 *            the expected {@link Identifier#getValue()} value
	 * @param reference
	 *            the actual {@link Reference} to verify
	 */
	static void assertReferenceIdentifierEquals(String expectedIdentifierSystem, String expectedIdentifierValue,
			Reference reference) {
		Assert.assertTrue("Bad reference: " + reference, reference.hasIdentifier());
		Assert.assertEquals(expectedIdentifierSystem, reference.getIdentifier().getSystem());
		Assert.assertEquals(expectedIdentifierValue, reference.getIdentifier().getValue());
	}

	/**
	 * @param eobType
	 *            the eobType {@link CodeableConcept} we are testing against for
	 *            expected values
	 * @param blueButtonClaimType
	 *            expected blue button {@link ClaimType} value
	 * @param fhirClaimType
	 *            optional expected fhir
	 *            {@link org.hl7.fhir.dstu3.model.codesystems.ClaimType} value
	 * @param ccwNearLineRecordIdCode
	 *            optional expected ccw near line record id code
	 *            {@link Optional}&lt;{@link Character}&gt;
	 * @param ccwClaimTypeCode
	 *            optional expected ccw claim type code
	 *            {@link Optional}&lt;{@link String}&gt;
	 */
	static void assertMapEobType(CodeableConcept eobType, ClaimType blueButtonClaimType,
			Optional<org.hl7.fhir.dstu3.model.codesystems.ClaimType> fhirClaimType,
			Optional<Character> ccwNearLineRecordIdCode, Optional<String> ccwClaimTypeCode) {
		assertHasCoding(TransformerConstants.CODING_CCW_CLAIM_TYPE, blueButtonClaimType.name(), eobType);

		if (fhirClaimType.isPresent()) {
			assertHasCoding(TransformerConstants.CODING_FHIR_CLAIM_TYPE, fhirClaimType.get().name(), eobType);
		}

		if (ccwNearLineRecordIdCode.isPresent()) {
			assertHasCoding(TransformerConstants.CODING_CCW_RECORD_ID_CODE,
					String.valueOf(ccwNearLineRecordIdCode.get()), eobType);
		}

		if (ccwClaimTypeCode.isPresent()) {
			assertHasCoding(TransformerConstants.CODING_NCH_CLAIM_TYPE, ccwClaimTypeCode.get(), eobType);
		}
	}
	
	/**
	 * @param expectedIdentifierSystem
	 *            the expected {@link Identifier#getSystem()} to match
	 * @param expectedIdentifierValue
	 *            the expected {@link Identifier#getValue()} to match
	 * @param actualReference
	 *            the {@link Reference} to check
	 * @return <code>true</code> if the specified {@link Reference} matches the
	 *         expected {@link Identifier}
	 */
	private static boolean doesReferenceMatchIdentifier(String expectedIdentifierSystem, String expectedIdentifierValue,
			Reference actualReference) {
		if (!actualReference.hasIdentifier())
			return false;
		return expectedIdentifierSystem.equals(actualReference.getIdentifier().getSystem())
				&& expectedIdentifierValue.equals(actualReference.getIdentifier().getValue());
	}

	/**
	 * @param expectedProviderNpi
	 *            the {@link Identifier#getValue()} of the provider to find a
	 *            matching {@link CareTeamComponent} for
	 * @param careTeam
	 *            the {@link List} of {@link CareTeamComponent}s to search
	 * @return the {@link CareTeamComponent} whose
	 *         {@link CareTeamComponent#getProvider()} is an {@link Identifier}
	 *         with the specified provider NPI, or else <code>null</code> if no
	 *         such {@link CareTeamComponent} was found
	 */
	static CareTeamComponent findCareTeamEntryForProviderIdentifier(String expectedProviderNpi,
			List<CareTeamComponent> careTeam) {
		return findCareTeamEntryForProviderIdentifier(TransformerConstants.CODING_NPI_US, expectedProviderNpi,
				careTeam);
	}

	/**
	 * @param expectedIdentifierSystem
	 *            the {@link Identifier#getSystem()} of the provider to find a
	 *            matching {@link CareTeamComponent} for
	 * @param expectedIdentifierValue
	 *            the {@link Identifier#getValue()} of the provider to find a
	 *            matching {@link CareTeamComponent} for
	 * @param careTeam
	 *            the {@link List} of {@link CareTeamComponent}s to search
	 * @return the {@link CareTeamComponent} whose
	 *         {@link CareTeamComponent#getProvider()} is an {@link Identifier}
	 *         with the specified provider NPI, or else <code>null</code> if no
	 *         such {@link CareTeamComponent} was found
	 */
	private static CareTeamComponent findCareTeamEntryForProviderIdentifier(String expectedIdentifierSystem,
			String expectedIdentifierValue, List<CareTeamComponent> careTeam) {
		Optional<CareTeamComponent> careTeamEntry = careTeam.stream()
				.filter(ctc -> doesReferenceMatchIdentifier(expectedIdentifierSystem, expectedIdentifierValue,
						ctc.getProvider()))
				.findFirst();
		return careTeamEntry.orElse(null);
	}

	/**
	 * @param concept
	 *            the {@link CodeableConcept} to check
	 * @param codingSystem
	 *            the {@link Coding#getSystem()} to match
	 * @param codingCode
	 *            the {@link Coding#getCode()} to match
	 * @return <code>true</code> if the specified {@link CodeableConcept}
	 *         contains the specified {@link Coding}, <code>false</code> if it
	 *         does not
	 */
	static boolean isCodeInConcept(CodeableConcept concept, String codingSystem, String codingCode) {
		return isCodeInConcept(concept, codingSystem, null, codingCode);
	}

	/**
	 * @param concept
	 *            the {@link CodeableConcept} to check
	 * @param codingSystem
	 *            the {@link Coding#getSystem()} to match
	 * @param codingSystem
	 *            the {@link Coding#getVersion()} to match
	 * @param codingCode
	 *            the {@link Coding#getCode()} to match
	 * @return <code>true</code> if the specified {@link CodeableConcept}
	 *         contains the specified {@link Coding}, <code>false</code> if it
	 *         does not
	 */
	static boolean isCodeInConcept(CodeableConcept concept, String codingSystem, String codingVersion,
			String codingCode) {
		return concept.getCoding().stream().anyMatch(c -> {
			if (!codingSystem.equals(c.getSystem()))
				return false;
			if (codingVersion != null && !codingVersion.equals(c.getVersion()))
				return false;
			if (!codingCode.equals(c.getCode()))
				return false;

			return true;
		});
	}

	/**
	 * Uses the setters of the specified record to set all {@link Optional}
	 * fields to {@link Optional#empty()}.
	 * 
	 * @param record
	 *            the record to modify
	 */
	static void setAllOptionalsToEmpty(Object record) {
		try {
			for (Method method : record.getClass().getMethods()) {
				if (!method.getName().startsWith("set"))
					continue;
				if (method.getParameterTypes().length != 1)
					continue;
				if (!method.getParameterTypes()[0].equals(Optional.class))
					continue;

				method.invoke(record, Optional.empty());
			}
		} catch (IllegalAccessException | IllegalArgumentException | InvocationTargetException e) {
			throw new IllegalStateException(e);
		}
	}

	/**
	 * Test the transformation of the common group level data elements between the
	 * {@link CarrierClaim} and {@link DMEClaim} claim types to FHIR. The method
	 * parameter fields from {@link CarrierClaim} and {@link DMEClaim} are listed
	 * below and their corresponding RIF CCW fields (denoted in all CAPS below from
	 * {@link CarrierClaimColumn} and {@link DMEClaimColumn}).
	 * 
	 * @param eob
	 *            the {@link ExplanationOfBenefit} to test
	 * @param beneficiaryId
	 *            BENE_ID, *
	 * @param carrierNumber
	 *            CARR_NUM,
	 * @param clinicalTrialNumber
	 *            CLM_CLNCL_TRIL_NUM,
	 * @param beneficiaryPartBDeductAmount
	 *            CARR_CLM_CASH_DDCTBL_APLD_AMT,
	 * @param paymentDenialCode
	 *            CARR_CLM_PMT_DNL_CD,
	 * @param referringPhysicianNpi
	 *            RFR_PHYSN_NPI
	 * @param providerAssignmentIndicator
	 *            CARR_CLM_PRVDR_ASGNMT_IND_SW,
	 * @param providerPaymentAmount
	 *            NCH_CLM_PRVDR_PMT_AMT,
	 * @param beneficiaryPaymentAmount
	 *            NCH_CLM_BENE_PMT_AMT,
	 * @param submittedChargeAmount
	 *            NCH_CARR_CLM_SBMTD_CHRG_AMT,
	 * @param allowedChargeAmount
	 *            NCH_CARR_CLM_ALOWD_AMT,
	 * 
	 */
	static void assertEobCommonGroupCarrierDMEEquals(ExplanationOfBenefit eob, String beneficiaryId,
			String carrierNumber, Optional<String> clinicalTrialNumber, BigDecimal beneficiaryPartBDeductAmount,
			String paymentDenialCode, Optional<String> referringPhysicianNpi,
			Optional<Character> providerAssignmentIndicator, BigDecimal providerPaymentAmount,
			BigDecimal beneficiaryPaymentAmount, BigDecimal submittedChargeAmount, BigDecimal allowedChargeAmount) {

		assertExtensionCodingEquals(eob, TransformerConstants.EXTENSION_CODING_CCW_CARR_PAYMENT_DENIAL,
				TransformerConstants.EXTENSION_CODING_CCW_CARR_PAYMENT_DENIAL, paymentDenialCode);

		ReferralRequest referral = (ReferralRequest) eob.getReferral().getResource();
		Assert.assertEquals(TransformerUtils.referencePatient(beneficiaryId).getReference(),
				referral.getSubject().getReference());
		assertReferenceIdentifierEquals(TransformerConstants.CODING_NPI_US, referringPhysicianNpi.get(),
				referral.getRequester().getAgent());
		Assert.assertEquals(1, referral.getRecipient().size());
		assertReferenceIdentifierEquals(TransformerConstants.CODING_NPI_US, referringPhysicianNpi.get(),
				referral.getRecipientFirstRep());

		assertExtensionCodingEquals(eob, TransformerConstants.CODING_CCW_PROVIDER_ASSIGNMENT,
				TransformerConstants.CODING_CCW_PROVIDER_ASSIGNMENT, String.valueOf(providerAssignmentIndicator.get()));

		assertExtensionCodingEquals(eob, TransformerConstants.EXTENSION_IDENTIFIER_CARRIER_NUMBER,
				TransformerConstants.EXTENSION_IDENTIFIER_CARRIER_NUMBER, carrierNumber);
		assertExtensionCodingEquals(eob, TransformerConstants.EXTENSION_IDENTIFIER_CLINICAL_TRIAL_NUMBER,
				TransformerConstants.EXTENSION_IDENTIFIER_CLINICAL_TRIAL_NUMBER, clinicalTrialNumber.get());
		assertBenefitBalanceEquals(TransformerConstants.CODING_BBAPI_BENEFIT_BALANCE_TYPE,
				TransformerConstants.CODED_ADJUDICATION_NCH_BENEFICIARY_PART_B_DEDUCTIBLE, beneficiaryPartBDeductAmount,
				eob.getBenefitBalanceFirstRep().getFinancial());
		assertBenefitBalanceEquals(TransformerConstants.CODING_BBAPI_BENEFIT_BALANCE_TYPE,
				TransformerConstants.CODED_ADJUDICATION_PROVIDER_PAYMENT_AMOUNT, providerPaymentAmount,
				eob.getBenefitBalanceFirstRep().getFinancial());
		assertBenefitBalanceEquals(TransformerConstants.CODING_BBAPI_BENEFIT_BALANCE_TYPE,
				TransformerConstants.CODED_ADJUDICATION_BENEFICIARY_PAYMENT_AMOUNT, beneficiaryPaymentAmount,
				eob.getBenefitBalanceFirstRep().getFinancial());
		assertBenefitBalanceEquals(TransformerConstants.CODING_BBAPI_BENEFIT_BALANCE_TYPE,
				TransformerConstants.CODED_ADJUDICATION_SUBMITTED_CHARGE_AMOUNT, submittedChargeAmount,
				eob.getBenefitBalanceFirstRep().getFinancial());
		assertBenefitBalanceEquals(TransformerConstants.CODING_BBAPI_BENEFIT_BALANCE_TYPE,
				TransformerConstants.CODED_ADJUDICATION_ALLOWED_CHARGE, allowedChargeAmount,
				eob.getBenefitBalanceFirstRep().getFinancial());

	}

	/**
	 * Test the transformation of the item level data elements between the
	 * {@link CarrierClaimLine} and {@link DMEClaimLine} claim types to FHIR. The
	 * method parameter fields from {@link CarrierClaimLine} and
	 * {@link DMEClaimLine} are listed below and their corresponding RIF CCW fields
	 * (denoted in all CAPS below from {@link CarrierClaimColumn} and
	 * {@link DMEClaimColumn}).
	 * 
	 * @param item
	 *            the {@ ItemComponent} to test
	 * @param eob
	 *            the {@ ExplanationOfBenefit} to test
	 * @param serviceCount
	 *            LINE_SRVC_CNT,
	 * @param placeOfServiceCode
	 *            LINE_PLACE_OF_SRVC_CD,
	 * @param firstExpenseDate
	 *            LINE_1ST_EXPNS_DT,
	 * @param lastExpenseDate
	 *            LINE_LAST_EXPNS_DT,
	 * @param beneficiaryPaymentAmount
	 *            LINE_BENE_PMT_AMT,
	 * @param providerPaymentAmount
	 *            LINE_PRVDR_PMT_AMT,
	 * @param beneficiaryPartBDeductAmount
	 *            LINE_BENE_PTB_DDCTBL_AMT,
	 * @param primaryPayerCode
	 *            LINE_BENE_PRMRY_PYR_CD,
	 * @param primaryPayerPaidAmount
	 *            LINE_BENE_PRMRY_PYR_PD_AMT,
	 * @param betosCode
	 *            BETOS_CD,
	 * @param paymentAmount
	 *            LINE_NCH_PMT_AMT,
	 * @param paymentCode
	 *            LINE_PMT_80_100_CD,
	 * @param coinsuranceAmount
	 *            LINE_COINSRNC_AMT,
	 * @param submittedChargeAmount
	 *            LINE_SBMTD_CHRG_AMT,
	 * @param allowedChargeAmount
	 *            LINE_ALOWD_CHRG_AMT,
	 * @param processingIndicatorCode
	 *            LINE_PRCSG_IND_CD,
	 * @param serviceDeductibleCode
	 *            LINE_SERVICE_DEDUCTIBLE,
	 * @param diagnosisCode
	 *            LINE_ICD_DGNS_CD,
	 * @param diagnosisCodeVersion
	 *            LINE_ICD_DGNS_VRSN_CD,
	 * @param hctHgbTestTypeCode
	 *            LINE_HCT_HGB_TYPE_CD
	 * @param hctHgbTestResult
	 *            LINE_HCT_HGB_RSLT_NUM,
	 * @param cmsServiceTypeCode
	 *            LINE_CMS_TYPE_SRVC_CD,
	 * @param nationalDrugCode
	 *            LINE_NDC_CD
	 * 
	 * @throws FHIRException
	 */
	static void assertEobCommonItemCarrierDMEEquals(ItemComponent item, ExplanationOfBenefit eob,
			BigDecimal serviceCount, String placeOfServiceCode, Optional<LocalDate> firstExpenseDate,
			Optional<LocalDate> lastExpenseDate, BigDecimal beneficiaryPaymentAmount, BigDecimal providerPaymentAmount,
			BigDecimal beneficiaryPartBDeductAmount, Optional<Character> primaryPayerCode,
			BigDecimal primaryPayerPaidAmount, Optional<String> betosCode, BigDecimal paymentAmount,
			Optional<Character> paymentCode, BigDecimal coinsuranceAmount, BigDecimal submittedChargeAmount,
			BigDecimal allowedChargeAmount, Optional<String> processingIndicatorCode,
			Optional<Character> serviceDeductibleCode, Optional<String> diagnosisCode,
			Optional<Character> diagnosisCodeVersion,
			Optional<String> hctHgbTestTypeCode, BigDecimal hctHgbTestResult,
			char cmsServiceTypeCode, Optional<String> nationalDrugCode)
			throws FHIRException {

		Assert.assertEquals(serviceCount, item.getQuantity().getValue());
		assertHasCoding(TransformerConstants.CODING_CCW_TYPE_SERVICE,
				"" + cmsServiceTypeCode, item.getCategory());
		assertHasCoding(TransformerConstants.CODING_CCW_PLACE_OF_SERVICE, placeOfServiceCode,
				item.getLocationCodeableConcept());
		assertExtensionCodingEquals(item, TransformerConstants.CODING_BETOS, TransformerConstants.CODING_BETOS,
				betosCode.get());
		assertDateEquals(firstExpenseDate.get(), item.getServicedPeriod().getStartElement());
		assertDateEquals(lastExpenseDate.get(), item.getServicedPeriod().getEndElement());

		assertAdjudicationEquals(TransformerConstants.CODED_ADJUDICATION_PAYMENT, paymentAmount,
				item.getAdjudication());
		AdjudicationComponent adjudicationForPayment = item.getAdjudication().stream()
				.filter(a -> isCodeInConcept(a.getCategory(),
						TransformerConstants.CODING_CCW_ADJUDICATION_CATEGORY,
						TransformerConstants.CODED_ADJUDICATION_PAYMENT))
				.findAny().get();
		assertExtensionCodingEquals(adjudicationForPayment,
				TransformerConstants.EXTENSION_CODING_CCW_PAYMENT_80_100_INDICATOR,
				TransformerConstants.EXTENSION_CODING_CCW_PAYMENT_80_100_INDICATOR, "" + paymentCode.get());
		assertAdjudicationEquals(TransformerConstants.CODED_ADJUDICATION_BENEFICIARY_PAYMENT_AMOUNT,
				beneficiaryPaymentAmount, item.getAdjudication());
		assertAdjudicationEquals(TransformerConstants.CODED_ADJUDICATION_PROVIDER_PAYMENT_AMOUNT,
				providerPaymentAmount, item.getAdjudication());
		assertAdjudicationEquals(TransformerConstants.CODED_ADJUDICATION_DEDUCTIBLE,
				beneficiaryPartBDeductAmount, item.getAdjudication());
		assertExtensionCodingEquals(item, TransformerConstants.EXTENSION_CODING_PRIMARY_PAYER,
				TransformerConstants.EXTENSION_CODING_PRIMARY_PAYER, "" + primaryPayerCode.get());
		assertAdjudicationEquals(TransformerConstants.CODED_ADJUDICATION_PRIMARY_PAYER_PAID_AMOUNT,
				primaryPayerPaidAmount, item.getAdjudication());
		assertAdjudicationEquals(TransformerConstants.CODED_ADJUDICATION_LINE_COINSURANCE_AMOUNT, coinsuranceAmount,
				item.getAdjudication());
		assertAdjudicationEquals(TransformerConstants.CODED_ADJUDICATION_SUBMITTED_CHARGE_AMOUNT, submittedChargeAmount,
				item.getAdjudication());
		assertAdjudicationEquals(TransformerConstants.CODED_ADJUDICATION_ALLOWED_CHARGE, allowedChargeAmount,
				item.getAdjudication());
		assertAdjudicationReasonEquals(TransformerConstants.CODED_ADJUDICATION_LINE_PROCESSING_INDICATOR,
				TransformerConstants.CODING_CCW_PROCESSING_INDICATOR, processingIndicatorCode.get(),
				item.getAdjudication());
		assertExtensionCodingEquals(item, TransformerConstants.EXTENSION_CODING_CCW_LINE_DEDUCTIBLE_SWITCH,
				TransformerConstants.EXTENSION_CODING_CCW_LINE_DEDUCTIBLE_SWITCH, "" + serviceDeductibleCode.get());

		assertDiagnosisLinkPresent(Diagnosis.from(diagnosisCode, diagnosisCodeVersion), eob, item);

		List<Extension> hctHgbObservationExtension = item
				.getExtensionsByUrl(TransformerConstants.EXTENSION_CMS_HCT_OR_HGB_RESULTS);
		Assert.assertEquals(1, hctHgbObservationExtension.size());
		Assert.assertTrue(hctHgbObservationExtension.get(0).getValue() instanceof Reference);
		Reference hctHgbReference = (Reference) hctHgbObservationExtension.get(0).getValue();
		Assert.assertTrue(hctHgbReference.getResource() instanceof Observation);
		Observation hctHgbObservation = (Observation) hctHgbReference.getResource();
		assertCodingEquals(TransformerConstants.CODING_CCW_HCT_OR_HGB_TEST_TYPE,
				hctHgbTestTypeCode.get(), hctHgbObservation.getCode().getCodingFirstRep());
		Assert.assertEquals(hctHgbTestResult, hctHgbObservation.getValueQuantity().getValue());

		assertExtensionCodingEquals(item, TransformerConstants.CODING_NDC, TransformerConstants.CODING_NDC,
				nationalDrugCode.get());
	}
	
	/**
<<<<<<< HEAD
	 * Test the transformation of the item level data elements between the
	 * {@link InpatientClaim} {@link OutpatientClaim} {@link HospiceClaim}
	 * {@link HHAClaim}and {@link SNFClaim} claim types to FHIR. The method
	 * parameter fields from {@link InpatientClaim} {@link OutpatientClaim}
	 * {@link HospiceClaim} {@link HHAClaim}and {@link SNFClaim} are listed below
	 * and their corresponding RIF CCW fields (denoted in all CAPS below from
	 * {@link InpatientClaimColumn} {@link OutpatientClaimColumn}
	 * {@link HopsiceClaimColumn} {@link HHAClaimColumn} and
	 * {@link SNFClaimColumn}).
	 * 
	 * @param eob
	 *            the {@ ExplanationOfBenefit} to test
	 * 
	 * @param organizationNpi
	 *            ORG_NPI_NUM,
	 * @param claimFacilityTypeCode
	 *            CLM_FAC_TYPE_CD,
	 * @param claimFrequencyCode
	 *            CLM_FREQ_CD,
	 * @param claimNonPaymentReasonCode
	 *            CLM_MDCR_NON_PMT_RSN_CD,
	 * @param patientDischargeStatusCode
	 *            PTNT_DSCHRG_STUS_CD,
	 * @param claimServiceClassificationTypeCode
	 *            CLM_SRVC_CLSFCTN_TYPE_CD,
	 * @param claimPrimaryPayerCode
	 *            NCH_PRMRY_PYR_CD,
	 * @param attendingPhysicianNpi
	 *            AT_PHYSN_NPI,
	 * @param totalChargeAmount
	 *            CLM_TOT_CHRG_AMT,
	 * @param primaryPayerPaidAmount
	 *            NCH_PRMRY_PYR_CLM_PD_AMT
	 */
	static void assertEobCommonGroupInpOutHHAHospiceSNFEquals(ExplanationOfBenefit eob,
			Optional<String> organizationNpi, char claimFacilityTypeCode, char claimFrequencyCode,
			Optional<String> claimNonPaymentReasonCode, String patientDischargeStatusCode,
			char claimServiceClassificationTypeCode, Optional<Character> claimPrimaryPayerCode,
			Optional<String> attendingPhysicianNpi, BigDecimal totalChargeAmount, BigDecimal primaryPayerPaidAmount) {

		TransformerTestUtils.assertReferenceIdentifierEquals(TransformerConstants.CODING_NPI_US,
				organizationNpi.get(), eob.getOrganization());
		TransformerTestUtils.assertReferenceIdentifierEquals(TransformerConstants.CODING_NPI_US,
				organizationNpi.get(), eob.getFacility());

		TransformerTestUtils.assertExtensionCodingEquals(eob.getFacility(),
				TransformerConstants.EXTENSION_CODING_CCW_FACILITY_TYPE,
				TransformerConstants.EXTENSION_CODING_CCW_FACILITY_TYPE,
				String.valueOf(claimFacilityTypeCode));

		// TODO add tests for claimFrequencyCode, patientDischargeStatusCode and
		// claimPrimaryPayerCode

		TransformerTestUtils.assertExtensionCodingEquals(eob,
				TransformerConstants.EXTENSION_CODING_CCW_PAYMENT_DENIAL_REASON,
				TransformerConstants.EXTENSION_CODING_CCW_PAYMENT_DENIAL_REASON, claimNonPaymentReasonCode.get());

		TransformerTestUtils.assertExtensionCodingEquals(eob.getType(),
				TransformerConstants.EXTENSION_CODING_CCW_CLAIM_SERVICE_CLASSIFICATION,
				TransformerConstants.EXTENSION_CODING_CCW_CLAIM_SERVICE_CLASSIFICATION,
				String.valueOf(claimServiceClassificationTypeCode));

		TransformerTestUtils.assertCareTeamEquals(attendingPhysicianNpi.get(),
				ClaimCareteamrole.PRIMARY.toCode(), eob);

		Assert.assertEquals(totalChargeAmount, eob.getTotalCost().getValue());
		TransformerTestUtils.assertBenefitBalanceEquals(TransformerConstants.CODING_BBAPI_BENEFIT_BALANCE_TYPE,
				TransformerConstants.CODED_ADJUDICATION_PRIMARY_PAYER_PAID_AMOUNT, primaryPayerPaidAmount,
				eob.getBenefitBalanceFirstRep().getFinancial());
	}

	/**
	 * Test the transformation of the item level data elements between the
	 * {@link InpatientClaimLine} {@link OutpatientClaimLine}
	 * {@link HospiceClaimLine} {@link HHAClaimLine}and {@link SNFClaimLine} claim
	 * types to FHIR. The method parameter fields from {@link InpatientClaimLine}
	 * {@link OutpatientClaimLine} {@link HospiceClaimLine} {@link HHAClaimLine}and
	 * {@link SNFClaimLine} are listed below and their corresponding RIF CCW fields
	 * (denoted in all CAPS below from {@link InpatientClaimColumn}
	 * {@link OutpatientClaimColumn} {@link HopsiceClaimColumn}
	 * {@link HHAClaimColumn} and {@link SNFClaimColumn}).
	 * 
	 * @param item
	 *            the {@ ItemComponent} to test
	 * @param eob
	 *            the {@ ExplanationOfBenefit} to test
	 * 
	 * @param revenueCenterCode
	 *            REV_CNTR,
	 * 
	 * @param rateAmount
	 *            REV_CNTR_RATE_AMT,
	 * 
	 * @param totalChargeAmount
	 *            REV_CNTR_TOT_CHRG_AMT,
	 * 
	 * @param nonCoveredChargeAmount
	 *            REV_CNTR_NCVRD_CHRG_AMT,
	 * 
	 * @param unitCount
	 *            REV_CNTR_UNIT_CNT,
	 * 
	 * @param nationalDrugCodeQuantity
	 *            REV_CNTR_NDC_QTY,
	 * 
	 * @param nationalDrugCodeQualifierCode
	 *            REV_CNTR_NDC_QTY_QLFR_CD,
	 * 
	 * @param revenueCenterRenderingPhysicianNPI
	 *            RNDRNG_PHYSN_NPI
	 */
	static void assertEobCommonItemRevenueEquals(ItemComponent item, ExplanationOfBenefit eob, String revenueCenterCode,
			BigDecimal rateAmount,
			BigDecimal totalChargeAmount, BigDecimal nonCoveredChargeAmount, BigDecimal unitCount,
			Optional<BigDecimal> nationalDrugCodeQuantity, Optional<String> nationalDrugCodeQualifierCode,
			Optional<String> revenueCenterRenderingPhysicianNPI) {

		TransformerTestUtils.assertHasCoding(TransformerConstants.CODING_CMS_REVENUE_CENTER,
				revenueCenterCode, item.getRevenue());
		
		TransformerTestUtils.assertAdjudicationEquals(TransformerConstants.CODED_ADJUDICATION_RATE_AMOUNT, rateAmount,
				item.getAdjudication());

		TransformerTestUtils.assertAdjudicationEquals(TransformerConstants.CODED_ADJUDICATION_NONCOVERED_CHARGE,
				nonCoveredChargeAmount, item.getAdjudication());
		TransformerTestUtils.assertAdjudicationEquals(TransformerConstants.CODED_ADJUDICATION_TOTAL_CHARGE_AMOUNT,
				totalChargeAmount, item.getAdjudication());

		// TODO add tests for unitCount, nationalDrugCodeQuantity and
		// nationalDrugCodeQualifierCode

		TransformerTestUtils.assertCareTeamEquals(revenueCenterRenderingPhysicianNPI.get(),
				ClaimCareteamrole.PRIMARY.toCode(), eob);

	}


	/**
	 * Test the transformation of the common group level data elements between the
	 * {@link InpatientClaim} {@link OutpatientClaim} and {@link SNFClaim} claim
	 * types to FHIR. The method parameter fields from {@link InpatientClaim}
	 * {@link OutpatientClaim} and {@link SNFClaim} are listed below and their
	 * corresponding RIF CCW fields (denoted in all CAPS below from
	 * {@link InpatientClaimColumn} {@link OutpatientClaimColumn} and
	 * {@link SNFClaimColumn}).
	 * 
	 * @param eob
	 *            the {@link ExplanationOfBenefit} to test
	 * 
	 */
	static void assertEobCommonGroupInpOutSNFEquals(ExplanationOfBenefit eob,
			BigDecimal bloodDeductibleLiabilityAmount, Optional<String> operatingPhysicianNpi,
			Optional<String> otherPhysicianNpi, char claimQueryCode, Optional<Character> mcoPaidSw) {

		TransformerTestUtils.assertBenefitBalanceEquals(TransformerConstants.CODING_BBAPI_BENEFIT_BALANCE_TYPE,
				TransformerConstants.CODED_BENEFIT_BALANCE_TYPE_BLOOD_DEDUCTIBLE_LIABILITY,
				bloodDeductibleLiabilityAmount, eob.getBenefitBalanceFirstRep().getFinancial());

		TransformerTestUtils.assertCareTeamEquals(operatingPhysicianNpi.get(),
				ClaimCareteamrole.ASSIST.toCode(), eob);
		TransformerTestUtils.assertCareTeamEquals(otherPhysicianNpi.get(), ClaimCareteamrole.OTHER.toCode(),
				eob);

		TransformerTestUtils.assertExtensionCodingEquals(eob.getBillablePeriod(),
				TransformerConstants.EXTENSION_CODING_CLAIM_QUERY, TransformerConstants.EXTENSION_CODING_CLAIM_QUERY,
				String.valueOf(claimQueryCode));

	}

=======
	 * Tests the provider number field is set as expected in the EOB. This field is
	 * common among these claim types: Inpatient, Outpatient, Hospice, HHA and SNF.
	 * 
	 * @param eob
	 *            the {@link ExplanationOfBenefit} this method will test against
	 * @param providerNumber
	 *            a {@link String} PRVDR_NUM: representing the expected provider
	 *            number for the claim
	 */
	static void assertProviderNumber(ExplanationOfBenefit eob, String providerNumber) {
		assertReferenceIdentifierEquals(TransformerConstants.IDENTIFIER_CMS_PROVIDER_NUMBER,
				providerNumber, eob.getProvider());
	}
>>>>>>> c3a65f8d
}<|MERGE_RESOLUTION|>--- conflicted
+++ resolved
@@ -1,1003 +1,1001 @@
-package gov.hhs.cms.bluebutton.server.app.stu3.providers;
-
-import java.lang.reflect.InvocationTargetException;
-import java.lang.reflect.Method;
-import java.math.BigDecimal;
-import java.sql.Date;
-import java.time.LocalDate;
-import java.time.ZoneId;
-import java.util.List;
-import java.util.Optional;
-
-import org.hl7.fhir.dstu3.model.CodeableConcept;
-import org.hl7.fhir.dstu3.model.Coding;
-import org.hl7.fhir.dstu3.model.DateTimeType;
-import org.hl7.fhir.dstu3.model.ExplanationOfBenefit;
-import org.hl7.fhir.dstu3.model.ExplanationOfBenefit.AdjudicationComponent;
-import org.hl7.fhir.dstu3.model.ExplanationOfBenefit.BenefitComponent;
-import org.hl7.fhir.dstu3.model.ExplanationOfBenefit.CareTeamComponent;
-import org.hl7.fhir.dstu3.model.ExplanationOfBenefit.DiagnosisComponent;
-import org.hl7.fhir.dstu3.model.ExplanationOfBenefit.ItemComponent;
-import org.hl7.fhir.dstu3.model.ExplanationOfBenefit.SupportingInformationComponent;
-import org.hl7.fhir.dstu3.model.Extension;
-import org.hl7.fhir.dstu3.model.Identifier;
-import org.hl7.fhir.dstu3.model.Observation;
-import org.hl7.fhir.dstu3.model.Reference;
-import org.hl7.fhir.dstu3.model.ReferralRequest;
-import org.hl7.fhir.dstu3.model.Resource;
-import org.hl7.fhir.dstu3.model.TemporalPrecisionEnum;
-import org.hl7.fhir.dstu3.model.codesystems.ClaimCareteamrole;
-import org.hl7.fhir.exceptions.FHIRException;
-import org.hl7.fhir.instance.model.api.IBaseExtension;
-import org.hl7.fhir.instance.model.api.IBaseHasExtensions;
-import org.junit.Assert;
-
-import com.justdavis.karl.misc.exceptions.BadCodeMonkeyException;
-
-import ca.uhn.fhir.context.FhirContext;
-import gov.hhs.cms.bluebutton.data.model.rif.CarrierClaim;
-import gov.hhs.cms.bluebutton.data.model.rif.CarrierClaimColumn;
-import gov.hhs.cms.bluebutton.data.model.rif.CarrierClaimLine;
-import gov.hhs.cms.bluebutton.data.model.rif.DMEClaim;
-import gov.hhs.cms.bluebutton.data.model.rif.DMEClaimColumn;
-import gov.hhs.cms.bluebutton.data.model.rif.DMEClaimLine;
-import gov.hhs.cms.bluebutton.data.model.rif.HHAClaim;
-import gov.hhs.cms.bluebutton.data.model.rif.HHAClaimColumn;
-import gov.hhs.cms.bluebutton.data.model.rif.HHAClaimLine;
-import gov.hhs.cms.bluebutton.data.model.rif.HospiceClaim;
-import gov.hhs.cms.bluebutton.data.model.rif.HospiceClaimLine;
-import gov.hhs.cms.bluebutton.data.model.rif.InpatientClaim;
-import gov.hhs.cms.bluebutton.data.model.rif.InpatientClaimColumn;
-import gov.hhs.cms.bluebutton.data.model.rif.InpatientClaimLine;
-import gov.hhs.cms.bluebutton.data.model.rif.OutpatientClaim;
-import gov.hhs.cms.bluebutton.data.model.rif.OutpatientClaimColumn;
-import gov.hhs.cms.bluebutton.data.model.rif.OutpatientClaimLine;
-import gov.hhs.cms.bluebutton.data.model.rif.SNFClaim;
-import gov.hhs.cms.bluebutton.data.model.rif.SNFClaimColumn;
-import gov.hhs.cms.bluebutton.data.model.rif.SNFClaimLine;
-
-/**
- * Contains utility methods useful for testing the transformers (e.g.
- * {@link BeneficiaryTransformer}).
- */
-final class TransformerTestUtils {
-	/**
-	 * @param expectedCategoryCode
-	 *            the expected {@link Coding#getCode()} of the
-	 *            {@link AdjudicationComponent#getCategory()} to find and verify
-	 * @param expectedAmount
-	 *            the expected {@link AdjudicationComponent#getAmount()}
-	 * @param actuals
-	 *            the actual {@link AdjudicationComponent}s to verify
-	 */
-	static void assertAdjudicationEquals(String expectedCategoryCode, BigDecimal expectedAmount,
-			List<AdjudicationComponent> actuals) {
-		Optional<AdjudicationComponent> adjudication = actuals.stream().filter(a -> isCodeInConcept(a.getCategory(),
-				TransformerConstants.CODING_CCW_ADJUDICATION_CATEGORY, expectedCategoryCode)).findAny();
-		Assert.assertTrue(adjudication.isPresent());
-		assertEquivalent(expectedAmount, adjudication.get().getAmount().getValue());
-	}
-
-	/**
-	 * @param expectedCategoryCode
-	 *            the expected {@link Coding#getCode()} of the
-	 *            {@link AdjudicationComponent#getCategory()} to verify is not
-	 *            present
-	 * @param actuals
-	 *            the actual {@link AdjudicationComponent}s to verify
-	 */
-	static void assertAdjudicationNotPresent(String expectedCategoryCode, List<AdjudicationComponent> actuals) {
-		Optional<AdjudicationComponent> adjudication = actuals.stream().filter(a -> isCodeInConcept(a.getCategory(),
-				TransformerConstants.CODING_CCW_ADJUDICATION_CATEGORY, expectedCategoryCode)).findAny();
-		Assert.assertFalse(adjudication.isPresent());
-	}
-
-	/**
-	 * @param expectedCategoryCode
-	 *            the expected {@link Coding#getCode()} of the
-	 *            {@link AdjudicationComponent#getCategory()} to find and verify
-	 * @param expectedReasonSystem
-	 *            the expected {@link Coding#getSystem()} of the
-	 *            {@link AdjudicationComponent#getReason()} to find and verify
-	 * @param expectedReasonCode
-	 *            the expected {@link Coding#getCode()} of the
-	 *            {@link AdjudicationComponent#getReason()} to find and verify
-	 * @param actuals
-	 *            the actual {@link AdjudicationComponent}s to verify
-	 */
-	static void assertAdjudicationReasonEquals(String expectedCategoryCode, String expectedReasonSystem,
-			String expectedReasonCode, List<AdjudicationComponent> actuals) {
-		Optional<AdjudicationComponent> adjudication = actuals.stream().filter(a -> isCodeInConcept(a.getCategory(),
-				TransformerConstants.CODING_CCW_ADJUDICATION_CATEGORY, expectedCategoryCode)).findAny();
-		Assert.assertTrue(adjudication.isPresent());
-		assertHasCoding(expectedReasonSystem, expectedReasonCode, adjudication.get().getReason());
-	}
-
-	/**
-	 * @param expectedFinancialTypeSystem
-	 *            the expected {@link Coding#getSystem()} of the
-	 *            {@link BenefitComponent#getCode)} to find and verify
-	 * @param expectedFinancialTypeCode
-	 *            the expected {@link Coding#getCode()} of the
-	 *            {@link BenefitComponent#getCode)} to find and verify
-	 * @param expectedAmount
-	 *            the expected {@link BenefitComponent#getBenefitMoney}
-	 * @param actuals
-	 *            the actual {@link BenefitComponent}s to verify
-	 */
-	static void assertBenefitBalanceEquals(String expectedFinancialTypeSystem, String expectedFinancialTypeCode,
-			BigDecimal expectedAmount, List<BenefitComponent> actuals) {
-		Optional<BenefitComponent> benefitComponent = actuals.stream()
-				.filter(a -> isCodeInConcept(a.getType(), expectedFinancialTypeSystem, expectedFinancialTypeCode))
-				.findFirst();
-		Assert.assertTrue(benefitComponent.isPresent());
-		try {
-			assertEquivalent(expectedAmount, benefitComponent.get().getAllowedMoney().getValue());
-		} catch (FHIRException e) {
-			throw new BadCodeMonkeyException(e);
-		}
-	}
-
-	/**
-	 * @param expectedFinancialTypeSystem
-	 *            the expected {@link Coding#getSystem()} of the
-	 *            {@link BenefitComponent#getCode)} to find and verify
-	 * @param expectedFinancialTypeCode
-	 *            the expected {@link Coding#getCode()} of the
-	 *            {@link BenefitComponent#getCode)} to find and verify
-	 * @param expectedAmount
-	 *            the expected
-	 *            {@link BenefitComponent#getBenefitUnsignedIntType()}
-	 * @param actuals
-	 *            the actual {@link BenefitComponent}s to verify
-	 */
-	static void assertBenefitBalanceEquals(String expectedFinancialTypeSystem, String expectedFinancialTypeCode,
-			Integer expectedAmount, List<BenefitComponent> actuals) {
-		Optional<BenefitComponent> benefitComponent = actuals.stream()
-				.filter(a -> isCodeInConcept(a.getType(), expectedFinancialTypeSystem, expectedFinancialTypeCode))
-				.findFirst();
-		Assert.assertTrue(benefitComponent.isPresent());
-		try {
-			Assert.assertEquals(expectedAmount, benefitComponent.get().getAllowedUnsignedIntType().getValue());
-		} catch (FHIRException e) {
-			throw new BadCodeMonkeyException(e);
-		}
-	}
-
-	/**
-	 * @param expectedFinancialTypeSystem
-	 *            the expected {@link Coding#getSystem()} of the
-	 *            {@link BenefitComponent#getCode)} to find and verify
-	 * @param expectedFinancialTypeCode
-	 *            the expected {@link Coding#getCode()} of the
-	 *            {@link BenefitComponent#getCode)} to find and verify
-	 * @param expectedAmount
-	 *            the expected
-	 *            {@link BenefitComponent#getBenefitUsedUnsignedIntType}
-	 * @param actuals
-	 *            the actual {@link BenefitComponent}s to verify
-	 */
-
-	static void assertBenefitBalanceUsedEquals(String expectedFinancialTypeSystem,
-			String expectedFinancialTypeCode, Integer expectedAmount, List<BenefitComponent> actuals) {
-		Optional<BenefitComponent> benefitComponent = actuals.stream()
-				.filter(a -> isCodeInConcept(a.getType(), expectedFinancialTypeSystem, expectedFinancialTypeCode))
-				.findFirst();
-		Assert.assertTrue(benefitComponent.isPresent());
-		try {
-			Assert.assertEquals(expectedAmount, benefitComponent.get().getUsedUnsignedIntType().getValue());
-		} catch (FHIRException e) {
-			throw new BadCodeMonkeyException(e);
-		}
-	}
-
-	/**
-	 * @param expectedPractitioner
-	 *            {@link CareTeamComponent#getProviderIdentifier)} to find and
-	 *            verify
-	 * @param expectedPractitionerRole
-	 *            {@link CareTeamComponent#getRole)} to find and verify
-	 * @param eob
-	 *            the actual {@link ExplanationOfBenefit}s to verify
-	 */
-
-	static void assertCareTeamEquals(String expectedPractitioner, String expectedPractitionerRole,
-			ExplanationOfBenefit eob) {
-		CareTeamComponent careTeamEntry = findCareTeamEntryForProviderIdentifier(
-				TransformerConstants.CODING_NPI_US, expectedPractitioner, eob.getCareTeam());
-		Assert.assertNotNull(careTeamEntry);
-		assertCodingEquals(TransformerConstants.CODING_FHIR_CARE_TEAM_ROLE, expectedPractitionerRole,
-				careTeamEntry.getRole().getCodingFirstRep());
-	}
-
-	/**
-	 * @param expectedSystem
-	 *            the expected {@link Coding#getSystem()} value
-	 * @param expectedCode
-	 *            the expected {@link Coding#getCode()} value
-	 * @param actual
-	 *            the actual {@link Coding} to verify
-	 */
-	static void assertCodingEquals(String expectedSystem, String expectedCode, Coding actual) {
-		assertCodingEquals(expectedSystem, null, expectedCode, actual);
-	}
-
-	/**
-	 * @param expectedSystem
-	 *            the expected {@link Coding#getSystem()} value
-	 * @param expectedVersion
-	 *            the expected {@link Coding#getVersion()} value
-	 * @param expectedCode
-	 *            the expected {@link Coding#getCode()} value
-	 * @param actual
-	 *            the actual {@link Coding} to verify
-	 */
-	private static void assertCodingEquals(String expectedSystem, String expectedVersion, String expectedCode,
-			Coding actual) {
-		Assert.assertEquals(expectedSystem, actual.getSystem());
-		Assert.assertEquals(expectedVersion, actual.getVersion());
-		Assert.assertEquals(expectedCode, actual.getCode());
-	}
-
-	/**
-	 * @param expected
-	 *            the expected {@link LocalDate}
-	 * @param actual
-	 *            the actual {@link DateTimeType} to verify
-	 */
-	static void assertDateEquals(LocalDate expected, DateTimeType actual) {
-		Assert.assertEquals(Date.from(expected.atStartOfDay(ZoneId.systemDefault()).toInstant()), actual.getValue());
-		Assert.assertEquals(TemporalPrecisionEnum.DAY, actual.getPrecision());
-	}
-
-	/**
-	 * @param expectedDiagnosis
-	 *            the expected {@link IcdCode} to verify the presence of in the
-	 *            {@link ItemComponent}
-	 * @param eob
-	 *            the {@link ExplanationOfBenefit} to verify
-	 * @param eobItem
-	 *            the {@link ItemComponent} to verify
-	 */
-	static void assertDiagnosisLinkPresent(Optional<Diagnosis> diagnosis, ExplanationOfBenefit eob,
-			ItemComponent eobItem) {
-		if (!diagnosis.isPresent())
-			return;
-
-		Optional<DiagnosisComponent> eobDiagnosis = eob.getDiagnosis().stream()
-				.filter(d -> d.getDiagnosis() instanceof CodeableConcept)
-				.filter(d -> diagnosis.get().isContainedIn((CodeableConcept) d.getDiagnosis())).findAny();
-		Assert.assertTrue(eobDiagnosis.isPresent());
-		Assert.assertTrue(eobItem.getDiagnosisLinkId().stream()
-				.filter(l -> eobDiagnosis.get().getSequence() == l.getValue()).findAny().isPresent());
-	}
-
-	/**
-	 * Verifies that the specific "actual" {@link BigDecimal} value is
-	 * equivalent to the "expected" value, with no loss of precision or scale.
-	 * 
-	 * @param expected
-	 *            the "expected" {@link BigDecimal} value
-	 * @param actual
-	 *            the "actual" {@link BigDecimal} value
-	 */
-	static void assertEquivalent(BigDecimal expected, BigDecimal actual) {
-		Assert.assertTrue(actual.precision() >= expected.precision());
-		Assert.assertTrue(actual.scale() >= expected.scale());
-		Assert.assertEquals(0, expected.compareTo(actual));
-	}
-
-	/**
-	 * @param fhirElement
-	 *            the FHIR element to check the extension of
-	 * @param expectedExtensionUrl
-	 *            the expected {@link Extension#getUrl()} of the
-	 *            {@link Extension} to look for
-	 * @param expectedCodingSystem
-	 *            the expected {@link Coding#getSystem()}
-	 * @param expectedCode
-	 *            the expected {@link Coding#getCode()}
-	 */
-	static void assertExtensionCodingEquals(IBaseHasExtensions fhirElement, String expectedExtensionUrl,
-			String expectedCodingSystem, String expectedCode) {
-		IBaseExtension<?, ?> extensionForUrl = fhirElement.getExtension().stream()
-				.filter(e -> e.getUrl().equals(expectedExtensionUrl)).findFirst().get();
-		assertHasCoding(expectedCodingSystem, expectedCode, (CodeableConcept) extensionForUrl.getValue());
-	}
-
-	/**
-	 * @param expectedSystem
-	 *            the expected {@link Coding#getSystem()} value
-	 * @param expectedCode
-	 *            the expected {@link Coding#getCode()} value
-	 * @param actualConcept
-	 *            the actual {@link CodeableConcept} to verify
-	 */
-	static void assertHasCoding(String expectedSystem, String expectedCode, CodeableConcept actualConcept) {
-		assertHasCoding(expectedSystem, null, expectedCode, actualConcept);
-	}
-
-	/**
-	 * @param expectedSystem
-	 *            the expected {@link Coding#getSystem()} value
-	 * @param expectedVersion
-	 *            the expected {@link Coding#getVersion()} value
-	 * @param expectedCode
-	 *            the expected {@link Coding#getCode()} value
-	 * @param actualConcept
-	 *            the actual {@link CodeableConcept} to verify
-	 */
-	static void assertHasCoding(String expectedSystem, String expectedVersion, String expectedCode,
-			CodeableConcept actualConcept) {
-		Assert.assertTrue("No matching Coding found: " + actualConcept.toString(),
-				isCodeInConcept(actualConcept, expectedSystem, expectedVersion, expectedCode));
-	}
-
-	/**
-	 * @param expectedSystem
-	 *            the expected {@link Identifier#getSystem()} value
-	 * @param expectedId
-	 *            the expected {@link Identifier#getValue()} value
-	 * @param actuals
-	 *            the actual {@link Identifier} to verify
-	 */
-	static void assertIdentifierExists(String expectedSystem, String expectedId, List<Identifier> actuals) {
-		Assert.assertTrue(actuals.stream().filter(i -> expectedSystem.equals(i.getSystem()))
-				.anyMatch(i -> expectedId.equals(i.getValue())));
-	}
-
-	/**
-	 * @param expectedSystem
-	 *            the expected {@link Coding#getSystem()} of the
-	 *            {@link SupportingInformationComponent#getCategory()} to find
-	 *            and verify
-	 * @param expectedCode
-	 *            the expected {@link Coding#getCoding()} of the
-	 *            {@link SupportingInformationComponent#getCategory()} to find
-	 *            and verify
-	 * @param expectedDate
-	 *            the expected
-	 *            {@link SupportingInformationComponent#getTiming().primitiveValue()}
-	 * @param actuals
-	 *            the actual {@link SupportingInformationComponent}s to verify
-	 */
-	static void assertInformationDateEquals(String expectedSystem, String expectedCode, LocalDate expectedDate,
-			List<SupportingInformationComponent> actuals) {
-		Optional<SupportingInformationComponent> supportingInformationComponent = actuals.stream()
-				.filter(a -> isCodeInConcept(a.getCategory(), expectedSystem, expectedCode)).findAny();
-		Assert.assertTrue(supportingInformationComponent.isPresent());
-		Assert.assertEquals(expectedDate.toString(), supportingInformationComponent.get().getTiming().primitiveValue());
-	}
-
-	/**
-	 * @param expectedSystem
-	 *            the expected {@link Coding#getSystem()} of the
-	 *            {@link SupportingInformationComponent#getCategory()} to find
-	 *            and verify
-	 * @param expectedCode
-	 *            the expected {@link Coding#getCoding()} of the
-	 *            {@link SupportingInformationComponent#getCategory()} to find
-	 *            and verify
-	 * @param expectedFromDate
-	 *            the expected
-	 *            {@link SupportingInformationComponent#getTimingPeriod().getStartElement()}
-	 * @param expectedThruDate
-	 *            the expected
-	 *            {@link SupportingInformationComponent#getTimingPeriod().getEndElement()}
-	 * @param actuals
-	 *            the actual {@link SupportingInformationComponent}s to verify
-	 */
-	static void assertInformationPeriodEquals(String expectedSystem, String expectedCode,
-			LocalDate expectedFromDate, LocalDate expectedThruDate, List<SupportingInformationComponent> actuals) {
-		Optional<SupportingInformationComponent> supportingInformationComponent = actuals.stream()
-				.filter(a -> isCodeInConcept(a.getCategory(), expectedSystem, expectedCode)).findAny();
-		Assert.assertTrue(supportingInformationComponent.isPresent());
-		try {
-			assertDateEquals(expectedFromDate,
-					supportingInformationComponent.get().getTimingPeriod().getStartElement());
-			assertDateEquals(expectedThruDate, supportingInformationComponent.get().getTimingPeriod().getEndElement());
-		} catch (FHIRException e) {
-			throw new BadCodeMonkeyException(e);
-		}
-	}
-
-	/**
-	 * Verifies that the specified FHIR {@link Resource} has no unwrapped
-	 * {@link Optional} values. This is important, as such values don't
-	 * serialize to FHIR correctly.
-	 * 
-	 * @param resource
-	 *            the FHIR {@link Resource} to check
-	 */
-	static void assertNoEncodedOptionals(Resource resource) {
-		FhirContext fhirContext = FhirContext.forDstu3();
-		String encodedResource = fhirContext.newXmlParser().encodeResourceToString(resource);
-		System.out.println(encodedResource);
-
-		Assert.assertFalse(encodedResource.contains("Optional"));
-	}
-
-	/**
-	 * @param expectedIdentifierSystem
-	 *            the expected {@link Identifier#getSystem()} to match
-	 * @param expectedIdentifierValue
-	 *            the expected {@link Identifier#getValue()} to match
-	 * @param actualReference
-	 *            the {@link Reference} to check
-	 */
-	static void assertReferenceEquals(String expectedIdentifierSystem, String expectedIdentifierValue,
-			Reference actualReference) {
-		Assert.assertTrue("Reference doesn't match: " + actualReference,
-				doesReferenceMatchIdentifier(expectedIdentifierSystem, expectedIdentifierValue, actualReference));
-	}
-
-	/**
-	 * @param expectedIdentifierSystem
-	 *            the expected {@link Identifier#getSystem()} value
-	 * @param expectedIdentifierValue
-	 *            the expected {@link Identifier#getValue()} value
-	 * @param reference
-	 *            the actual {@link Reference} to verify
-	 */
-	static void assertReferenceIdentifierEquals(String expectedIdentifierSystem, String expectedIdentifierValue,
-			Reference reference) {
-		Assert.assertTrue("Bad reference: " + reference, reference.hasIdentifier());
-		Assert.assertEquals(expectedIdentifierSystem, reference.getIdentifier().getSystem());
-		Assert.assertEquals(expectedIdentifierValue, reference.getIdentifier().getValue());
-	}
-
-	/**
-	 * @param eobType
-	 *            the eobType {@link CodeableConcept} we are testing against for
-	 *            expected values
-	 * @param blueButtonClaimType
-	 *            expected blue button {@link ClaimType} value
-	 * @param fhirClaimType
-	 *            optional expected fhir
-	 *            {@link org.hl7.fhir.dstu3.model.codesystems.ClaimType} value
-	 * @param ccwNearLineRecordIdCode
-	 *            optional expected ccw near line record id code
-	 *            {@link Optional}&lt;{@link Character}&gt;
-	 * @param ccwClaimTypeCode
-	 *            optional expected ccw claim type code
-	 *            {@link Optional}&lt;{@link String}&gt;
-	 */
-	static void assertMapEobType(CodeableConcept eobType, ClaimType blueButtonClaimType,
-			Optional<org.hl7.fhir.dstu3.model.codesystems.ClaimType> fhirClaimType,
-			Optional<Character> ccwNearLineRecordIdCode, Optional<String> ccwClaimTypeCode) {
-		assertHasCoding(TransformerConstants.CODING_CCW_CLAIM_TYPE, blueButtonClaimType.name(), eobType);
-
-		if (fhirClaimType.isPresent()) {
-			assertHasCoding(TransformerConstants.CODING_FHIR_CLAIM_TYPE, fhirClaimType.get().name(), eobType);
-		}
-
-		if (ccwNearLineRecordIdCode.isPresent()) {
-			assertHasCoding(TransformerConstants.CODING_CCW_RECORD_ID_CODE,
-					String.valueOf(ccwNearLineRecordIdCode.get()), eobType);
-		}
-
-		if (ccwClaimTypeCode.isPresent()) {
-			assertHasCoding(TransformerConstants.CODING_NCH_CLAIM_TYPE, ccwClaimTypeCode.get(), eobType);
-		}
-	}
-	
-	/**
-	 * @param expectedIdentifierSystem
-	 *            the expected {@link Identifier#getSystem()} to match
-	 * @param expectedIdentifierValue
-	 *            the expected {@link Identifier#getValue()} to match
-	 * @param actualReference
-	 *            the {@link Reference} to check
-	 * @return <code>true</code> if the specified {@link Reference} matches the
-	 *         expected {@link Identifier}
-	 */
-	private static boolean doesReferenceMatchIdentifier(String expectedIdentifierSystem, String expectedIdentifierValue,
-			Reference actualReference) {
-		if (!actualReference.hasIdentifier())
-			return false;
-		return expectedIdentifierSystem.equals(actualReference.getIdentifier().getSystem())
-				&& expectedIdentifierValue.equals(actualReference.getIdentifier().getValue());
-	}
-
-	/**
-	 * @param expectedProviderNpi
-	 *            the {@link Identifier#getValue()} of the provider to find a
-	 *            matching {@link CareTeamComponent} for
-	 * @param careTeam
-	 *            the {@link List} of {@link CareTeamComponent}s to search
-	 * @return the {@link CareTeamComponent} whose
-	 *         {@link CareTeamComponent#getProvider()} is an {@link Identifier}
-	 *         with the specified provider NPI, or else <code>null</code> if no
-	 *         such {@link CareTeamComponent} was found
-	 */
-	static CareTeamComponent findCareTeamEntryForProviderIdentifier(String expectedProviderNpi,
-			List<CareTeamComponent> careTeam) {
-		return findCareTeamEntryForProviderIdentifier(TransformerConstants.CODING_NPI_US, expectedProviderNpi,
-				careTeam);
-	}
-
-	/**
-	 * @param expectedIdentifierSystem
-	 *            the {@link Identifier#getSystem()} of the provider to find a
-	 *            matching {@link CareTeamComponent} for
-	 * @param expectedIdentifierValue
-	 *            the {@link Identifier#getValue()} of the provider to find a
-	 *            matching {@link CareTeamComponent} for
-	 * @param careTeam
-	 *            the {@link List} of {@link CareTeamComponent}s to search
-	 * @return the {@link CareTeamComponent} whose
-	 *         {@link CareTeamComponent#getProvider()} is an {@link Identifier}
-	 *         with the specified provider NPI, or else <code>null</code> if no
-	 *         such {@link CareTeamComponent} was found
-	 */
-	private static CareTeamComponent findCareTeamEntryForProviderIdentifier(String expectedIdentifierSystem,
-			String expectedIdentifierValue, List<CareTeamComponent> careTeam) {
-		Optional<CareTeamComponent> careTeamEntry = careTeam.stream()
-				.filter(ctc -> doesReferenceMatchIdentifier(expectedIdentifierSystem, expectedIdentifierValue,
-						ctc.getProvider()))
-				.findFirst();
-		return careTeamEntry.orElse(null);
-	}
-
-	/**
-	 * @param concept
-	 *            the {@link CodeableConcept} to check
-	 * @param codingSystem
-	 *            the {@link Coding#getSystem()} to match
-	 * @param codingCode
-	 *            the {@link Coding#getCode()} to match
-	 * @return <code>true</code> if the specified {@link CodeableConcept}
-	 *         contains the specified {@link Coding}, <code>false</code> if it
-	 *         does not
-	 */
-	static boolean isCodeInConcept(CodeableConcept concept, String codingSystem, String codingCode) {
-		return isCodeInConcept(concept, codingSystem, null, codingCode);
-	}
-
-	/**
-	 * @param concept
-	 *            the {@link CodeableConcept} to check
-	 * @param codingSystem
-	 *            the {@link Coding#getSystem()} to match
-	 * @param codingSystem
-	 *            the {@link Coding#getVersion()} to match
-	 * @param codingCode
-	 *            the {@link Coding#getCode()} to match
-	 * @return <code>true</code> if the specified {@link CodeableConcept}
-	 *         contains the specified {@link Coding}, <code>false</code> if it
-	 *         does not
-	 */
-	static boolean isCodeInConcept(CodeableConcept concept, String codingSystem, String codingVersion,
-			String codingCode) {
-		return concept.getCoding().stream().anyMatch(c -> {
-			if (!codingSystem.equals(c.getSystem()))
-				return false;
-			if (codingVersion != null && !codingVersion.equals(c.getVersion()))
-				return false;
-			if (!codingCode.equals(c.getCode()))
-				return false;
-
-			return true;
-		});
-	}
-
-	/**
-	 * Uses the setters of the specified record to set all {@link Optional}
-	 * fields to {@link Optional#empty()}.
-	 * 
-	 * @param record
-	 *            the record to modify
-	 */
-	static void setAllOptionalsToEmpty(Object record) {
-		try {
-			for (Method method : record.getClass().getMethods()) {
-				if (!method.getName().startsWith("set"))
-					continue;
-				if (method.getParameterTypes().length != 1)
-					continue;
-				if (!method.getParameterTypes()[0].equals(Optional.class))
-					continue;
-
-				method.invoke(record, Optional.empty());
-			}
-		} catch (IllegalAccessException | IllegalArgumentException | InvocationTargetException e) {
-			throw new IllegalStateException(e);
-		}
-	}
-
-	/**
-	 * Test the transformation of the common group level data elements between the
-	 * {@link CarrierClaim} and {@link DMEClaim} claim types to FHIR. The method
-	 * parameter fields from {@link CarrierClaim} and {@link DMEClaim} are listed
-	 * below and their corresponding RIF CCW fields (denoted in all CAPS below from
-	 * {@link CarrierClaimColumn} and {@link DMEClaimColumn}).
-	 * 
-	 * @param eob
-	 *            the {@link ExplanationOfBenefit} to test
-	 * @param beneficiaryId
-	 *            BENE_ID, *
-	 * @param carrierNumber
-	 *            CARR_NUM,
-	 * @param clinicalTrialNumber
-	 *            CLM_CLNCL_TRIL_NUM,
-	 * @param beneficiaryPartBDeductAmount
-	 *            CARR_CLM_CASH_DDCTBL_APLD_AMT,
-	 * @param paymentDenialCode
-	 *            CARR_CLM_PMT_DNL_CD,
-	 * @param referringPhysicianNpi
-	 *            RFR_PHYSN_NPI
-	 * @param providerAssignmentIndicator
-	 *            CARR_CLM_PRVDR_ASGNMT_IND_SW,
-	 * @param providerPaymentAmount
-	 *            NCH_CLM_PRVDR_PMT_AMT,
-	 * @param beneficiaryPaymentAmount
-	 *            NCH_CLM_BENE_PMT_AMT,
-	 * @param submittedChargeAmount
-	 *            NCH_CARR_CLM_SBMTD_CHRG_AMT,
-	 * @param allowedChargeAmount
-	 *            NCH_CARR_CLM_ALOWD_AMT,
-	 * 
-	 */
-	static void assertEobCommonGroupCarrierDMEEquals(ExplanationOfBenefit eob, String beneficiaryId,
-			String carrierNumber, Optional<String> clinicalTrialNumber, BigDecimal beneficiaryPartBDeductAmount,
-			String paymentDenialCode, Optional<String> referringPhysicianNpi,
-			Optional<Character> providerAssignmentIndicator, BigDecimal providerPaymentAmount,
-			BigDecimal beneficiaryPaymentAmount, BigDecimal submittedChargeAmount, BigDecimal allowedChargeAmount) {
-
-		assertExtensionCodingEquals(eob, TransformerConstants.EXTENSION_CODING_CCW_CARR_PAYMENT_DENIAL,
-				TransformerConstants.EXTENSION_CODING_CCW_CARR_PAYMENT_DENIAL, paymentDenialCode);
-
-		ReferralRequest referral = (ReferralRequest) eob.getReferral().getResource();
-		Assert.assertEquals(TransformerUtils.referencePatient(beneficiaryId).getReference(),
-				referral.getSubject().getReference());
-		assertReferenceIdentifierEquals(TransformerConstants.CODING_NPI_US, referringPhysicianNpi.get(),
-				referral.getRequester().getAgent());
-		Assert.assertEquals(1, referral.getRecipient().size());
-		assertReferenceIdentifierEquals(TransformerConstants.CODING_NPI_US, referringPhysicianNpi.get(),
-				referral.getRecipientFirstRep());
-
-		assertExtensionCodingEquals(eob, TransformerConstants.CODING_CCW_PROVIDER_ASSIGNMENT,
-				TransformerConstants.CODING_CCW_PROVIDER_ASSIGNMENT, String.valueOf(providerAssignmentIndicator.get()));
-
-		assertExtensionCodingEquals(eob, TransformerConstants.EXTENSION_IDENTIFIER_CARRIER_NUMBER,
-				TransformerConstants.EXTENSION_IDENTIFIER_CARRIER_NUMBER, carrierNumber);
-		assertExtensionCodingEquals(eob, TransformerConstants.EXTENSION_IDENTIFIER_CLINICAL_TRIAL_NUMBER,
-				TransformerConstants.EXTENSION_IDENTIFIER_CLINICAL_TRIAL_NUMBER, clinicalTrialNumber.get());
-		assertBenefitBalanceEquals(TransformerConstants.CODING_BBAPI_BENEFIT_BALANCE_TYPE,
-				TransformerConstants.CODED_ADJUDICATION_NCH_BENEFICIARY_PART_B_DEDUCTIBLE, beneficiaryPartBDeductAmount,
-				eob.getBenefitBalanceFirstRep().getFinancial());
-		assertBenefitBalanceEquals(TransformerConstants.CODING_BBAPI_BENEFIT_BALANCE_TYPE,
-				TransformerConstants.CODED_ADJUDICATION_PROVIDER_PAYMENT_AMOUNT, providerPaymentAmount,
-				eob.getBenefitBalanceFirstRep().getFinancial());
-		assertBenefitBalanceEquals(TransformerConstants.CODING_BBAPI_BENEFIT_BALANCE_TYPE,
-				TransformerConstants.CODED_ADJUDICATION_BENEFICIARY_PAYMENT_AMOUNT, beneficiaryPaymentAmount,
-				eob.getBenefitBalanceFirstRep().getFinancial());
-		assertBenefitBalanceEquals(TransformerConstants.CODING_BBAPI_BENEFIT_BALANCE_TYPE,
-				TransformerConstants.CODED_ADJUDICATION_SUBMITTED_CHARGE_AMOUNT, submittedChargeAmount,
-				eob.getBenefitBalanceFirstRep().getFinancial());
-		assertBenefitBalanceEquals(TransformerConstants.CODING_BBAPI_BENEFIT_BALANCE_TYPE,
-				TransformerConstants.CODED_ADJUDICATION_ALLOWED_CHARGE, allowedChargeAmount,
-				eob.getBenefitBalanceFirstRep().getFinancial());
-
-	}
-
-	/**
-	 * Test the transformation of the item level data elements between the
-	 * {@link CarrierClaimLine} and {@link DMEClaimLine} claim types to FHIR. The
-	 * method parameter fields from {@link CarrierClaimLine} and
-	 * {@link DMEClaimLine} are listed below and their corresponding RIF CCW fields
-	 * (denoted in all CAPS below from {@link CarrierClaimColumn} and
-	 * {@link DMEClaimColumn}).
-	 * 
-	 * @param item
-	 *            the {@ ItemComponent} to test
-	 * @param eob
-	 *            the {@ ExplanationOfBenefit} to test
-	 * @param serviceCount
-	 *            LINE_SRVC_CNT,
-	 * @param placeOfServiceCode
-	 *            LINE_PLACE_OF_SRVC_CD,
-	 * @param firstExpenseDate
-	 *            LINE_1ST_EXPNS_DT,
-	 * @param lastExpenseDate
-	 *            LINE_LAST_EXPNS_DT,
-	 * @param beneficiaryPaymentAmount
-	 *            LINE_BENE_PMT_AMT,
-	 * @param providerPaymentAmount
-	 *            LINE_PRVDR_PMT_AMT,
-	 * @param beneficiaryPartBDeductAmount
-	 *            LINE_BENE_PTB_DDCTBL_AMT,
-	 * @param primaryPayerCode
-	 *            LINE_BENE_PRMRY_PYR_CD,
-	 * @param primaryPayerPaidAmount
-	 *            LINE_BENE_PRMRY_PYR_PD_AMT,
-	 * @param betosCode
-	 *            BETOS_CD,
-	 * @param paymentAmount
-	 *            LINE_NCH_PMT_AMT,
-	 * @param paymentCode
-	 *            LINE_PMT_80_100_CD,
-	 * @param coinsuranceAmount
-	 *            LINE_COINSRNC_AMT,
-	 * @param submittedChargeAmount
-	 *            LINE_SBMTD_CHRG_AMT,
-	 * @param allowedChargeAmount
-	 *            LINE_ALOWD_CHRG_AMT,
-	 * @param processingIndicatorCode
-	 *            LINE_PRCSG_IND_CD,
-	 * @param serviceDeductibleCode
-	 *            LINE_SERVICE_DEDUCTIBLE,
-	 * @param diagnosisCode
-	 *            LINE_ICD_DGNS_CD,
-	 * @param diagnosisCodeVersion
-	 *            LINE_ICD_DGNS_VRSN_CD,
-	 * @param hctHgbTestTypeCode
-	 *            LINE_HCT_HGB_TYPE_CD
-	 * @param hctHgbTestResult
-	 *            LINE_HCT_HGB_RSLT_NUM,
-	 * @param cmsServiceTypeCode
-	 *            LINE_CMS_TYPE_SRVC_CD,
-	 * @param nationalDrugCode
-	 *            LINE_NDC_CD
-	 * 
-	 * @throws FHIRException
-	 */
-	static void assertEobCommonItemCarrierDMEEquals(ItemComponent item, ExplanationOfBenefit eob,
-			BigDecimal serviceCount, String placeOfServiceCode, Optional<LocalDate> firstExpenseDate,
-			Optional<LocalDate> lastExpenseDate, BigDecimal beneficiaryPaymentAmount, BigDecimal providerPaymentAmount,
-			BigDecimal beneficiaryPartBDeductAmount, Optional<Character> primaryPayerCode,
-			BigDecimal primaryPayerPaidAmount, Optional<String> betosCode, BigDecimal paymentAmount,
-			Optional<Character> paymentCode, BigDecimal coinsuranceAmount, BigDecimal submittedChargeAmount,
-			BigDecimal allowedChargeAmount, Optional<String> processingIndicatorCode,
-			Optional<Character> serviceDeductibleCode, Optional<String> diagnosisCode,
-			Optional<Character> diagnosisCodeVersion,
-			Optional<String> hctHgbTestTypeCode, BigDecimal hctHgbTestResult,
-			char cmsServiceTypeCode, Optional<String> nationalDrugCode)
-			throws FHIRException {
-
-		Assert.assertEquals(serviceCount, item.getQuantity().getValue());
-		assertHasCoding(TransformerConstants.CODING_CCW_TYPE_SERVICE,
-				"" + cmsServiceTypeCode, item.getCategory());
-		assertHasCoding(TransformerConstants.CODING_CCW_PLACE_OF_SERVICE, placeOfServiceCode,
-				item.getLocationCodeableConcept());
-		assertExtensionCodingEquals(item, TransformerConstants.CODING_BETOS, TransformerConstants.CODING_BETOS,
-				betosCode.get());
-		assertDateEquals(firstExpenseDate.get(), item.getServicedPeriod().getStartElement());
-		assertDateEquals(lastExpenseDate.get(), item.getServicedPeriod().getEndElement());
-
-		assertAdjudicationEquals(TransformerConstants.CODED_ADJUDICATION_PAYMENT, paymentAmount,
-				item.getAdjudication());
-		AdjudicationComponent adjudicationForPayment = item.getAdjudication().stream()
-				.filter(a -> isCodeInConcept(a.getCategory(),
-						TransformerConstants.CODING_CCW_ADJUDICATION_CATEGORY,
-						TransformerConstants.CODED_ADJUDICATION_PAYMENT))
-				.findAny().get();
-		assertExtensionCodingEquals(adjudicationForPayment,
-				TransformerConstants.EXTENSION_CODING_CCW_PAYMENT_80_100_INDICATOR,
-				TransformerConstants.EXTENSION_CODING_CCW_PAYMENT_80_100_INDICATOR, "" + paymentCode.get());
-		assertAdjudicationEquals(TransformerConstants.CODED_ADJUDICATION_BENEFICIARY_PAYMENT_AMOUNT,
-				beneficiaryPaymentAmount, item.getAdjudication());
-		assertAdjudicationEquals(TransformerConstants.CODED_ADJUDICATION_PROVIDER_PAYMENT_AMOUNT,
-				providerPaymentAmount, item.getAdjudication());
-		assertAdjudicationEquals(TransformerConstants.CODED_ADJUDICATION_DEDUCTIBLE,
-				beneficiaryPartBDeductAmount, item.getAdjudication());
-		assertExtensionCodingEquals(item, TransformerConstants.EXTENSION_CODING_PRIMARY_PAYER,
-				TransformerConstants.EXTENSION_CODING_PRIMARY_PAYER, "" + primaryPayerCode.get());
-		assertAdjudicationEquals(TransformerConstants.CODED_ADJUDICATION_PRIMARY_PAYER_PAID_AMOUNT,
-				primaryPayerPaidAmount, item.getAdjudication());
-		assertAdjudicationEquals(TransformerConstants.CODED_ADJUDICATION_LINE_COINSURANCE_AMOUNT, coinsuranceAmount,
-				item.getAdjudication());
-		assertAdjudicationEquals(TransformerConstants.CODED_ADJUDICATION_SUBMITTED_CHARGE_AMOUNT, submittedChargeAmount,
-				item.getAdjudication());
-		assertAdjudicationEquals(TransformerConstants.CODED_ADJUDICATION_ALLOWED_CHARGE, allowedChargeAmount,
-				item.getAdjudication());
-		assertAdjudicationReasonEquals(TransformerConstants.CODED_ADJUDICATION_LINE_PROCESSING_INDICATOR,
-				TransformerConstants.CODING_CCW_PROCESSING_INDICATOR, processingIndicatorCode.get(),
-				item.getAdjudication());
-		assertExtensionCodingEquals(item, TransformerConstants.EXTENSION_CODING_CCW_LINE_DEDUCTIBLE_SWITCH,
-				TransformerConstants.EXTENSION_CODING_CCW_LINE_DEDUCTIBLE_SWITCH, "" + serviceDeductibleCode.get());
-
-		assertDiagnosisLinkPresent(Diagnosis.from(diagnosisCode, diagnosisCodeVersion), eob, item);
-
-		List<Extension> hctHgbObservationExtension = item
-				.getExtensionsByUrl(TransformerConstants.EXTENSION_CMS_HCT_OR_HGB_RESULTS);
-		Assert.assertEquals(1, hctHgbObservationExtension.size());
-		Assert.assertTrue(hctHgbObservationExtension.get(0).getValue() instanceof Reference);
-		Reference hctHgbReference = (Reference) hctHgbObservationExtension.get(0).getValue();
-		Assert.assertTrue(hctHgbReference.getResource() instanceof Observation);
-		Observation hctHgbObservation = (Observation) hctHgbReference.getResource();
-		assertCodingEquals(TransformerConstants.CODING_CCW_HCT_OR_HGB_TEST_TYPE,
-				hctHgbTestTypeCode.get(), hctHgbObservation.getCode().getCodingFirstRep());
-		Assert.assertEquals(hctHgbTestResult, hctHgbObservation.getValueQuantity().getValue());
-
-		assertExtensionCodingEquals(item, TransformerConstants.CODING_NDC, TransformerConstants.CODING_NDC,
-				nationalDrugCode.get());
-	}
-	
-	/**
-<<<<<<< HEAD
-	 * Test the transformation of the item level data elements between the
-	 * {@link InpatientClaim} {@link OutpatientClaim} {@link HospiceClaim}
-	 * {@link HHAClaim}and {@link SNFClaim} claim types to FHIR. The method
-	 * parameter fields from {@link InpatientClaim} {@link OutpatientClaim}
-	 * {@link HospiceClaim} {@link HHAClaim}and {@link SNFClaim} are listed below
-	 * and their corresponding RIF CCW fields (denoted in all CAPS below from
-	 * {@link InpatientClaimColumn} {@link OutpatientClaimColumn}
-	 * {@link HopsiceClaimColumn} {@link HHAClaimColumn} and
-	 * {@link SNFClaimColumn}).
-	 * 
-	 * @param eob
-	 *            the {@ ExplanationOfBenefit} to test
-	 * 
-	 * @param organizationNpi
-	 *            ORG_NPI_NUM,
-	 * @param claimFacilityTypeCode
-	 *            CLM_FAC_TYPE_CD,
-	 * @param claimFrequencyCode
-	 *            CLM_FREQ_CD,
-	 * @param claimNonPaymentReasonCode
-	 *            CLM_MDCR_NON_PMT_RSN_CD,
-	 * @param patientDischargeStatusCode
-	 *            PTNT_DSCHRG_STUS_CD,
-	 * @param claimServiceClassificationTypeCode
-	 *            CLM_SRVC_CLSFCTN_TYPE_CD,
-	 * @param claimPrimaryPayerCode
-	 *            NCH_PRMRY_PYR_CD,
-	 * @param attendingPhysicianNpi
-	 *            AT_PHYSN_NPI,
-	 * @param totalChargeAmount
-	 *            CLM_TOT_CHRG_AMT,
-	 * @param primaryPayerPaidAmount
-	 *            NCH_PRMRY_PYR_CLM_PD_AMT
-	 */
-	static void assertEobCommonGroupInpOutHHAHospiceSNFEquals(ExplanationOfBenefit eob,
-			Optional<String> organizationNpi, char claimFacilityTypeCode, char claimFrequencyCode,
-			Optional<String> claimNonPaymentReasonCode, String patientDischargeStatusCode,
-			char claimServiceClassificationTypeCode, Optional<Character> claimPrimaryPayerCode,
-			Optional<String> attendingPhysicianNpi, BigDecimal totalChargeAmount, BigDecimal primaryPayerPaidAmount) {
-
-		TransformerTestUtils.assertReferenceIdentifierEquals(TransformerConstants.CODING_NPI_US,
-				organizationNpi.get(), eob.getOrganization());
-		TransformerTestUtils.assertReferenceIdentifierEquals(TransformerConstants.CODING_NPI_US,
-				organizationNpi.get(), eob.getFacility());
-
-		TransformerTestUtils.assertExtensionCodingEquals(eob.getFacility(),
-				TransformerConstants.EXTENSION_CODING_CCW_FACILITY_TYPE,
-				TransformerConstants.EXTENSION_CODING_CCW_FACILITY_TYPE,
-				String.valueOf(claimFacilityTypeCode));
-
-		// TODO add tests for claimFrequencyCode, patientDischargeStatusCode and
-		// claimPrimaryPayerCode
-
-		TransformerTestUtils.assertExtensionCodingEquals(eob,
-				TransformerConstants.EXTENSION_CODING_CCW_PAYMENT_DENIAL_REASON,
-				TransformerConstants.EXTENSION_CODING_CCW_PAYMENT_DENIAL_REASON, claimNonPaymentReasonCode.get());
-
-		TransformerTestUtils.assertExtensionCodingEquals(eob.getType(),
-				TransformerConstants.EXTENSION_CODING_CCW_CLAIM_SERVICE_CLASSIFICATION,
-				TransformerConstants.EXTENSION_CODING_CCW_CLAIM_SERVICE_CLASSIFICATION,
-				String.valueOf(claimServiceClassificationTypeCode));
-
-		TransformerTestUtils.assertCareTeamEquals(attendingPhysicianNpi.get(),
-				ClaimCareteamrole.PRIMARY.toCode(), eob);
-
-		Assert.assertEquals(totalChargeAmount, eob.getTotalCost().getValue());
-		TransformerTestUtils.assertBenefitBalanceEquals(TransformerConstants.CODING_BBAPI_BENEFIT_BALANCE_TYPE,
-				TransformerConstants.CODED_ADJUDICATION_PRIMARY_PAYER_PAID_AMOUNT, primaryPayerPaidAmount,
-				eob.getBenefitBalanceFirstRep().getFinancial());
-	}
-
-	/**
-	 * Test the transformation of the item level data elements between the
-	 * {@link InpatientClaimLine} {@link OutpatientClaimLine}
-	 * {@link HospiceClaimLine} {@link HHAClaimLine}and {@link SNFClaimLine} claim
-	 * types to FHIR. The method parameter fields from {@link InpatientClaimLine}
-	 * {@link OutpatientClaimLine} {@link HospiceClaimLine} {@link HHAClaimLine}and
-	 * {@link SNFClaimLine} are listed below and their corresponding RIF CCW fields
-	 * (denoted in all CAPS below from {@link InpatientClaimColumn}
-	 * {@link OutpatientClaimColumn} {@link HopsiceClaimColumn}
-	 * {@link HHAClaimColumn} and {@link SNFClaimColumn}).
-	 * 
-	 * @param item
-	 *            the {@ ItemComponent} to test
-	 * @param eob
-	 *            the {@ ExplanationOfBenefit} to test
-	 * 
-	 * @param revenueCenterCode
-	 *            REV_CNTR,
-	 * 
-	 * @param rateAmount
-	 *            REV_CNTR_RATE_AMT,
-	 * 
-	 * @param totalChargeAmount
-	 *            REV_CNTR_TOT_CHRG_AMT,
-	 * 
-	 * @param nonCoveredChargeAmount
-	 *            REV_CNTR_NCVRD_CHRG_AMT,
-	 * 
-	 * @param unitCount
-	 *            REV_CNTR_UNIT_CNT,
-	 * 
-	 * @param nationalDrugCodeQuantity
-	 *            REV_CNTR_NDC_QTY,
-	 * 
-	 * @param nationalDrugCodeQualifierCode
-	 *            REV_CNTR_NDC_QTY_QLFR_CD,
-	 * 
-	 * @param revenueCenterRenderingPhysicianNPI
-	 *            RNDRNG_PHYSN_NPI
-	 */
-	static void assertEobCommonItemRevenueEquals(ItemComponent item, ExplanationOfBenefit eob, String revenueCenterCode,
-			BigDecimal rateAmount,
-			BigDecimal totalChargeAmount, BigDecimal nonCoveredChargeAmount, BigDecimal unitCount,
-			Optional<BigDecimal> nationalDrugCodeQuantity, Optional<String> nationalDrugCodeQualifierCode,
-			Optional<String> revenueCenterRenderingPhysicianNPI) {
-
-		TransformerTestUtils.assertHasCoding(TransformerConstants.CODING_CMS_REVENUE_CENTER,
-				revenueCenterCode, item.getRevenue());
-		
-		TransformerTestUtils.assertAdjudicationEquals(TransformerConstants.CODED_ADJUDICATION_RATE_AMOUNT, rateAmount,
-				item.getAdjudication());
-
-		TransformerTestUtils.assertAdjudicationEquals(TransformerConstants.CODED_ADJUDICATION_NONCOVERED_CHARGE,
-				nonCoveredChargeAmount, item.getAdjudication());
-		TransformerTestUtils.assertAdjudicationEquals(TransformerConstants.CODED_ADJUDICATION_TOTAL_CHARGE_AMOUNT,
-				totalChargeAmount, item.getAdjudication());
-
-		// TODO add tests for unitCount, nationalDrugCodeQuantity and
-		// nationalDrugCodeQualifierCode
-
-		TransformerTestUtils.assertCareTeamEquals(revenueCenterRenderingPhysicianNPI.get(),
-				ClaimCareteamrole.PRIMARY.toCode(), eob);
-
-	}
-
-
-	/**
-	 * Test the transformation of the common group level data elements between the
-	 * {@link InpatientClaim} {@link OutpatientClaim} and {@link SNFClaim} claim
-	 * types to FHIR. The method parameter fields from {@link InpatientClaim}
-	 * {@link OutpatientClaim} and {@link SNFClaim} are listed below and their
-	 * corresponding RIF CCW fields (denoted in all CAPS below from
-	 * {@link InpatientClaimColumn} {@link OutpatientClaimColumn} and
-	 * {@link SNFClaimColumn}).
-	 * 
-	 * @param eob
-	 *            the {@link ExplanationOfBenefit} to test
-	 * 
-	 */
-	static void assertEobCommonGroupInpOutSNFEquals(ExplanationOfBenefit eob,
-			BigDecimal bloodDeductibleLiabilityAmount, Optional<String> operatingPhysicianNpi,
-			Optional<String> otherPhysicianNpi, char claimQueryCode, Optional<Character> mcoPaidSw) {
-
-		TransformerTestUtils.assertBenefitBalanceEquals(TransformerConstants.CODING_BBAPI_BENEFIT_BALANCE_TYPE,
-				TransformerConstants.CODED_BENEFIT_BALANCE_TYPE_BLOOD_DEDUCTIBLE_LIABILITY,
-				bloodDeductibleLiabilityAmount, eob.getBenefitBalanceFirstRep().getFinancial());
-
-		TransformerTestUtils.assertCareTeamEquals(operatingPhysicianNpi.get(),
-				ClaimCareteamrole.ASSIST.toCode(), eob);
-		TransformerTestUtils.assertCareTeamEquals(otherPhysicianNpi.get(), ClaimCareteamrole.OTHER.toCode(),
-				eob);
-
-		TransformerTestUtils.assertExtensionCodingEquals(eob.getBillablePeriod(),
-				TransformerConstants.EXTENSION_CODING_CLAIM_QUERY, TransformerConstants.EXTENSION_CODING_CLAIM_QUERY,
-				String.valueOf(claimQueryCode));
-
-	}
-
-=======
-	 * Tests the provider number field is set as expected in the EOB. This field is
-	 * common among these claim types: Inpatient, Outpatient, Hospice, HHA and SNF.
-	 * 
-	 * @param eob
-	 *            the {@link ExplanationOfBenefit} this method will test against
-	 * @param providerNumber
-	 *            a {@link String} PRVDR_NUM: representing the expected provider
-	 *            number for the claim
-	 */
-	static void assertProviderNumber(ExplanationOfBenefit eob, String providerNumber) {
-		assertReferenceIdentifierEquals(TransformerConstants.IDENTIFIER_CMS_PROVIDER_NUMBER,
-				providerNumber, eob.getProvider());
-	}
->>>>>>> c3a65f8d
-}+package gov.hhs.cms.bluebutton.server.app.stu3.providers;
+
+import java.lang.reflect.InvocationTargetException;
+import java.lang.reflect.Method;
+import java.math.BigDecimal;
+import java.sql.Date;
+import java.time.LocalDate;
+import java.time.ZoneId;
+import java.util.List;
+import java.util.Optional;
+
+import org.hl7.fhir.dstu3.model.CodeableConcept;
+import org.hl7.fhir.dstu3.model.Coding;
+import org.hl7.fhir.dstu3.model.DateTimeType;
+import org.hl7.fhir.dstu3.model.ExplanationOfBenefit;
+import org.hl7.fhir.dstu3.model.ExplanationOfBenefit.AdjudicationComponent;
+import org.hl7.fhir.dstu3.model.ExplanationOfBenefit.BenefitComponent;
+import org.hl7.fhir.dstu3.model.ExplanationOfBenefit.CareTeamComponent;
+import org.hl7.fhir.dstu3.model.ExplanationOfBenefit.DiagnosisComponent;
+import org.hl7.fhir.dstu3.model.ExplanationOfBenefit.ItemComponent;
+import org.hl7.fhir.dstu3.model.ExplanationOfBenefit.SupportingInformationComponent;
+import org.hl7.fhir.dstu3.model.Extension;
+import org.hl7.fhir.dstu3.model.Identifier;
+import org.hl7.fhir.dstu3.model.Observation;
+import org.hl7.fhir.dstu3.model.Reference;
+import org.hl7.fhir.dstu3.model.ReferralRequest;
+import org.hl7.fhir.dstu3.model.Resource;
+import org.hl7.fhir.dstu3.model.TemporalPrecisionEnum;
+import org.hl7.fhir.dstu3.model.codesystems.ClaimCareteamrole;
+import org.hl7.fhir.exceptions.FHIRException;
+import org.hl7.fhir.instance.model.api.IBaseExtension;
+import org.hl7.fhir.instance.model.api.IBaseHasExtensions;
+import org.junit.Assert;
+
+import com.justdavis.karl.misc.exceptions.BadCodeMonkeyException;
+
+import ca.uhn.fhir.context.FhirContext;
+import gov.hhs.cms.bluebutton.data.model.rif.CarrierClaim;
+import gov.hhs.cms.bluebutton.data.model.rif.CarrierClaimColumn;
+import gov.hhs.cms.bluebutton.data.model.rif.CarrierClaimLine;
+import gov.hhs.cms.bluebutton.data.model.rif.DMEClaim;
+import gov.hhs.cms.bluebutton.data.model.rif.DMEClaimColumn;
+import gov.hhs.cms.bluebutton.data.model.rif.DMEClaimLine;
+import gov.hhs.cms.bluebutton.data.model.rif.HHAClaim;
+import gov.hhs.cms.bluebutton.data.model.rif.HHAClaimColumn;
+import gov.hhs.cms.bluebutton.data.model.rif.HHAClaimLine;
+import gov.hhs.cms.bluebutton.data.model.rif.HospiceClaim;
+import gov.hhs.cms.bluebutton.data.model.rif.HospiceClaimLine;
+import gov.hhs.cms.bluebutton.data.model.rif.InpatientClaim;
+import gov.hhs.cms.bluebutton.data.model.rif.InpatientClaimColumn;
+import gov.hhs.cms.bluebutton.data.model.rif.InpatientClaimLine;
+import gov.hhs.cms.bluebutton.data.model.rif.OutpatientClaim;
+import gov.hhs.cms.bluebutton.data.model.rif.OutpatientClaimColumn;
+import gov.hhs.cms.bluebutton.data.model.rif.OutpatientClaimLine;
+import gov.hhs.cms.bluebutton.data.model.rif.SNFClaim;
+import gov.hhs.cms.bluebutton.data.model.rif.SNFClaimColumn;
+import gov.hhs.cms.bluebutton.data.model.rif.SNFClaimLine;
+
+/**
+ * Contains utility methods useful for testing the transformers (e.g.
+ * {@link BeneficiaryTransformer}).
+ */
+final class TransformerTestUtils {
+	/**
+	 * @param expectedCategoryCode
+	 *            the expected {@link Coding#getCode()} of the
+	 *            {@link AdjudicationComponent#getCategory()} to find and verify
+	 * @param expectedAmount
+	 *            the expected {@link AdjudicationComponent#getAmount()}
+	 * @param actuals
+	 *            the actual {@link AdjudicationComponent}s to verify
+	 */
+	static void assertAdjudicationEquals(String expectedCategoryCode, BigDecimal expectedAmount,
+			List<AdjudicationComponent> actuals) {
+		Optional<AdjudicationComponent> adjudication = actuals.stream().filter(a -> isCodeInConcept(a.getCategory(),
+				TransformerConstants.CODING_CCW_ADJUDICATION_CATEGORY, expectedCategoryCode)).findAny();
+		Assert.assertTrue(adjudication.isPresent());
+		assertEquivalent(expectedAmount, adjudication.get().getAmount().getValue());
+	}
+
+	/**
+	 * @param expectedCategoryCode
+	 *            the expected {@link Coding#getCode()} of the
+	 *            {@link AdjudicationComponent#getCategory()} to verify is not
+	 *            present
+	 * @param actuals
+	 *            the actual {@link AdjudicationComponent}s to verify
+	 */
+	static void assertAdjudicationNotPresent(String expectedCategoryCode, List<AdjudicationComponent> actuals) {
+		Optional<AdjudicationComponent> adjudication = actuals.stream().filter(a -> isCodeInConcept(a.getCategory(),
+				TransformerConstants.CODING_CCW_ADJUDICATION_CATEGORY, expectedCategoryCode)).findAny();
+		Assert.assertFalse(adjudication.isPresent());
+	}
+
+	/**
+	 * @param expectedCategoryCode
+	 *            the expected {@link Coding#getCode()} of the
+	 *            {@link AdjudicationComponent#getCategory()} to find and verify
+	 * @param expectedReasonSystem
+	 *            the expected {@link Coding#getSystem()} of the
+	 *            {@link AdjudicationComponent#getReason()} to find and verify
+	 * @param expectedReasonCode
+	 *            the expected {@link Coding#getCode()} of the
+	 *            {@link AdjudicationComponent#getReason()} to find and verify
+	 * @param actuals
+	 *            the actual {@link AdjudicationComponent}s to verify
+	 */
+	static void assertAdjudicationReasonEquals(String expectedCategoryCode, String expectedReasonSystem,
+			String expectedReasonCode, List<AdjudicationComponent> actuals) {
+		Optional<AdjudicationComponent> adjudication = actuals.stream().filter(a -> isCodeInConcept(a.getCategory(),
+				TransformerConstants.CODING_CCW_ADJUDICATION_CATEGORY, expectedCategoryCode)).findAny();
+		Assert.assertTrue(adjudication.isPresent());
+		assertHasCoding(expectedReasonSystem, expectedReasonCode, adjudication.get().getReason());
+	}
+
+	/**
+	 * @param expectedFinancialTypeSystem
+	 *            the expected {@link Coding#getSystem()} of the
+	 *            {@link BenefitComponent#getCode)} to find and verify
+	 * @param expectedFinancialTypeCode
+	 *            the expected {@link Coding#getCode()} of the
+	 *            {@link BenefitComponent#getCode)} to find and verify
+	 * @param expectedAmount
+	 *            the expected {@link BenefitComponent#getBenefitMoney}
+	 * @param actuals
+	 *            the actual {@link BenefitComponent}s to verify
+	 */
+	static void assertBenefitBalanceEquals(String expectedFinancialTypeSystem, String expectedFinancialTypeCode,
+			BigDecimal expectedAmount, List<BenefitComponent> actuals) {
+		Optional<BenefitComponent> benefitComponent = actuals.stream()
+				.filter(a -> isCodeInConcept(a.getType(), expectedFinancialTypeSystem, expectedFinancialTypeCode))
+				.findFirst();
+		Assert.assertTrue(benefitComponent.isPresent());
+		try {
+			assertEquivalent(expectedAmount, benefitComponent.get().getAllowedMoney().getValue());
+		} catch (FHIRException e) {
+			throw new BadCodeMonkeyException(e);
+		}
+	}
+
+	/**
+	 * @param expectedFinancialTypeSystem
+	 *            the expected {@link Coding#getSystem()} of the
+	 *            {@link BenefitComponent#getCode)} to find and verify
+	 * @param expectedFinancialTypeCode
+	 *            the expected {@link Coding#getCode()} of the
+	 *            {@link BenefitComponent#getCode)} to find and verify
+	 * @param expectedAmount
+	 *            the expected
+	 *            {@link BenefitComponent#getBenefitUnsignedIntType()}
+	 * @param actuals
+	 *            the actual {@link BenefitComponent}s to verify
+	 */
+	static void assertBenefitBalanceEquals(String expectedFinancialTypeSystem, String expectedFinancialTypeCode,
+			Integer expectedAmount, List<BenefitComponent> actuals) {
+		Optional<BenefitComponent> benefitComponent = actuals.stream()
+				.filter(a -> isCodeInConcept(a.getType(), expectedFinancialTypeSystem, expectedFinancialTypeCode))
+				.findFirst();
+		Assert.assertTrue(benefitComponent.isPresent());
+		try {
+			Assert.assertEquals(expectedAmount, benefitComponent.get().getAllowedUnsignedIntType().getValue());
+		} catch (FHIRException e) {
+			throw new BadCodeMonkeyException(e);
+		}
+	}
+
+	/**
+	 * @param expectedFinancialTypeSystem
+	 *            the expected {@link Coding#getSystem()} of the
+	 *            {@link BenefitComponent#getCode)} to find and verify
+	 * @param expectedFinancialTypeCode
+	 *            the expected {@link Coding#getCode()} of the
+	 *            {@link BenefitComponent#getCode)} to find and verify
+	 * @param expectedAmount
+	 *            the expected
+	 *            {@link BenefitComponent#getBenefitUsedUnsignedIntType}
+	 * @param actuals
+	 *            the actual {@link BenefitComponent}s to verify
+	 */
+
+	static void assertBenefitBalanceUsedEquals(String expectedFinancialTypeSystem,
+			String expectedFinancialTypeCode, Integer expectedAmount, List<BenefitComponent> actuals) {
+		Optional<BenefitComponent> benefitComponent = actuals.stream()
+				.filter(a -> isCodeInConcept(a.getType(), expectedFinancialTypeSystem, expectedFinancialTypeCode))
+				.findFirst();
+		Assert.assertTrue(benefitComponent.isPresent());
+		try {
+			Assert.assertEquals(expectedAmount, benefitComponent.get().getUsedUnsignedIntType().getValue());
+		} catch (FHIRException e) {
+			throw new BadCodeMonkeyException(e);
+		}
+	}
+
+	/**
+	 * @param expectedPractitioner
+	 *            {@link CareTeamComponent#getProviderIdentifier)} to find and
+	 *            verify
+	 * @param expectedPractitionerRole
+	 *            {@link CareTeamComponent#getRole)} to find and verify
+	 * @param eob
+	 *            the actual {@link ExplanationOfBenefit}s to verify
+	 */
+
+	static void assertCareTeamEquals(String expectedPractitioner, String expectedPractitionerRole,
+			ExplanationOfBenefit eob) {
+		CareTeamComponent careTeamEntry = findCareTeamEntryForProviderIdentifier(
+				TransformerConstants.CODING_NPI_US, expectedPractitioner, eob.getCareTeam());
+		Assert.assertNotNull(careTeamEntry);
+		assertCodingEquals(TransformerConstants.CODING_FHIR_CARE_TEAM_ROLE, expectedPractitionerRole,
+				careTeamEntry.getRole().getCodingFirstRep());
+	}
+
+	/**
+	 * @param expectedSystem
+	 *            the expected {@link Coding#getSystem()} value
+	 * @param expectedCode
+	 *            the expected {@link Coding#getCode()} value
+	 * @param actual
+	 *            the actual {@link Coding} to verify
+	 */
+	static void assertCodingEquals(String expectedSystem, String expectedCode, Coding actual) {
+		assertCodingEquals(expectedSystem, null, expectedCode, actual);
+	}
+
+	/**
+	 * @param expectedSystem
+	 *            the expected {@link Coding#getSystem()} value
+	 * @param expectedVersion
+	 *            the expected {@link Coding#getVersion()} value
+	 * @param expectedCode
+	 *            the expected {@link Coding#getCode()} value
+	 * @param actual
+	 *            the actual {@link Coding} to verify
+	 */
+	private static void assertCodingEquals(String expectedSystem, String expectedVersion, String expectedCode,
+			Coding actual) {
+		Assert.assertEquals(expectedSystem, actual.getSystem());
+		Assert.assertEquals(expectedVersion, actual.getVersion());
+		Assert.assertEquals(expectedCode, actual.getCode());
+	}
+
+	/**
+	 * @param expected
+	 *            the expected {@link LocalDate}
+	 * @param actual
+	 *            the actual {@link DateTimeType} to verify
+	 */
+	static void assertDateEquals(LocalDate expected, DateTimeType actual) {
+		Assert.assertEquals(Date.from(expected.atStartOfDay(ZoneId.systemDefault()).toInstant()), actual.getValue());
+		Assert.assertEquals(TemporalPrecisionEnum.DAY, actual.getPrecision());
+	}
+
+	/**
+	 * @param expectedDiagnosis
+	 *            the expected {@link IcdCode} to verify the presence of in the
+	 *            {@link ItemComponent}
+	 * @param eob
+	 *            the {@link ExplanationOfBenefit} to verify
+	 * @param eobItem
+	 *            the {@link ItemComponent} to verify
+	 */
+	static void assertDiagnosisLinkPresent(Optional<Diagnosis> diagnosis, ExplanationOfBenefit eob,
+			ItemComponent eobItem) {
+		if (!diagnosis.isPresent())
+			return;
+
+		Optional<DiagnosisComponent> eobDiagnosis = eob.getDiagnosis().stream()
+				.filter(d -> d.getDiagnosis() instanceof CodeableConcept)
+				.filter(d -> diagnosis.get().isContainedIn((CodeableConcept) d.getDiagnosis())).findAny();
+		Assert.assertTrue(eobDiagnosis.isPresent());
+		Assert.assertTrue(eobItem.getDiagnosisLinkId().stream()
+				.filter(l -> eobDiagnosis.get().getSequence() == l.getValue()).findAny().isPresent());
+	}
+
+	/**
+	 * Verifies that the specific "actual" {@link BigDecimal} value is
+	 * equivalent to the "expected" value, with no loss of precision or scale.
+	 * 
+	 * @param expected
+	 *            the "expected" {@link BigDecimal} value
+	 * @param actual
+	 *            the "actual" {@link BigDecimal} value
+	 */
+	static void assertEquivalent(BigDecimal expected, BigDecimal actual) {
+		Assert.assertTrue(actual.precision() >= expected.precision());
+		Assert.assertTrue(actual.scale() >= expected.scale());
+		Assert.assertEquals(0, expected.compareTo(actual));
+	}
+
+	/**
+	 * @param fhirElement
+	 *            the FHIR element to check the extension of
+	 * @param expectedExtensionUrl
+	 *            the expected {@link Extension#getUrl()} of the
+	 *            {@link Extension} to look for
+	 * @param expectedCodingSystem
+	 *            the expected {@link Coding#getSystem()}
+	 * @param expectedCode
+	 *            the expected {@link Coding#getCode()}
+	 */
+	static void assertExtensionCodingEquals(IBaseHasExtensions fhirElement, String expectedExtensionUrl,
+			String expectedCodingSystem, String expectedCode) {
+		IBaseExtension<?, ?> extensionForUrl = fhirElement.getExtension().stream()
+				.filter(e -> e.getUrl().equals(expectedExtensionUrl)).findFirst().get();
+		assertHasCoding(expectedCodingSystem, expectedCode, (CodeableConcept) extensionForUrl.getValue());
+	}
+
+	/**
+	 * @param expectedSystem
+	 *            the expected {@link Coding#getSystem()} value
+	 * @param expectedCode
+	 *            the expected {@link Coding#getCode()} value
+	 * @param actualConcept
+	 *            the actual {@link CodeableConcept} to verify
+	 */
+	static void assertHasCoding(String expectedSystem, String expectedCode, CodeableConcept actualConcept) {
+		assertHasCoding(expectedSystem, null, expectedCode, actualConcept);
+	}
+
+	/**
+	 * @param expectedSystem
+	 *            the expected {@link Coding#getSystem()} value
+	 * @param expectedVersion
+	 *            the expected {@link Coding#getVersion()} value
+	 * @param expectedCode
+	 *            the expected {@link Coding#getCode()} value
+	 * @param actualConcept
+	 *            the actual {@link CodeableConcept} to verify
+	 */
+	static void assertHasCoding(String expectedSystem, String expectedVersion, String expectedCode,
+			CodeableConcept actualConcept) {
+		Assert.assertTrue("No matching Coding found: " + actualConcept.toString(),
+				isCodeInConcept(actualConcept, expectedSystem, expectedVersion, expectedCode));
+	}
+
+	/**
+	 * @param expectedSystem
+	 *            the expected {@link Identifier#getSystem()} value
+	 * @param expectedId
+	 *            the expected {@link Identifier#getValue()} value
+	 * @param actuals
+	 *            the actual {@link Identifier} to verify
+	 */
+	static void assertIdentifierExists(String expectedSystem, String expectedId, List<Identifier> actuals) {
+		Assert.assertTrue(actuals.stream().filter(i -> expectedSystem.equals(i.getSystem()))
+				.anyMatch(i -> expectedId.equals(i.getValue())));
+	}
+
+	/**
+	 * @param expectedSystem
+	 *            the expected {@link Coding#getSystem()} of the
+	 *            {@link SupportingInformationComponent#getCategory()} to find
+	 *            and verify
+	 * @param expectedCode
+	 *            the expected {@link Coding#getCoding()} of the
+	 *            {@link SupportingInformationComponent#getCategory()} to find
+	 *            and verify
+	 * @param expectedDate
+	 *            the expected
+	 *            {@link SupportingInformationComponent#getTiming().primitiveValue()}
+	 * @param actuals
+	 *            the actual {@link SupportingInformationComponent}s to verify
+	 */
+	static void assertInformationDateEquals(String expectedSystem, String expectedCode, LocalDate expectedDate,
+			List<SupportingInformationComponent> actuals) {
+		Optional<SupportingInformationComponent> supportingInformationComponent = actuals.stream()
+				.filter(a -> isCodeInConcept(a.getCategory(), expectedSystem, expectedCode)).findAny();
+		Assert.assertTrue(supportingInformationComponent.isPresent());
+		Assert.assertEquals(expectedDate.toString(), supportingInformationComponent.get().getTiming().primitiveValue());
+	}
+
+	/**
+	 * @param expectedSystem
+	 *            the expected {@link Coding#getSystem()} of the
+	 *            {@link SupportingInformationComponent#getCategory()} to find
+	 *            and verify
+	 * @param expectedCode
+	 *            the expected {@link Coding#getCoding()} of the
+	 *            {@link SupportingInformationComponent#getCategory()} to find
+	 *            and verify
+	 * @param expectedFromDate
+	 *            the expected
+	 *            {@link SupportingInformationComponent#getTimingPeriod().getStartElement()}
+	 * @param expectedThruDate
+	 *            the expected
+	 *            {@link SupportingInformationComponent#getTimingPeriod().getEndElement()}
+	 * @param actuals
+	 *            the actual {@link SupportingInformationComponent}s to verify
+	 */
+	static void assertInformationPeriodEquals(String expectedSystem, String expectedCode,
+			LocalDate expectedFromDate, LocalDate expectedThruDate, List<SupportingInformationComponent> actuals) {
+		Optional<SupportingInformationComponent> supportingInformationComponent = actuals.stream()
+				.filter(a -> isCodeInConcept(a.getCategory(), expectedSystem, expectedCode)).findAny();
+		Assert.assertTrue(supportingInformationComponent.isPresent());
+		try {
+			assertDateEquals(expectedFromDate,
+					supportingInformationComponent.get().getTimingPeriod().getStartElement());
+			assertDateEquals(expectedThruDate, supportingInformationComponent.get().getTimingPeriod().getEndElement());
+		} catch (FHIRException e) {
+			throw new BadCodeMonkeyException(e);
+		}
+	}
+
+	/**
+	 * Verifies that the specified FHIR {@link Resource} has no unwrapped
+	 * {@link Optional} values. This is important, as such values don't
+	 * serialize to FHIR correctly.
+	 * 
+	 * @param resource
+	 *            the FHIR {@link Resource} to check
+	 */
+	static void assertNoEncodedOptionals(Resource resource) {
+		FhirContext fhirContext = FhirContext.forDstu3();
+		String encodedResource = fhirContext.newXmlParser().encodeResourceToString(resource);
+		System.out.println(encodedResource);
+
+		Assert.assertFalse(encodedResource.contains("Optional"));
+	}
+
+	/**
+	 * @param expectedIdentifierSystem
+	 *            the expected {@link Identifier#getSystem()} to match
+	 * @param expectedIdentifierValue
+	 *            the expected {@link Identifier#getValue()} to match
+	 * @param actualReference
+	 *            the {@link Reference} to check
+	 */
+	static void assertReferenceEquals(String expectedIdentifierSystem, String expectedIdentifierValue,
+			Reference actualReference) {
+		Assert.assertTrue("Reference doesn't match: " + actualReference,
+				doesReferenceMatchIdentifier(expectedIdentifierSystem, expectedIdentifierValue, actualReference));
+	}
+
+	/**
+	 * @param expectedIdentifierSystem
+	 *            the expected {@link Identifier#getSystem()} value
+	 * @param expectedIdentifierValue
+	 *            the expected {@link Identifier#getValue()} value
+	 * @param reference
+	 *            the actual {@link Reference} to verify
+	 */
+	static void assertReferenceIdentifierEquals(String expectedIdentifierSystem, String expectedIdentifierValue,
+			Reference reference) {
+		Assert.assertTrue("Bad reference: " + reference, reference.hasIdentifier());
+		Assert.assertEquals(expectedIdentifierSystem, reference.getIdentifier().getSystem());
+		Assert.assertEquals(expectedIdentifierValue, reference.getIdentifier().getValue());
+	}
+
+	/**
+	 * @param eobType
+	 *            the eobType {@link CodeableConcept} we are testing against for
+	 *            expected values
+	 * @param blueButtonClaimType
+	 *            expected blue button {@link ClaimType} value
+	 * @param fhirClaimType
+	 *            optional expected fhir
+	 *            {@link org.hl7.fhir.dstu3.model.codesystems.ClaimType} value
+	 * @param ccwNearLineRecordIdCode
+	 *            optional expected ccw near line record id code
+	 *            {@link Optional}&lt;{@link Character}&gt;
+	 * @param ccwClaimTypeCode
+	 *            optional expected ccw claim type code
+	 *            {@link Optional}&lt;{@link String}&gt;
+	 */
+	static void assertMapEobType(CodeableConcept eobType, ClaimType blueButtonClaimType,
+			Optional<org.hl7.fhir.dstu3.model.codesystems.ClaimType> fhirClaimType,
+			Optional<Character> ccwNearLineRecordIdCode, Optional<String> ccwClaimTypeCode) {
+		assertHasCoding(TransformerConstants.CODING_CCW_CLAIM_TYPE, blueButtonClaimType.name(), eobType);
+
+		if (fhirClaimType.isPresent()) {
+			assertHasCoding(TransformerConstants.CODING_FHIR_CLAIM_TYPE, fhirClaimType.get().name(), eobType);
+		}
+
+		if (ccwNearLineRecordIdCode.isPresent()) {
+			assertHasCoding(TransformerConstants.CODING_CCW_RECORD_ID_CODE,
+					String.valueOf(ccwNearLineRecordIdCode.get()), eobType);
+		}
+
+		if (ccwClaimTypeCode.isPresent()) {
+			assertHasCoding(TransformerConstants.CODING_NCH_CLAIM_TYPE, ccwClaimTypeCode.get(), eobType);
+		}
+	}
+	
+	/**
+	 * @param expectedIdentifierSystem
+	 *            the expected {@link Identifier#getSystem()} to match
+	 * @param expectedIdentifierValue
+	 *            the expected {@link Identifier#getValue()} to match
+	 * @param actualReference
+	 *            the {@link Reference} to check
+	 * @return <code>true</code> if the specified {@link Reference} matches the
+	 *         expected {@link Identifier}
+	 */
+	private static boolean doesReferenceMatchIdentifier(String expectedIdentifierSystem, String expectedIdentifierValue,
+			Reference actualReference) {
+		if (!actualReference.hasIdentifier())
+			return false;
+		return expectedIdentifierSystem.equals(actualReference.getIdentifier().getSystem())
+				&& expectedIdentifierValue.equals(actualReference.getIdentifier().getValue());
+	}
+
+	/**
+	 * @param expectedProviderNpi
+	 *            the {@link Identifier#getValue()} of the provider to find a
+	 *            matching {@link CareTeamComponent} for
+	 * @param careTeam
+	 *            the {@link List} of {@link CareTeamComponent}s to search
+	 * @return the {@link CareTeamComponent} whose
+	 *         {@link CareTeamComponent#getProvider()} is an {@link Identifier}
+	 *         with the specified provider NPI, or else <code>null</code> if no
+	 *         such {@link CareTeamComponent} was found
+	 */
+	static CareTeamComponent findCareTeamEntryForProviderIdentifier(String expectedProviderNpi,
+			List<CareTeamComponent> careTeam) {
+		return findCareTeamEntryForProviderIdentifier(TransformerConstants.CODING_NPI_US, expectedProviderNpi,
+				careTeam);
+	}
+
+	/**
+	 * @param expectedIdentifierSystem
+	 *            the {@link Identifier#getSystem()} of the provider to find a
+	 *            matching {@link CareTeamComponent} for
+	 * @param expectedIdentifierValue
+	 *            the {@link Identifier#getValue()} of the provider to find a
+	 *            matching {@link CareTeamComponent} for
+	 * @param careTeam
+	 *            the {@link List} of {@link CareTeamComponent}s to search
+	 * @return the {@link CareTeamComponent} whose
+	 *         {@link CareTeamComponent#getProvider()} is an {@link Identifier}
+	 *         with the specified provider NPI, or else <code>null</code> if no
+	 *         such {@link CareTeamComponent} was found
+	 */
+	private static CareTeamComponent findCareTeamEntryForProviderIdentifier(String expectedIdentifierSystem,
+			String expectedIdentifierValue, List<CareTeamComponent> careTeam) {
+		Optional<CareTeamComponent> careTeamEntry = careTeam.stream()
+				.filter(ctc -> doesReferenceMatchIdentifier(expectedIdentifierSystem, expectedIdentifierValue,
+						ctc.getProvider()))
+				.findFirst();
+		return careTeamEntry.orElse(null);
+	}
+
+	/**
+	 * @param concept
+	 *            the {@link CodeableConcept} to check
+	 * @param codingSystem
+	 *            the {@link Coding#getSystem()} to match
+	 * @param codingCode
+	 *            the {@link Coding#getCode()} to match
+	 * @return <code>true</code> if the specified {@link CodeableConcept}
+	 *         contains the specified {@link Coding}, <code>false</code> if it
+	 *         does not
+	 */
+	static boolean isCodeInConcept(CodeableConcept concept, String codingSystem, String codingCode) {
+		return isCodeInConcept(concept, codingSystem, null, codingCode);
+	}
+
+	/**
+	 * @param concept
+	 *            the {@link CodeableConcept} to check
+	 * @param codingSystem
+	 *            the {@link Coding#getSystem()} to match
+	 * @param codingSystem
+	 *            the {@link Coding#getVersion()} to match
+	 * @param codingCode
+	 *            the {@link Coding#getCode()} to match
+	 * @return <code>true</code> if the specified {@link CodeableConcept}
+	 *         contains the specified {@link Coding}, <code>false</code> if it
+	 *         does not
+	 */
+	static boolean isCodeInConcept(CodeableConcept concept, String codingSystem, String codingVersion,
+			String codingCode) {
+		return concept.getCoding().stream().anyMatch(c -> {
+			if (!codingSystem.equals(c.getSystem()))
+				return false;
+			if (codingVersion != null && !codingVersion.equals(c.getVersion()))
+				return false;
+			if (!codingCode.equals(c.getCode()))
+				return false;
+
+			return true;
+		});
+	}
+
+	/**
+	 * Uses the setters of the specified record to set all {@link Optional}
+	 * fields to {@link Optional#empty()}.
+	 * 
+	 * @param record
+	 *            the record to modify
+	 */
+	static void setAllOptionalsToEmpty(Object record) {
+		try {
+			for (Method method : record.getClass().getMethods()) {
+				if (!method.getName().startsWith("set"))
+					continue;
+				if (method.getParameterTypes().length != 1)
+					continue;
+				if (!method.getParameterTypes()[0].equals(Optional.class))
+					continue;
+
+				method.invoke(record, Optional.empty());
+			}
+		} catch (IllegalAccessException | IllegalArgumentException | InvocationTargetException e) {
+			throw new IllegalStateException(e);
+		}
+	}
+
+	/**
+	 * Test the transformation of the common group level data elements between the
+	 * {@link CarrierClaim} and {@link DMEClaim} claim types to FHIR. The method
+	 * parameter fields from {@link CarrierClaim} and {@link DMEClaim} are listed
+	 * below and their corresponding RIF CCW fields (denoted in all CAPS below from
+	 * {@link CarrierClaimColumn} and {@link DMEClaimColumn}).
+	 * 
+	 * @param eob
+	 *            the {@link ExplanationOfBenefit} to test
+	 * @param beneficiaryId
+	 *            BENE_ID, *
+	 * @param carrierNumber
+	 *            CARR_NUM,
+	 * @param clinicalTrialNumber
+	 *            CLM_CLNCL_TRIL_NUM,
+	 * @param beneficiaryPartBDeductAmount
+	 *            CARR_CLM_CASH_DDCTBL_APLD_AMT,
+	 * @param paymentDenialCode
+	 *            CARR_CLM_PMT_DNL_CD,
+	 * @param referringPhysicianNpi
+	 *            RFR_PHYSN_NPI
+	 * @param providerAssignmentIndicator
+	 *            CARR_CLM_PRVDR_ASGNMT_IND_SW,
+	 * @param providerPaymentAmount
+	 *            NCH_CLM_PRVDR_PMT_AMT,
+	 * @param beneficiaryPaymentAmount
+	 *            NCH_CLM_BENE_PMT_AMT,
+	 * @param submittedChargeAmount
+	 *            NCH_CARR_CLM_SBMTD_CHRG_AMT,
+	 * @param allowedChargeAmount
+	 *            NCH_CARR_CLM_ALOWD_AMT,
+	 * 
+	 */
+	static void assertEobCommonGroupCarrierDMEEquals(ExplanationOfBenefit eob, String beneficiaryId,
+			String carrierNumber, Optional<String> clinicalTrialNumber, BigDecimal beneficiaryPartBDeductAmount,
+			String paymentDenialCode, Optional<String> referringPhysicianNpi,
+			Optional<Character> providerAssignmentIndicator, BigDecimal providerPaymentAmount,
+			BigDecimal beneficiaryPaymentAmount, BigDecimal submittedChargeAmount, BigDecimal allowedChargeAmount) {
+
+		assertExtensionCodingEquals(eob, TransformerConstants.EXTENSION_CODING_CCW_CARR_PAYMENT_DENIAL,
+				TransformerConstants.EXTENSION_CODING_CCW_CARR_PAYMENT_DENIAL, paymentDenialCode);
+
+		ReferralRequest referral = (ReferralRequest) eob.getReferral().getResource();
+		Assert.assertEquals(TransformerUtils.referencePatient(beneficiaryId).getReference(),
+				referral.getSubject().getReference());
+		assertReferenceIdentifierEquals(TransformerConstants.CODING_NPI_US, referringPhysicianNpi.get(),
+				referral.getRequester().getAgent());
+		Assert.assertEquals(1, referral.getRecipient().size());
+		assertReferenceIdentifierEquals(TransformerConstants.CODING_NPI_US, referringPhysicianNpi.get(),
+				referral.getRecipientFirstRep());
+
+		assertExtensionCodingEquals(eob, TransformerConstants.CODING_CCW_PROVIDER_ASSIGNMENT,
+				TransformerConstants.CODING_CCW_PROVIDER_ASSIGNMENT, String.valueOf(providerAssignmentIndicator.get()));
+
+		assertExtensionCodingEquals(eob, TransformerConstants.EXTENSION_IDENTIFIER_CARRIER_NUMBER,
+				TransformerConstants.EXTENSION_IDENTIFIER_CARRIER_NUMBER, carrierNumber);
+		assertExtensionCodingEquals(eob, TransformerConstants.EXTENSION_IDENTIFIER_CLINICAL_TRIAL_NUMBER,
+				TransformerConstants.EXTENSION_IDENTIFIER_CLINICAL_TRIAL_NUMBER, clinicalTrialNumber.get());
+		assertBenefitBalanceEquals(TransformerConstants.CODING_BBAPI_BENEFIT_BALANCE_TYPE,
+				TransformerConstants.CODED_ADJUDICATION_NCH_BENEFICIARY_PART_B_DEDUCTIBLE, beneficiaryPartBDeductAmount,
+				eob.getBenefitBalanceFirstRep().getFinancial());
+		assertBenefitBalanceEquals(TransformerConstants.CODING_BBAPI_BENEFIT_BALANCE_TYPE,
+				TransformerConstants.CODED_ADJUDICATION_PROVIDER_PAYMENT_AMOUNT, providerPaymentAmount,
+				eob.getBenefitBalanceFirstRep().getFinancial());
+		assertBenefitBalanceEquals(TransformerConstants.CODING_BBAPI_BENEFIT_BALANCE_TYPE,
+				TransformerConstants.CODED_ADJUDICATION_BENEFICIARY_PAYMENT_AMOUNT, beneficiaryPaymentAmount,
+				eob.getBenefitBalanceFirstRep().getFinancial());
+		assertBenefitBalanceEquals(TransformerConstants.CODING_BBAPI_BENEFIT_BALANCE_TYPE,
+				TransformerConstants.CODED_ADJUDICATION_SUBMITTED_CHARGE_AMOUNT, submittedChargeAmount,
+				eob.getBenefitBalanceFirstRep().getFinancial());
+		assertBenefitBalanceEquals(TransformerConstants.CODING_BBAPI_BENEFIT_BALANCE_TYPE,
+				TransformerConstants.CODED_ADJUDICATION_ALLOWED_CHARGE, allowedChargeAmount,
+				eob.getBenefitBalanceFirstRep().getFinancial());
+
+	}
+
+	/**
+	 * Test the transformation of the item level data elements between the
+	 * {@link CarrierClaimLine} and {@link DMEClaimLine} claim types to FHIR. The
+	 * method parameter fields from {@link CarrierClaimLine} and
+	 * {@link DMEClaimLine} are listed below and their corresponding RIF CCW fields
+	 * (denoted in all CAPS below from {@link CarrierClaimColumn} and
+	 * {@link DMEClaimColumn}).
+	 * 
+	 * @param item
+	 *            the {@ ItemComponent} to test
+	 * @param eob
+	 *            the {@ ExplanationOfBenefit} to test
+	 * @param serviceCount
+	 *            LINE_SRVC_CNT,
+	 * @param placeOfServiceCode
+	 *            LINE_PLACE_OF_SRVC_CD,
+	 * @param firstExpenseDate
+	 *            LINE_1ST_EXPNS_DT,
+	 * @param lastExpenseDate
+	 *            LINE_LAST_EXPNS_DT,
+	 * @param beneficiaryPaymentAmount
+	 *            LINE_BENE_PMT_AMT,
+	 * @param providerPaymentAmount
+	 *            LINE_PRVDR_PMT_AMT,
+	 * @param beneficiaryPartBDeductAmount
+	 *            LINE_BENE_PTB_DDCTBL_AMT,
+	 * @param primaryPayerCode
+	 *            LINE_BENE_PRMRY_PYR_CD,
+	 * @param primaryPayerPaidAmount
+	 *            LINE_BENE_PRMRY_PYR_PD_AMT,
+	 * @param betosCode
+	 *            BETOS_CD,
+	 * @param paymentAmount
+	 *            LINE_NCH_PMT_AMT,
+	 * @param paymentCode
+	 *            LINE_PMT_80_100_CD,
+	 * @param coinsuranceAmount
+	 *            LINE_COINSRNC_AMT,
+	 * @param submittedChargeAmount
+	 *            LINE_SBMTD_CHRG_AMT,
+	 * @param allowedChargeAmount
+	 *            LINE_ALOWD_CHRG_AMT,
+	 * @param processingIndicatorCode
+	 *            LINE_PRCSG_IND_CD,
+	 * @param serviceDeductibleCode
+	 *            LINE_SERVICE_DEDUCTIBLE,
+	 * @param diagnosisCode
+	 *            LINE_ICD_DGNS_CD,
+	 * @param diagnosisCodeVersion
+	 *            LINE_ICD_DGNS_VRSN_CD,
+	 * @param hctHgbTestTypeCode
+	 *            LINE_HCT_HGB_TYPE_CD
+	 * @param hctHgbTestResult
+	 *            LINE_HCT_HGB_RSLT_NUM,
+	 * @param cmsServiceTypeCode
+	 *            LINE_CMS_TYPE_SRVC_CD,
+	 * @param nationalDrugCode
+	 *            LINE_NDC_CD
+	 * 
+	 * @throws FHIRException
+	 */
+	static void assertEobCommonItemCarrierDMEEquals(ItemComponent item, ExplanationOfBenefit eob,
+			BigDecimal serviceCount, String placeOfServiceCode, Optional<LocalDate> firstExpenseDate,
+			Optional<LocalDate> lastExpenseDate, BigDecimal beneficiaryPaymentAmount, BigDecimal providerPaymentAmount,
+			BigDecimal beneficiaryPartBDeductAmount, Optional<Character> primaryPayerCode,
+			BigDecimal primaryPayerPaidAmount, Optional<String> betosCode, BigDecimal paymentAmount,
+			Optional<Character> paymentCode, BigDecimal coinsuranceAmount, BigDecimal submittedChargeAmount,
+			BigDecimal allowedChargeAmount, Optional<String> processingIndicatorCode,
+			Optional<Character> serviceDeductibleCode, Optional<String> diagnosisCode,
+			Optional<Character> diagnosisCodeVersion,
+			Optional<String> hctHgbTestTypeCode, BigDecimal hctHgbTestResult,
+			char cmsServiceTypeCode, Optional<String> nationalDrugCode)
+			throws FHIRException {
+
+		Assert.assertEquals(serviceCount, item.getQuantity().getValue());
+		assertHasCoding(TransformerConstants.CODING_CCW_TYPE_SERVICE,
+				"" + cmsServiceTypeCode, item.getCategory());
+		assertHasCoding(TransformerConstants.CODING_CCW_PLACE_OF_SERVICE, placeOfServiceCode,
+				item.getLocationCodeableConcept());
+		assertExtensionCodingEquals(item, TransformerConstants.CODING_BETOS, TransformerConstants.CODING_BETOS,
+				betosCode.get());
+		assertDateEquals(firstExpenseDate.get(), item.getServicedPeriod().getStartElement());
+		assertDateEquals(lastExpenseDate.get(), item.getServicedPeriod().getEndElement());
+
+		assertAdjudicationEquals(TransformerConstants.CODED_ADJUDICATION_PAYMENT, paymentAmount,
+				item.getAdjudication());
+		AdjudicationComponent adjudicationForPayment = item.getAdjudication().stream()
+				.filter(a -> isCodeInConcept(a.getCategory(),
+						TransformerConstants.CODING_CCW_ADJUDICATION_CATEGORY,
+						TransformerConstants.CODED_ADJUDICATION_PAYMENT))
+				.findAny().get();
+		assertExtensionCodingEquals(adjudicationForPayment,
+				TransformerConstants.EXTENSION_CODING_CCW_PAYMENT_80_100_INDICATOR,
+				TransformerConstants.EXTENSION_CODING_CCW_PAYMENT_80_100_INDICATOR, "" + paymentCode.get());
+		assertAdjudicationEquals(TransformerConstants.CODED_ADJUDICATION_BENEFICIARY_PAYMENT_AMOUNT,
+				beneficiaryPaymentAmount, item.getAdjudication());
+		assertAdjudicationEquals(TransformerConstants.CODED_ADJUDICATION_PROVIDER_PAYMENT_AMOUNT,
+				providerPaymentAmount, item.getAdjudication());
+		assertAdjudicationEquals(TransformerConstants.CODED_ADJUDICATION_DEDUCTIBLE,
+				beneficiaryPartBDeductAmount, item.getAdjudication());
+		assertExtensionCodingEquals(item, TransformerConstants.EXTENSION_CODING_PRIMARY_PAYER,
+				TransformerConstants.EXTENSION_CODING_PRIMARY_PAYER, "" + primaryPayerCode.get());
+		assertAdjudicationEquals(TransformerConstants.CODED_ADJUDICATION_PRIMARY_PAYER_PAID_AMOUNT,
+				primaryPayerPaidAmount, item.getAdjudication());
+		assertAdjudicationEquals(TransformerConstants.CODED_ADJUDICATION_LINE_COINSURANCE_AMOUNT, coinsuranceAmount,
+				item.getAdjudication());
+		assertAdjudicationEquals(TransformerConstants.CODED_ADJUDICATION_SUBMITTED_CHARGE_AMOUNT, submittedChargeAmount,
+				item.getAdjudication());
+		assertAdjudicationEquals(TransformerConstants.CODED_ADJUDICATION_ALLOWED_CHARGE, allowedChargeAmount,
+				item.getAdjudication());
+		assertAdjudicationReasonEquals(TransformerConstants.CODED_ADJUDICATION_LINE_PROCESSING_INDICATOR,
+				TransformerConstants.CODING_CCW_PROCESSING_INDICATOR, processingIndicatorCode.get(),
+				item.getAdjudication());
+		assertExtensionCodingEquals(item, TransformerConstants.EXTENSION_CODING_CCW_LINE_DEDUCTIBLE_SWITCH,
+				TransformerConstants.EXTENSION_CODING_CCW_LINE_DEDUCTIBLE_SWITCH, "" + serviceDeductibleCode.get());
+
+		assertDiagnosisLinkPresent(Diagnosis.from(diagnosisCode, diagnosisCodeVersion), eob, item);
+
+		List<Extension> hctHgbObservationExtension = item
+				.getExtensionsByUrl(TransformerConstants.EXTENSION_CMS_HCT_OR_HGB_RESULTS);
+		Assert.assertEquals(1, hctHgbObservationExtension.size());
+		Assert.assertTrue(hctHgbObservationExtension.get(0).getValue() instanceof Reference);
+		Reference hctHgbReference = (Reference) hctHgbObservationExtension.get(0).getValue();
+		Assert.assertTrue(hctHgbReference.getResource() instanceof Observation);
+		Observation hctHgbObservation = (Observation) hctHgbReference.getResource();
+		assertCodingEquals(TransformerConstants.CODING_CCW_HCT_OR_HGB_TEST_TYPE,
+				hctHgbTestTypeCode.get(), hctHgbObservation.getCode().getCodingFirstRep());
+		Assert.assertEquals(hctHgbTestResult, hctHgbObservation.getValueQuantity().getValue());
+
+		assertExtensionCodingEquals(item, TransformerConstants.CODING_NDC, TransformerConstants.CODING_NDC,
+				nationalDrugCode.get());
+	}
+	
+	/**
+	 * Test the transformation of the item level data elements between the
+	 * {@link InpatientClaim} {@link OutpatientClaim} {@link HospiceClaim}
+	 * {@link HHAClaim}and {@link SNFClaim} claim types to FHIR. The method
+	 * parameter fields from {@link InpatientClaim} {@link OutpatientClaim}
+	 * {@link HospiceClaim} {@link HHAClaim}and {@link SNFClaim} are listed below
+	 * and their corresponding RIF CCW fields (denoted in all CAPS below from
+	 * {@link InpatientClaimColumn} {@link OutpatientClaimColumn}
+	 * {@link HopsiceClaimColumn} {@link HHAClaimColumn} and
+	 * {@link SNFClaimColumn}).
+	 * 
+	 * @param eob
+	 *            the {@ ExplanationOfBenefit} to test
+	 * 
+	 * @param organizationNpi
+	 *            ORG_NPI_NUM,
+	 * @param claimFacilityTypeCode
+	 *            CLM_FAC_TYPE_CD,
+	 * @param claimFrequencyCode
+	 *            CLM_FREQ_CD,
+	 * @param claimNonPaymentReasonCode
+	 *            CLM_MDCR_NON_PMT_RSN_CD,
+	 * @param patientDischargeStatusCode
+	 *            PTNT_DSCHRG_STUS_CD,
+	 * @param claimServiceClassificationTypeCode
+	 *            CLM_SRVC_CLSFCTN_TYPE_CD,
+	 * @param claimPrimaryPayerCode
+	 *            NCH_PRMRY_PYR_CD,
+	 * @param attendingPhysicianNpi
+	 *            AT_PHYSN_NPI,
+	 * @param totalChargeAmount
+	 *            CLM_TOT_CHRG_AMT,
+	 * @param primaryPayerPaidAmount
+	 *            NCH_PRMRY_PYR_CLM_PD_AMT
+	 */
+	static void assertEobCommonGroupInpOutHHAHospiceSNFEquals(ExplanationOfBenefit eob,
+			Optional<String> organizationNpi, char claimFacilityTypeCode, char claimFrequencyCode,
+			Optional<String> claimNonPaymentReasonCode, String patientDischargeStatusCode,
+			char claimServiceClassificationTypeCode, Optional<Character> claimPrimaryPayerCode,
+			Optional<String> attendingPhysicianNpi, BigDecimal totalChargeAmount, BigDecimal primaryPayerPaidAmount) {
+
+		TransformerTestUtils.assertReferenceIdentifierEquals(TransformerConstants.CODING_NPI_US,
+				organizationNpi.get(), eob.getOrganization());
+		TransformerTestUtils.assertReferenceIdentifierEquals(TransformerConstants.CODING_NPI_US,
+				organizationNpi.get(), eob.getFacility());
+
+		TransformerTestUtils.assertExtensionCodingEquals(eob.getFacility(),
+				TransformerConstants.EXTENSION_CODING_CCW_FACILITY_TYPE,
+				TransformerConstants.EXTENSION_CODING_CCW_FACILITY_TYPE,
+				String.valueOf(claimFacilityTypeCode));
+
+		// TODO add tests for claimFrequencyCode, patientDischargeStatusCode and
+		// claimPrimaryPayerCode
+
+		TransformerTestUtils.assertExtensionCodingEquals(eob,
+				TransformerConstants.EXTENSION_CODING_CCW_PAYMENT_DENIAL_REASON,
+				TransformerConstants.EXTENSION_CODING_CCW_PAYMENT_DENIAL_REASON, claimNonPaymentReasonCode.get());
+
+		TransformerTestUtils.assertExtensionCodingEquals(eob.getType(),
+				TransformerConstants.EXTENSION_CODING_CCW_CLAIM_SERVICE_CLASSIFICATION,
+				TransformerConstants.EXTENSION_CODING_CCW_CLAIM_SERVICE_CLASSIFICATION,
+				String.valueOf(claimServiceClassificationTypeCode));
+
+		TransformerTestUtils.assertCareTeamEquals(attendingPhysicianNpi.get(),
+				ClaimCareteamrole.PRIMARY.toCode(), eob);
+
+		Assert.assertEquals(totalChargeAmount, eob.getTotalCost().getValue());
+		TransformerTestUtils.assertBenefitBalanceEquals(TransformerConstants.CODING_BBAPI_BENEFIT_BALANCE_TYPE,
+				TransformerConstants.CODED_ADJUDICATION_PRIMARY_PAYER_PAID_AMOUNT, primaryPayerPaidAmount,
+				eob.getBenefitBalanceFirstRep().getFinancial());
+	}
+
+	/**
+	 * Test the transformation of the item level data elements between the
+	 * {@link InpatientClaimLine} {@link OutpatientClaimLine}
+	 * {@link HospiceClaimLine} {@link HHAClaimLine}and {@link SNFClaimLine} claim
+	 * types to FHIR. The method parameter fields from {@link InpatientClaimLine}
+	 * {@link OutpatientClaimLine} {@link HospiceClaimLine} {@link HHAClaimLine}and
+	 * {@link SNFClaimLine} are listed below and their corresponding RIF CCW fields
+	 * (denoted in all CAPS below from {@link InpatientClaimColumn}
+	 * {@link OutpatientClaimColumn} {@link HopsiceClaimColumn}
+	 * {@link HHAClaimColumn} and {@link SNFClaimColumn}).
+	 * 
+	 * @param item
+	 *            the {@ ItemComponent} to test
+	 * @param eob
+	 *            the {@ ExplanationOfBenefit} to test
+	 * 
+	 * @param revenueCenterCode
+	 *            REV_CNTR,
+	 * 
+	 * @param rateAmount
+	 *            REV_CNTR_RATE_AMT,
+	 * 
+	 * @param totalChargeAmount
+	 *            REV_CNTR_TOT_CHRG_AMT,
+	 * 
+	 * @param nonCoveredChargeAmount
+	 *            REV_CNTR_NCVRD_CHRG_AMT,
+	 * 
+	 * @param unitCount
+	 *            REV_CNTR_UNIT_CNT,
+	 * 
+	 * @param nationalDrugCodeQuantity
+	 *            REV_CNTR_NDC_QTY,
+	 * 
+	 * @param nationalDrugCodeQualifierCode
+	 *            REV_CNTR_NDC_QTY_QLFR_CD,
+	 * 
+	 * @param revenueCenterRenderingPhysicianNPI
+	 *            RNDRNG_PHYSN_NPI
+	 */
+	static void assertEobCommonItemRevenueEquals(ItemComponent item, ExplanationOfBenefit eob, String revenueCenterCode,
+			BigDecimal rateAmount,
+			BigDecimal totalChargeAmount, BigDecimal nonCoveredChargeAmount, BigDecimal unitCount,
+			Optional<BigDecimal> nationalDrugCodeQuantity, Optional<String> nationalDrugCodeQualifierCode,
+			Optional<String> revenueCenterRenderingPhysicianNPI) {
+
+		TransformerTestUtils.assertHasCoding(TransformerConstants.CODING_CMS_REVENUE_CENTER,
+				revenueCenterCode, item.getRevenue());
+		
+		TransformerTestUtils.assertAdjudicationEquals(TransformerConstants.CODED_ADJUDICATION_RATE_AMOUNT, rateAmount,
+				item.getAdjudication());
+
+		TransformerTestUtils.assertAdjudicationEquals(TransformerConstants.CODED_ADJUDICATION_NONCOVERED_CHARGE,
+				nonCoveredChargeAmount, item.getAdjudication());
+		TransformerTestUtils.assertAdjudicationEquals(TransformerConstants.CODED_ADJUDICATION_TOTAL_CHARGE_AMOUNT,
+				totalChargeAmount, item.getAdjudication());
+
+		// TODO add tests for unitCount, nationalDrugCodeQuantity and
+		// nationalDrugCodeQualifierCode
+
+		TransformerTestUtils.assertCareTeamEquals(revenueCenterRenderingPhysicianNPI.get(),
+				ClaimCareteamrole.PRIMARY.toCode(), eob);
+
+	}
+
+
+	/**
+	 * Test the transformation of the common group level data elements between the
+	 * {@link InpatientClaim} {@link OutpatientClaim} and {@link SNFClaim} claim
+	 * types to FHIR. The method parameter fields from {@link InpatientClaim}
+	 * {@link OutpatientClaim} and {@link SNFClaim} are listed below and their
+	 * corresponding RIF CCW fields (denoted in all CAPS below from
+	 * {@link InpatientClaimColumn} {@link OutpatientClaimColumn} and
+	 * {@link SNFClaimColumn}).
+	 * 
+	 * @param eob
+	 *            the {@link ExplanationOfBenefit} to test
+	 * 
+	 */
+	static void assertEobCommonGroupInpOutSNFEquals(ExplanationOfBenefit eob,
+			BigDecimal bloodDeductibleLiabilityAmount, Optional<String> operatingPhysicianNpi,
+			Optional<String> otherPhysicianNpi, char claimQueryCode, Optional<Character> mcoPaidSw) {
+
+		TransformerTestUtils.assertBenefitBalanceEquals(TransformerConstants.CODING_BBAPI_BENEFIT_BALANCE_TYPE,
+				TransformerConstants.CODED_BENEFIT_BALANCE_TYPE_BLOOD_DEDUCTIBLE_LIABILITY,
+				bloodDeductibleLiabilityAmount, eob.getBenefitBalanceFirstRep().getFinancial());
+
+		TransformerTestUtils.assertCareTeamEquals(operatingPhysicianNpi.get(),
+				ClaimCareteamrole.ASSIST.toCode(), eob);
+		TransformerTestUtils.assertCareTeamEquals(otherPhysicianNpi.get(), ClaimCareteamrole.OTHER.toCode(),
+				eob);
+
+		TransformerTestUtils.assertExtensionCodingEquals(eob.getBillablePeriod(),
+				TransformerConstants.EXTENSION_CODING_CLAIM_QUERY, TransformerConstants.EXTENSION_CODING_CLAIM_QUERY,
+				String.valueOf(claimQueryCode));
+
+	}
+
+	/**
+	 * Tests the provider number field is set as expected in the EOB. This field is
+	 * common among these claim types: Inpatient, Outpatient, Hospice, HHA and SNF.
+	 * 
+	 * @param eob
+	 *            the {@link ExplanationOfBenefit} this method will test against
+	 * @param providerNumber
+	 *            a {@link String} PRVDR_NUM: representing the expected provider
+	 *            number for the claim
+	 */
+	static void assertProviderNumber(ExplanationOfBenefit eob, String providerNumber) {
+		assertReferenceIdentifierEquals(TransformerConstants.IDENTIFIER_CMS_PROVIDER_NUMBER,
+				providerNumber, eob.getProvider());
+	}
+}