--- conflicted
+++ resolved
@@ -102,7 +102,6 @@
 	fi
 done
 
-<<<<<<< HEAD
 # Use Wildfly's `add-user.sh` utility to add a management user. This enables 
 # use of JMX with the Wildfly instance. Note that Wildfly/JBoss require the use 
 # of a custom authentication plugin with jConsole. See 
@@ -115,15 +114,10 @@
 	"${wildflyManagementUsername}" \
 	"${wildflyManagementPassword}"
 
-# Use the Wildfly CLI to configure the server.
-# (Note: This interesting use of heredocs is documented here: http://unix.stackexchange.com/a/168434)
-cat <<EOF |
-=======
 # Write the Wildfly CLI config script that will be used to configure the server.
 scriptConfig="${serverHome}/jboss-cli-script-config.txt"
 if [[ "${cygwin}" = true ]]; then scriptConfigArg=$(cygpath --windows "${scriptConfig}"); else scriptConfigArg="${scriptConfig}"; fi
 cat <<EOF > "${scriptConfig}"
->>>>>>> 725041e6
 # Apply all of the configuration in a single transaction.
 batch
 
