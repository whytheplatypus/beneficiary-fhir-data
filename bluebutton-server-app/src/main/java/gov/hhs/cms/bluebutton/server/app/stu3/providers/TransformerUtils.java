--- conflicted
+++ resolved
@@ -1,1486 +1,1485 @@
-package gov.hhs.cms.bluebutton.server.app.stu3.providers;
-
-import java.io.UnsupportedEncodingException;
-import java.math.BigDecimal;
-import java.net.URLEncoder;
-import java.nio.charset.StandardCharsets;
-import java.time.LocalDate;
-import java.time.ZoneId;
-import java.util.Date;
-import java.util.LinkedList;
-import java.util.List;
-import java.util.Optional;
-import java.util.function.Consumer;
-
-import org.hl7.fhir.dstu3.model.CodeableConcept;
-import org.hl7.fhir.dstu3.model.Coding;
-import org.hl7.fhir.dstu3.model.Coverage;
-import org.hl7.fhir.dstu3.model.DomainResource;
-import org.hl7.fhir.dstu3.model.ExplanationOfBenefit;
-import org.hl7.fhir.dstu3.model.ExplanationOfBenefit.AdjudicationComponent;
-import org.hl7.fhir.dstu3.model.ExplanationOfBenefit.BenefitComponent;
-import org.hl7.fhir.dstu3.model.ExplanationOfBenefit.CareTeamComponent;
-import org.hl7.fhir.dstu3.model.ExplanationOfBenefit.DiagnosisComponent;
-import org.hl7.fhir.dstu3.model.ExplanationOfBenefit.ItemComponent;
-import org.hl7.fhir.dstu3.model.ExplanationOfBenefit.ProcedureComponent;
-import org.hl7.fhir.dstu3.model.ExplanationOfBenefit.SupportingInformationComponent;
-import org.hl7.fhir.dstu3.model.Identifier;
-import org.hl7.fhir.dstu3.model.Money;
-import org.hl7.fhir.dstu3.model.Observation;
-import org.hl7.fhir.dstu3.model.Observation.ObservationStatus;
-import org.hl7.fhir.dstu3.model.Organization;
-import org.hl7.fhir.dstu3.model.Patient;
-import org.hl7.fhir.dstu3.model.Period;
-import org.hl7.fhir.dstu3.model.Practitioner;
-import org.hl7.fhir.dstu3.model.Quantity;
-import org.hl7.fhir.dstu3.model.Reference;
-import org.hl7.fhir.dstu3.model.ReferralRequest;
-import org.hl7.fhir.dstu3.model.ReferralRequest.ReferralRequestRequesterComponent;
-import org.hl7.fhir.dstu3.model.ReferralRequest.ReferralRequestStatus;
-import org.hl7.fhir.dstu3.model.SimpleQuantity;
-import org.hl7.fhir.dstu3.model.TemporalPrecisionEnum;
-import org.hl7.fhir.dstu3.model.codesystems.ClaimCareteamrole;
-import org.hl7.fhir.instance.model.api.IBaseExtension;
-import org.hl7.fhir.instance.model.api.IBaseHasExtensions;
-import org.slf4j.Logger;
-import org.slf4j.LoggerFactory;
-
-import com.justdavis.karl.misc.exceptions.BadCodeMonkeyException;
-
-import ca.uhn.fhir.model.primitive.IdDt;
-import gov.hhs.cms.bluebutton.data.model.rif.Beneficiary;
-import gov.hhs.cms.bluebutton.data.model.rif.CarrierClaim;
-import gov.hhs.cms.bluebutton.data.model.rif.CarrierClaimColumn;
-import gov.hhs.cms.bluebutton.data.model.rif.CarrierClaimLine;
-import gov.hhs.cms.bluebutton.data.model.rif.DMEClaim;
-import gov.hhs.cms.bluebutton.data.model.rif.DMEClaimColumn;
-import gov.hhs.cms.bluebutton.data.model.rif.DMEClaimLine;
-import gov.hhs.cms.bluebutton.data.model.rif.HHAClaimColumn;
-import gov.hhs.cms.bluebutton.data.model.rif.HHAClaimLine;
-import gov.hhs.cms.bluebutton.data.model.rif.HospiceClaimLine;
-import gov.hhs.cms.bluebutton.data.model.rif.InpatientClaim;
-import gov.hhs.cms.bluebutton.data.model.rif.InpatientClaimColumn;
-import gov.hhs.cms.bluebutton.data.model.rif.InpatientClaimLine;
-import gov.hhs.cms.bluebutton.data.model.rif.OutpatientClaim;
-import gov.hhs.cms.bluebutton.data.model.rif.OutpatientClaimColumn;
-import gov.hhs.cms.bluebutton.data.model.rif.OutpatientClaimLine;
-import gov.hhs.cms.bluebutton.data.model.rif.SNFClaim;
-import gov.hhs.cms.bluebutton.data.model.rif.SNFClaimColumn;
-import gov.hhs.cms.bluebutton.data.model.rif.SNFClaimLine;
-import gov.hhs.cms.bluebutton.data.model.rif.parse.InvalidRifValueException;
-import gov.hhs.cms.bluebutton.server.app.stu3.providers.Diagnosis.DiagnosisLabel;
-
-/**
- * Contains shared methods used to transform CCW JPA entities (e.g.
- * {@link Beneficiary}) into FHIR resources (e.g. {@link Patient}).
- */
-public final class TransformerUtils {
-	private static final Logger LOGGER = LoggerFactory.getLogger(TransformerUtils.class);
-
-	/**
-	 * Ensures that the specified {@link ExplanationOfBenefit} has the specified
-	 * {@link CareTeamComponent}, and links the specified {@link ItemComponent}
-	 * to that {@link CareTeamComponent} (via
-	 * {@link ItemComponent#addCareTeamLinkId(int)}).
-	 * 
-	 * @param eob
-	 *            the {@link ExplanationOfBenefit} that the
-	 *            {@link CareTeamComponent} should be part of
-	 * @param eobItem
-	 *            the {@link ItemComponent} that should be linked to the
-	 *            {@link CareTeamComponent}
-	 * @param practitionerIdSystem
-	 *            the {@link Identifier#getSystem()} of the practitioner to
-	 *            reference in {@link CareTeamComponent#getProvider()}
-	 * @param practitionerIdValue
-	 *            the {@link Identifier#getValue()} of the practitioner to
-	 *            reference in {@link CareTeamComponent#getProvider()}
-	 * @return the {@link CareTeamComponent} that was created/linked
-	 */
-	static CareTeamComponent addCareTeamPractitioner(ExplanationOfBenefit eob, ItemComponent eobItem,
-			String practitionerIdSystem, String practitionerIdValue, String practitionerRole) {
-		// Try to find a matching pre-existing entry.
-		CareTeamComponent careTeamEntry = eob.getCareTeam().stream().filter(ctc -> ctc.getProvider().hasIdentifier())
-				.filter(ctc -> practitionerIdSystem.equals(ctc.getProvider().getIdentifier().getSystem())
-						&& practitionerIdValue.equals(ctc.getProvider().getIdentifier().getValue()))
-				.findAny().orElse(null);
-	
-		// If no match was found, add one to the EOB.
-		if (careTeamEntry == null) {
-			careTeamEntry = eob.addCareTeam();
-			careTeamEntry.setSequence(eob.getCareTeam().size() + 1);
-			careTeamEntry.setProvider(new Reference()
-					.setIdentifier(new Identifier().setSystem(practitionerIdSystem).setValue(practitionerIdValue)));
-			careTeamEntry.setRole(
-					createCodeableConcept(TransformerConstants.CODING_FHIR_CARE_TEAM_ROLE, practitionerRole));
-		}
-	
-		// care team entry is at eob level so no need to create item link id
-		if (eobItem == null) {
-			return careTeamEntry;
-		}
-	
-		// Link the EOB.item to the care team entry (if it isn't already).
-		if (!eobItem.getCareTeamLinkId().contains(careTeamEntry.getSequence())) {
-			eobItem.addCareTeamLinkId(careTeamEntry.getSequence());
-		}
-	
-		return careTeamEntry;
-	}
-
-	/**
-	 * @param eob
-	 *            the {@link ExplanationOfBenefit} to (possibly) modify
-	 * @param diagnosis
-	 *            the {@link Diagnosis} to add, if it's not already present
-	 * @return the {@link DiagnosisComponent#getSequence()} of the existing or
-	 *         newly-added entry
-	 */
-	static int addDiagnosisCode(ExplanationOfBenefit eob, Diagnosis diagnosis) {
-		Optional<DiagnosisComponent> existingDiagnosis = eob.getDiagnosis().stream()
-				.filter(d -> d.getDiagnosis() instanceof CodeableConcept)
-				.filter(d -> diagnosis.isContainedIn((CodeableConcept) d.getDiagnosis())).findAny();
-		if (existingDiagnosis.isPresent())
-			return existingDiagnosis.get().getSequenceElement().getValue();
-	
-		DiagnosisComponent diagnosisComponent = new DiagnosisComponent().setSequence(eob.getDiagnosis().size() + 1);
-		diagnosisComponent.setDiagnosis(diagnosis.toCodeableConcept());
-		if (diagnosis.getPresentOnAdmission().isPresent()) {
-			diagnosisComponent.addType(createCodeableConcept(TransformerConstants.CODING_CCW_PRESENT_ON_ARRIVAL,
-					String.valueOf(diagnosis.getPresentOnAdmission().get())));
-		}
-		eob.getDiagnosis().add(diagnosisComponent);
-		return diagnosisComponent.getSequenceElement().getValue();
-	}
-
-	/**
-	 * @param eob
-	 *            the {@link ExplanationOfBenefit} that the specified
-	 *            {@link ItemComponent} is a child of
-	 * @param item
-	 *            the {@link ItemComponent} to add an
-	 *            {@link ItemComponent#getDiagnosisLinkId()} entry to
-	 * @param diagnosis
-	 *            the {@link Diagnosis} to add a link for
-	 */
-	static void addDiagnosisLink(ExplanationOfBenefit eob, ItemComponent item, Diagnosis diagnosis) {
-		int diagnosisSequence = addDiagnosisCode(eob, diagnosis);
-		item.addDiagnosisLinkId(diagnosisSequence);
-	}
-
-	/**
-	 * <p>
-	 * Adds an {@link Extension} to the specified {@link DomainResource}.
-	 * {@link Extension#getValue()} will be set to a {@link CodeableConcept}
-	 * containing a single {@link Coding}, with the specified system and code.
-	 * </p>
-	 * <p>
-	 * Data Architecture Note: The {@link CodeableConcept} might seem extraneous
-	 * -- why not just add the {@link Coding} directly to the {@link Extension}?
-	 * The main reason for doing it this way is consistency: this is what FHIR
-	 * seems to do everywhere.
-	 * </p>
-	 * 
-	 * @param fhirElement
-	 *            the FHIR element to add the {@link Extension} to
-	 * @param extensionUrl
-	 *            the {@link Extension#getUrl()} to use
-	 * @param codingSystem
-	 *            the {@link Coding#getSystem()} to use
-	 * @param codingCode
-	 *            the {@link Coding#getCode()} to use
-	 */
-	static void addExtensionCoding(IBaseHasExtensions fhirElement, String extensionUrl, String codingSystem,
-			String codingCode) {
-		IBaseExtension<?, ?> extension = fhirElement.addExtension();
-		extension.setUrl(extensionUrl);
-		extension.setValue(new Coding());
-	
-		CodeableConcept codeableConcept = new CodeableConcept();
-		extension.setValue(codeableConcept);
-	
-		Coding coding = codeableConcept.addCoding();
-		coding.setSystem(codingSystem).setCode(codingCode);
-	}
-
-	/**
-	 * @param eob
-	 *            the {@link ExplanationOfBenefit} to (possibly) modify
-	 * @param infoCategory
-	 *            the {@link CodeableConcept} to use as a
-	 *            {@link SupportingInformationComponent#getCategory()} value, if
-	 *            such an entry is not already present
-	 * @return the {@link SupportingInformationComponent#getSequence()} of the
-	 *         existing or newly-added entry
-	 */
-	static int addInformation(ExplanationOfBenefit eob, CodeableConcept infoCategory) {
-		Optional<SupportingInformationComponent> existingInfo = eob.getInformation().stream()
-				.filter(d -> infoCategory.equalsDeep(d.getCategory())).findAny();
-		if (existingInfo.isPresent())
-			return existingInfo.get().getSequenceElement().getValue();
-
-		SupportingInformationComponent infoComponent = new SupportingInformationComponent()
-				.setSequence(eob.getInformation().size() + 1);
-		infoComponent.setCategory(infoCategory);
-		eob.getInformation().add(infoComponent);
-
-		return infoComponent.getSequenceElement().getValue();
-	}
-
-	/**
-	 * @param eob
-	 *            the {@link ExplanationOfBenefit} to (possibly) modify
-	 * @param diagnosis
-	 *            the {@link Diagnosis} to add, if it's not already present
-	 * @return the {@link ProcedureComponent#getSequence()} of the existing or
-	 *         newly-added entry
-	 */
-	static int addProcedureCode(ExplanationOfBenefit eob, CCWProcedure
-	procedure) {
-
-		Optional<ProcedureComponent> existingProcedure = eob.getProcedure().stream()
-				.filter(pc -> pc.getProcedure() instanceof CodeableConcept)
-				.filter(pc -> isCodeInConcept((CodeableConcept) pc.getProcedure(), procedure.getFhirSystem(),
-						procedure.getCode()))
-				.findAny();
-		if (existingProcedure.isPresent())
-			return existingProcedure.get().getSequenceElement().getValue();
-
-		ProcedureComponent procedureComponent = new ProcedureComponent().setSequence(eob.getProcedure().size() + 1);
-		procedureComponent.setProcedure(createCodeableConcept(procedure.getFhirSystem(), procedure.getCode()));
-		procedureComponent.setDate(convertToDate(procedure.getProcedureDate()));
-
-		eob.getProcedure().add(procedureComponent);
-		return procedureComponent.getSequenceElement().getValue();
-
-	}
-
-	/**
-	 * @param claimType
-	 *            the {@link ClaimType} to compute an
-	 *            {@link ExplanationOfBenefit#getId()} for
-	 * @param claimId
-	 *            the <code>claimId</code> field value (e.g. from
-	 *            {@link CarrierClaim#getClaimId()}) to compute an
-	 *            {@link ExplanationOfBenefit#getId()} for
-	 * @return the {@link ExplanationOfBenefit#getId()} value to use for the
-	 *         specified <code>claimId</code> value
-	 */
-	public static String buildEobId(ClaimType claimType, String claimId) {
-		return String.format("%s-%s", claimType.name().toLowerCase(), claimId);
-	}
-
-	/**
-	 * @param beneficiary
-	 *            the {@link Beneficiary} to calculate the
-	 *            {@link Patient#getId()} value for
-	 * @return the {@link Patient#getId()} value that will be used for the
-	 *         specified {@link Beneficiary}
-	 */
-	static IdDt buildPatientId(Beneficiary beneficiary) {
-		return buildPatientId(beneficiary.getBeneficiaryId());
-	}
-
-	/**
-	 * @param beneficiaryId
-	 *            the {@link Beneficiary#getBeneficiaryId()} to calculate the
-	 *            {@link Patient#getId()} value for
-	 * @return the {@link Patient#getId()} value that will be used for the
-	 *         specified {@link Beneficiary}
-	 */
-	public static IdDt buildPatientId(String beneficiaryId) {
-		return new IdDt(Patient.class.getSimpleName(), beneficiaryId);
-	}
-
-	/**
-	 * @param medicareSegment
-	 *            the {@link MedicareSegment} to compute a
-	 *            {@link Coverage#getId()} for
-	 * @param beneficiary
-	 *            the {@link Beneficiary} to compute a {@link Coverage#getId()}
-	 *            for
-	 * @return the {@link Coverage#getId()} value to use for the specified
-	 *         values
-	 */
-	static IdDt buildCoverageId(MedicareSegment medicareSegment, Beneficiary beneficiary) {
-		return buildCoverageId(medicareSegment, beneficiary.getBeneficiaryId());
-	}
-
-	/**
-	 * @param medicareSegment
-	 *            the {@link MedicareSegment} to compute a
-	 *            {@link Coverage#getId()} for
-	 * @param beneficiaryId
-	 *            the {@link Beneficiary#getBeneficiaryId()} value to compute a
-	 *            {@link Coverage#getId()} for
-	 * @return the {@link Coverage#getId()} value to use for the specified
-	 *         values
-	 */
-	public static IdDt buildCoverageId(MedicareSegment medicareSegment, String beneficiaryId) {
-		return new IdDt(Coverage.class.getSimpleName(),
-				String.format("%s-%s", medicareSegment.getUrlPrefix(), beneficiaryId));
-	}
-
-	/**
-	 * @param localDate
-	 *            the {@link LocalDate} to convert
-	 * @return a {@link Date} version of the specified {@link LocalDate}
-	 */
-	static Date convertToDate(LocalDate localDate) {
-		/*
-		 * We use the system TZ here to ensure that the date doesn't shift at
-		 * all, as FHIR will just use this as an unzoned Date (I think, and if
-		 * not, it's almost certainly using the same TZ as this system).
-		 */
-		return Date.from(localDate.atStartOfDay(ZoneId.systemDefault()).toInstant());
-	}
-
-
-	/**
-	 * @param codingSystem
-	 *            the {@link Coding#getSystem()} to use
-	 * @param codingCode
-	 *            the {@link Coding#getCode()} to use
-	 * @return a {@link CodeableConcept} with the specified {@link Coding}
-	 */
-	static CodeableConcept createCodeableConcept(String codingSystem, String codingCode) {
-		return createCodeableConcept(codingSystem, null, codingCode);
-	}
-
-	/**
-	 * @param codingSystem
-	 *            the {@link Coding#getSystem()} to use
-	 * @param codingVersion
-	 *            the {@link Coding#getVersion()} to use
-	 * @param codingCode
-	 *            the {@link Coding#getCode()} to use
-	 * @return a {@link CodeableConcept} with the specified {@link Coding}
-	 */
-	static CodeableConcept createCodeableConcept(String codingSystem, String codingVersion, String codingCode) {
-		CodeableConcept codeableConcept = new CodeableConcept();
-		Coding coding = codeableConcept.addCoding().setSystem(codingSystem).setCode(codingCode);
-		if (codingVersion != null)
-			coding.setVersion(codingVersion);
-		return codeableConcept;
-	}
-
-	/**
-	 * @param identifierSystem
-	 *            the {@link Identifier#getSystem()} to use in
-	 *            {@link Reference#getIdentifier()}
-	 * @param identifierValue
-	 *            the {@link Identifier#getValue()} to use in
-	 *            {@link Reference#getIdentifier()}
-	 * @return a {@link Reference} with the specified {@link Identifier}
-	 */
-	static Reference createIdentifierReference(String identifierSystem, String identifierValue) {
-		return new Reference().setIdentifier(new Identifier().setSystem(identifierSystem).setValue(identifierValue));
-	}
-
-	/**
-	 * @return a Reference to the {@link Organization} for CMS, which will only
-	 *         be valid if {@link #upsertSharedData()} has been run
-	 */
-	static Reference createReferenceToCms() {
-		return new Reference("Organization?name=" + urlEncode(TransformerConstants.COVERAGE_ISSUER));
-	}
-
-	/**
-	 * @param concept
-	 *            the {@link CodeableConcept} to check
-	 * @param codingSystem
-	 *            the {@link Coding#getSystem()} to match
-	 * @param codingCode
-	 *            the {@link Coding#getCode()} to match
-	 * @return <code>true</code> if the specified {@link CodeableConcept}
-	 *         contains the specified {@link Coding}, <code>false</code> if it
-	 *         does not
-	 */
-	static boolean isCodeInConcept(CodeableConcept concept, String codingSystem, String codingCode) {
-		return isCodeInConcept(concept, codingSystem, null, codingCode);
-	}
-
-	/**
-	 * @param concept
-	 *            the {@link CodeableConcept} to check
-	 * @param codingSystem
-	 *            the {@link Coding#getSystem()} to match
-	 * @param codingSystem
-	 *            the {@link Coding#getVersion()} to match
-	 * @param codingCode
-	 *            the {@link Coding#getCode()} to match
-	 * @return <code>true</code> if the specified {@link CodeableConcept}
-	 *         contains the specified {@link Coding}, <code>false</code> if it
-	 *         does not
-	 */
-	static boolean isCodeInConcept(CodeableConcept concept, String codingSystem, String codingVersion,
-			String codingCode) {
-		return concept.getCoding().stream().anyMatch(c -> {
-			if (!codingSystem.equals(c.getSystem()))
-				return false;
-			if (codingVersion != null && !codingVersion.equals(c.getVersion()))
-				return false;
-			if (!codingCode.equals(c.getCode()))
-				return false;
-
-			return true;
-		});
-	}
-
-	/**
-	 * @param beneficiaryPatientId
-	 *            the {@link #TransformerConstants.CODING_SYSTEM_CCW_BENE_ID} ID
-	 *            value for the {@link Coverage#getBeneficiary()} value to match
-	 * @param coverageType
-	 *            the {@link MedicareSegment} value to match
-	 * @return a {@link Reference} to the {@link Coverage} resource where
-	 *         {@link Coverage#getPlan()} matches {@link #COVERAGE_PLAN} and the
-	 *         other parameters specified also match
-	 */
-	static Reference referenceCoverage(String beneficiaryPatientId, MedicareSegment coverageType) {
-		return new Reference(buildCoverageId(coverageType, beneficiaryPatientId));
-	}
-
-	/**
-	 * @param patientId
-	 *            the {@link #TransformerConstants.CODING_SYSTEM_CCW_BENE_ID} ID
-	 *            value for the beneficiary to match
-	 * @return a {@link Reference} to the {@link Patient} resource that matches
-	 *         the specified parameters
-	 */
-	static Reference referencePatient(String patientId) {
-		// FIXME Should reference the Patient ID now (not an identifier)
-		return new Reference(
-				String.format("Patient?identifier=%s|%s", "CCW.BENE_ID", patientId));
-	}
-
-	/**
-	 * @param beneficiary
-	 *            the {@link Beneficiary} to generate a {@link Patient}
-	 *            {@link Reference} for
-	 * @return a {@link Reference} to the {@link Patient} resource for the
-	 *         specified {@link Beneficiary}
-	 */
-	static Reference referencePatient(Beneficiary beneficiary) {
-		return referencePatient(beneficiary.getBeneficiaryId());
-	}
-
-	/**
-	 * @param practitionerNpi
-	 *            the {@link Practitioner#getIdentifier()} value to match (where
-	 *            {@link Identifier#getSystem()} is
-	 *            {@value #TransformerConstants.CODING_SYSTEM_NPI_US})
-	 * @return a {@link Reference} to the {@link Practitioner} resource that
-	 *         matches the specified parameters
-	 */
-	static Reference referencePractitioner(String practitionerNpi) {
-		return createIdentifierReference(TransformerConstants.CODING_NPI_US, practitionerNpi);
-	}
-
-	/**
-	 * @param period
-	 *            the {@link Period} to adjust
-	 * @param date
-	 *            the {@link LocalDate} to set the {@link Period#getEnd()} value
-	 *            with/to
-	 */
-	static void setPeriodEnd(Period period, LocalDate date) {
-		period.setEnd(Date.from(date.atStartOfDay(ZoneId.systemDefault()).toInstant()), TemporalPrecisionEnum.DAY);
-	}
-
-	/**
-	 * @param period
-	 *            the {@link Period} to adjust
-	 * @param date
-	 *            the {@link LocalDate} to set the {@link Period#getStart()}
-	 *            value with/to
-	 */
-	static void setPeriodStart(Period period, LocalDate date) {
-		period.setStart(Date.from(date.atStartOfDay(ZoneId.systemDefault()).toInstant()), TemporalPrecisionEnum.DAY);
-	}
-
-	/**
-	 * @param urlText
-	 *            the URL or URL portion to be encoded
-	 * @return a URL-encoded version of the specified text
-	 */
-	static String urlEncode(String urlText) {
-		try {
-			return URLEncoder.encode(urlText, StandardCharsets.UTF_8.name());
-		} catch (UnsupportedEncodingException e) {
-			throw new BadCodeMonkeyException(e);
-		}
-	}
-
-	/**
-	 * validate the from/thru dates to ensure the from date is before or the
-	 * same as the thru date
-	 * 
-	 * @param dateFrom
-	 *            start date {@link LocalDate}
-	 * @param dateThrough
-	 *            through date {@link LocalDate} to verify
-	 */
-	static void validatePeriodDates(LocalDate dateFrom, LocalDate dateThrough) {
-		if (dateFrom == null)
-			return;
-		if (dateThrough == null)
-			return;
-		// FIXME see CBBD-236 (ETL service fails on some Hospice claims "From
-		// date is after the Through Date")
-		// We are seeing this scenario in production where the from date is
-		// after the through date so we are just logging the error for now.
-		if (dateFrom.isAfter(dateThrough))
-			LOGGER.debug(String.format("Error - From Date '%s' is after the Through Date '%s'", dateFrom, dateThrough));
-	}
-
-	/**
-	 * validate the <Optional>from/<Optional>thru dates to ensure the from date
-	 * is before or the same as the thru date
-	 * 
-	 * @param <Optional>dateFrom
-	 *            start date {@link <Optional>LocalDate}
-	 * @param <Optional>dateThrough
-	 *            through date {@link <Optional>LocalDate} to verify
-	 */
-	static void validatePeriodDates(Optional<LocalDate> dateFrom, Optional<LocalDate> dateThrough) {
-		if (!dateFrom.isPresent())
-			return;
-		if (!dateThrough.isPresent())
-			return;
-		validatePeriodDates(dateFrom.get(), dateThrough.get());
-	}
-
-	/**
-	 * maps a blue button claim type to a FHIR claim type
-	 * 
-	 * @param eobType
-	 * 		the {@link CodeableConcept} that will get remapped 
-	 * @param blueButtonClaimType
-	 * 		the blue button {@link ClaimType} we are mapping from 
-	 * @param ccwNearLineRecordIdCode
-	 * 		if present, the blue button near line id code {@link Optional}&lt;{@link Character}&gt; gets remapped to a ccw record id code
-	 * @param ccwClaimTypeCode
-	 * 		if present, the blue button claim type code {@link Optional}&lt;{@link String}&gt; gets remapped to a nch claim type code
-	 */
-	static void mapEobType(ExplanationOfBenefit eob, ClaimType blueButtonClaimType,
-			Optional<Character> ccwNearLineRecordIdCode, Optional<String> ccwClaimTypeCode) {
-		
-		// map blue button claim type code into a nch claim type
-		if(ccwClaimTypeCode.isPresent() ) {
-			eob.getType().addCoding().setSystem(TransformerConstants.CODING_NCH_CLAIM_TYPE).setCode(
-					ccwClaimTypeCode.get());
-		}
-		
-		// This Coding MUST always be present as it's the only one we can definitely map for all 8 of our claim types.
-		eob.getType().addCoding().setSystem(TransformerConstants.CODING_CCW_CLAIM_TYPE).setCode(blueButtonClaimType.name());
-		
-		// Map a Coding for FHIR's ClaimType coding system, if we can.
-		switch(blueButtonClaimType) {
-		case CARRIER:
-		case OUTPATIENT:
-			// map these blue button claim types to PROFESSIONAL
-			eob.getType().addCoding().setSystem(TransformerConstants.CODING_FHIR_CLAIM_TYPE).setCode(
-					org.hl7.fhir.dstu3.model.codesystems.ClaimType.PROFESSIONAL.name());
-			break;
-			
-		case INPATIENT:
-		case HOSPICE:
-		case SNF:
-			// map these blue button claim types to INSTITUTIONAL
-			eob.getType().addCoding().setSystem(TransformerConstants.CODING_FHIR_CLAIM_TYPE).setCode(
-					org.hl7.fhir.dstu3.model.codesystems.ClaimType.INSTITUTIONAL.name());
-			break;
-		case PDE:
-			// map these blue button claim types to PHARMACY
-			eob.getType().addCoding().setSystem(TransformerConstants.CODING_FHIR_CLAIM_TYPE).setCode(
-					org.hl7.fhir.dstu3.model.codesystems.ClaimType.PHARMACY.name());
-			break;
-			
-		case HHA:
-		case DME:
-			// FUTURE these blue button claim types currently have no equivalent CODING_FHIR_CLAIM_TYPE mapping
-			break;
-			
-		default:
-			// unknown claim type
-			throw new BadCodeMonkeyException();
-		}
-		
-		// map blue button near line record id to a ccw record id code
-		if(ccwNearLineRecordIdCode.isPresent()) {
-			eob.getType().addCoding().setSystem(TransformerConstants.CODING_CCW_RECORD_ID_CODE).setCode(
-					String.valueOf(ccwNearLineRecordIdCode.get()));
-		}
-  }
-
-	/**
-	 * Transforms the common group level data elements between the
-	 * {@link CarrierClaim} and {@link DMEClaim} claim types to FHIR. The method
-	 * parameter fields from {@link CarrierClaim} and {@link DMEClaim} are listed
-	 * below and their corresponding RIF CCW fields (denoted in all CAPS below from
-	 * {@link CarrierClaimColumn} and {@link DMEClaimColumn}).
-	 * 
-	 * @param eob
-	 *            the {@link ExplanationOfBenefit} to modify
-	 * @param beneficiaryId
-	 *            BENE_ID, *
-	 * @param carrierNumber
-	 *            CARR_NUM,
-	 * @param clinicalTrialNumber
-	 *            CLM_CLNCL_TRIL_NUM,
-	 * @param beneficiaryPartBDeductAmount
-	 *            CARR_CLM_CASH_DDCTBL_APLD_AMT,
-	 * @param paymentDenialCode
-	 *            CARR_CLM_PMT_DNL_CD,
-	 * @param referringPhysicianNpi
-	 *            RFR_PHYSN_NPI
-	 * @param providerAssignmentIndicator
-	 *            CARR_CLM_PRVDR_ASGNMT_IND_SW,
-	 * @param providerPaymentAmount
-	 *            NCH_CLM_PRVDR_PMT_AMT,
-	 * @param beneficiaryPaymentAmount
-	 *            NCH_CLM_BENE_PMT_AMT,
-	 * @param submittedChargeAmount
-	 *            NCH_CARR_CLM_SBMTD_CHRG_AMT,
-	 * @param allowedChargeAmount
-	 *            NCH_CARR_CLM_ALOWD_AMT,
-	 * 
-	 * @return the {@link ExplanationOfBenefit}
-	 */
-	static ExplanationOfBenefit mapEobCommonGroupCarrierDME(ExplanationOfBenefit eob, String beneficiaryId,
-			String carrierNumber, Optional<String> clinicalTrialNumber, BigDecimal beneficiaryPartBDeductAmount,
-			String paymentDenialCode, Optional<String> referringPhysicianNpi,
-			Optional<Character> providerAssignmentIndicator, BigDecimal providerPaymentAmount,
-			BigDecimal beneficiaryPaymentAmount, BigDecimal submittedChargeAmount,
-			BigDecimal allowedChargeAmount) {
-		/*
-		 * FIXME this should be mapped as an extension valueIdentifier instead of as a
-		 * valueCodeableConcept
-		 */
-		addExtensionCoding(eob, TransformerConstants.EXTENSION_IDENTIFIER_CARRIER_NUMBER,
-				TransformerConstants.EXTENSION_IDENTIFIER_CARRIER_NUMBER, carrierNumber);
-		addExtensionCoding(eob, TransformerConstants.EXTENSION_CODING_CCW_CARR_PAYMENT_DENIAL,
-				TransformerConstants.EXTENSION_CODING_CCW_CARR_PAYMENT_DENIAL, paymentDenialCode);
-
-		/*
-		 * Referrals are represented as contained resources, since they share the
-		 * lifecycle and identity of their containing EOB.
-		 */
-		if (referringPhysicianNpi.isPresent()) {
-			ReferralRequest referral = new ReferralRequest();
-			referral.setStatus(ReferralRequestStatus.COMPLETED);
-			referral.setSubject(referencePatient(beneficiaryId));
-			referral.setRequester(new ReferralRequestRequesterComponent(
-					referencePractitioner(referringPhysicianNpi.get())));
-			referral.addRecipient(referencePractitioner(referringPhysicianNpi.get()));
-			// Set the ReferralRequest as a contained resource in the EOB:
-			eob.setReferral(new Reference(referral));
-		}
-
-		if (providerAssignmentIndicator.isPresent()) {
-			addExtensionCoding(eob, TransformerConstants.CODING_CCW_PROVIDER_ASSIGNMENT,
-					TransformerConstants.CODING_CCW_PROVIDER_ASSIGNMENT,
-					String.valueOf(providerAssignmentIndicator.get()));
-		}
-
-		if (clinicalTrialNumber.isPresent()) {
-			/*
-			 * FIXME this should be mapped as an extension valueIdentifier instead of as a
-			 * valueCodeableConcept
-			 */
-			addExtensionCoding(eob, TransformerConstants.EXTENSION_IDENTIFIER_CLINICAL_TRIAL_NUMBER,
-					TransformerConstants.EXTENSION_IDENTIFIER_CLINICAL_TRIAL_NUMBER, clinicalTrialNumber.get());
-		}
-
-		BenefitComponent beneficiaryPartBDeductAmt = new BenefitComponent(
-				createCodeableConcept(TransformerConstants.CODING_BBAPI_BENEFIT_BALANCE_TYPE,
-						TransformerConstants.CODED_ADJUDICATION_NCH_BENEFICIARY_PART_B_DEDUCTIBLE));
-		beneficiaryPartBDeductAmt.setAllowed(
-				new Money().setSystem(TransformerConstants.CODED_MONEY_USD).setValue(beneficiaryPartBDeductAmount));
-		eob.getBenefitBalanceFirstRep().getFinancial().add((beneficiaryPartBDeductAmt));
-
-		BenefitComponent providerPaymentAmt = new BenefitComponent(
-				createCodeableConcept(TransformerConstants.CODING_BBAPI_BENEFIT_BALANCE_TYPE,
-						TransformerConstants.CODED_ADJUDICATION_PROVIDER_PAYMENT_AMOUNT));
-		providerPaymentAmt.setAllowed(
-					new Money().setSystem(TransformerConstants.CODED_MONEY_USD).setValue(providerPaymentAmount));
-		eob.getBenefitBalanceFirstRep().getFinancial().add(providerPaymentAmt);
-
-		BenefitComponent beneficiaryPaymentAmt = new BenefitComponent(
-				createCodeableConcept(TransformerConstants.CODING_BBAPI_BENEFIT_BALANCE_TYPE,
-							TransformerConstants.CODED_ADJUDICATION_BENEFICIARY_PAYMENT_AMOUNT));
-		beneficiaryPaymentAmt.setAllowed(
-					new Money().setSystem(TransformerConstants.CODED_MONEY_USD).setValue(beneficiaryPaymentAmount));
-		eob.getBenefitBalanceFirstRep().getFinancial().add(beneficiaryPaymentAmt);
-
-		BenefitComponent submittedChargeAmt = new BenefitComponent(
-					createCodeableConcept(TransformerConstants.CODING_BBAPI_BENEFIT_BALANCE_TYPE,
-							TransformerConstants.CODED_ADJUDICATION_SUBMITTED_CHARGE_AMOUNT));
-		submittedChargeAmt.setAllowed(
-					new Money().setSystem(TransformerConstants.CODED_MONEY_USD).setValue(submittedChargeAmount));
-		eob.getBenefitBalanceFirstRep().getFinancial().add(submittedChargeAmt);
-
-		BenefitComponent allowedChargeAmt = new BenefitComponent(
-				createCodeableConcept(TransformerConstants.CODING_BBAPI_BENEFIT_BALANCE_TYPE,
-						TransformerConstants.CODED_ADJUDICATION_ALLOWED_CHARGE));
-		allowedChargeAmt.setAllowed(
-					new Money().setSystem(TransformerConstants.CODED_MONEY_USD).setValue(allowedChargeAmount));
-		eob.getBenefitBalanceFirstRep().getFinancial().add(allowedChargeAmt);
-
-		return eob;
-	}
-
-	/**
-	 * Transforms the common item level data elements between the
-	 * {@link CarrierClaimLine} and {@link DMEClaimLine} claim types to FHIR. The
-	 * method parameter fields from {@link CarrierClaimLine} and
-	 * {@link DMEClaimLine} are listed below and their corresponding RIF CCW fields
-	 * (denoted in all CAPS below from {@link CarrierClaimColumn} and
-	 * {@link DMEClaimColumn}).
-	 * 
-	 * @param item
-	 *            the {@ ItemComponent} to modify
-	 * @param eob
-	 *            the {@ ExplanationOfBenefit} to modify
-	 * @param claimId
-	 *            CLM_ID,
-	 * @param serviceCount
-	 *            LINE_SRVC_CNT,
-	 * @param placeOfServiceCode
-	 *            LINE_PLACE_OF_SRVC_CD,
-	 * @param firstExpenseDate
-	 *            LINE_1ST_EXPNS_DT,
-	 * @param lastExpenseDate
-	 *            LINE_LAST_EXPNS_DT,
-	 * @param beneficiaryPaymentAmount
-	 *            LINE_BENE_PMT_AMT,
-	 * @param providerPaymentAmount
-	 *            LINE_PRVDR_PMT_AMT,
-	 * @param beneficiaryPartBDeductAmount
-	 *            LINE_BENE_PTB_DDCTBL_AMT,
-	 * @param primaryPayerCode
-	 *            LINE_BENE_PRMRY_PYR_CD,
-	 * @param primaryPayerPaidAmount
-	 *            LINE_BENE_PRMRY_PYR_PD_AMT,
-	 * @param betosCode
-	 *            BETOS_CD,
-	 * @param paymentAmount
-	 *            LINE_NCH_PMT_AMT,
-	 * @param paymentCode
-	 *            LINE_PMT_80_100_CD,
-	 * @param coinsuranceAmount
-	 *            LINE_COINSRNC_AMT,
-	 * @param submittedChargeAmount
-	 *            LINE_SBMTD_CHRG_AMT,
-	 * @param allowedChargeAmount
-	 *            LINE_ALOWD_CHRG_AMT,
-	 * @param processingIndicatorCode
-	 *            LINE_PRCSG_IND_CD,
-	 * @param serviceDeductibleCode
-	 *            LINE_SERVICE_DEDUCTIBLE,
-	 * @param diagnosisCode
-	 *            LINE_ICD_DGNS_CD,
-	 * @param diagnosisCodeVersion
-	 *            LINE_ICD_DGNS_VRSN_CD,
-	 * @param hctHgbTestTypeCode
-	 *            LINE_HCT_HGB_TYPE_CD
-	 * @param hctHgbTestResult
-	 *            LINE_HCT_HGB_RSLT_NUM,
-	 * @param cmsServiceTypeCode
-	 *            LINE_CMS_TYPE_SRVC_CD,
-	 * @param nationalDrugCode
-	 *            LINE_NDC_CD
-	 * 
-	 * @return the {@link ItemComponent}
-	 */
-	static ItemComponent mapEobCommonItemCarrierDME(ItemComponent item, ExplanationOfBenefit eob, String claimId,
-			BigDecimal serviceCount, String placeOfServiceCode, Optional<LocalDate> firstExpenseDate,
-			Optional<LocalDate> lastExpenseDate, BigDecimal beneficiaryPaymentAmount, BigDecimal providerPaymentAmount,
-			BigDecimal beneficiaryPartBDeductAmount, Optional<Character> primaryPayerCode,
-			BigDecimal primaryPayerPaidAmount, Optional<String> betosCode, BigDecimal paymentAmount,
-			Optional<Character> paymentCode, BigDecimal coinsuranceAmount, BigDecimal submittedChargeAmount,
-			BigDecimal allowedChargeAmount, Optional<String> processingIndicatorCode,
-			Optional<Character> serviceDeductibleCode, Optional<String> diagnosisCode,
-			Optional<Character> diagnosisCodeVersion,
-			Optional<String> hctHgbTestTypeCode, BigDecimal hctHgbTestResult,
-			char cmsServiceTypeCode, Optional<String> nationalDrugCode) {
-
-		SimpleQuantity serviceCnt = new SimpleQuantity();
-		serviceCnt.setValue(serviceCount);
-		item.setQuantity(serviceCnt);
-
-		item.setCategory(createCodeableConcept(TransformerConstants.CODING_CCW_TYPE_SERVICE,
-				"" + cmsServiceTypeCode));
-
-		item.setLocation(createCodeableConcept(TransformerConstants.CODING_CCW_PLACE_OF_SERVICE,
-				placeOfServiceCode));
-
-		if (betosCode.isPresent()) {
-			addExtensionCoding(item, TransformerConstants.CODING_BETOS,
-					TransformerConstants.CODING_BETOS, betosCode.get());
-		}
-
-		if (firstExpenseDate.isPresent() && lastExpenseDate.isPresent()) {
-			validatePeriodDates(firstExpenseDate, lastExpenseDate);
-			item.setServiced(new Period()
-					.setStart((convertToDate(firstExpenseDate.get())),
-							TemporalPrecisionEnum.DAY)
-					.setEnd((convertToDate(lastExpenseDate.get())),
-							TemporalPrecisionEnum.DAY));
-		}
-
-		AdjudicationComponent adjudicationForPayment = item.addAdjudication();
-		adjudicationForPayment
-				.setCategory(
-						createCodeableConcept(TransformerConstants.CODING_CCW_ADJUDICATION_CATEGORY,
-								TransformerConstants.CODED_ADJUDICATION_PAYMENT))
-				.getAmount().setSystem(TransformerConstants.CODING_MONEY).setCode(TransformerConstants.CODED_MONEY_USD)
-				.setValue(paymentAmount);
-		addExtensionCoding(adjudicationForPayment,
-				TransformerConstants.EXTENSION_CODING_CCW_PAYMENT_80_100_INDICATOR,
-				TransformerConstants.EXTENSION_CODING_CCW_PAYMENT_80_100_INDICATOR,
-				"" + paymentCode.get());
-
-		item.addAdjudication()
-				.setCategory(
-						createCodeableConcept(TransformerConstants.CODING_CCW_ADJUDICATION_CATEGORY,
-								TransformerConstants.CODED_ADJUDICATION_BENEFICIARY_PAYMENT_AMOUNT))
-				.getAmount().setSystem(TransformerConstants.CODING_MONEY).setCode(TransformerConstants.CODED_MONEY_USD)
-				.setValue(beneficiaryPaymentAmount);
-
-		item.addAdjudication()
-				.setCategory(
-						createCodeableConcept(TransformerConstants.CODING_CCW_ADJUDICATION_CATEGORY,
-								TransformerConstants.CODED_ADJUDICATION_PROVIDER_PAYMENT_AMOUNT))
-				.getAmount().setSystem(TransformerConstants.CODING_MONEY).setCode(TransformerConstants.CODED_MONEY_USD)
-				.setValue(providerPaymentAmount);
-
-		item.addAdjudication()
-				.setCategory(
-						createCodeableConcept(TransformerConstants.CODING_CCW_ADJUDICATION_CATEGORY,
-								TransformerConstants.CODED_ADJUDICATION_DEDUCTIBLE))
-				.getAmount().setSystem(TransformerConstants.CODING_MONEY).setCode(TransformerConstants.CODED_MONEY_USD)
-				.setValue(beneficiaryPartBDeductAmount);
-
-		if (primaryPayerCode.isPresent()) {
-			addExtensionCoding(item, TransformerConstants.EXTENSION_CODING_PRIMARY_PAYER,
-					TransformerConstants.EXTENSION_CODING_PRIMARY_PAYER,
-					String.valueOf(primaryPayerCode.get()));
-		}
-
-		item.addAdjudication()
-				.setCategory(
-						createCodeableConcept(TransformerConstants.CODING_CCW_ADJUDICATION_CATEGORY,
-								TransformerConstants.CODED_ADJUDICATION_PRIMARY_PAYER_PAID_AMOUNT))
-				.getAmount().setSystem(TransformerConstants.CODING_MONEY).setCode(TransformerConstants.CODED_MONEY_USD)
-				.setValue(primaryPayerPaidAmount);
-		item.addAdjudication()
-				.setCategory(
-						createCodeableConcept(TransformerConstants.CODING_CCW_ADJUDICATION_CATEGORY,
-								TransformerConstants.CODED_ADJUDICATION_LINE_COINSURANCE_AMOUNT))
-				.getAmount().setSystem(TransformerConstants.CODING_MONEY).setCode(TransformerConstants.CODED_MONEY_USD)
-				.setValue(coinsuranceAmount);
-
-		item.addAdjudication()
-				.setCategory(
-						createCodeableConcept(TransformerConstants.CODING_CCW_ADJUDICATION_CATEGORY,
-								TransformerConstants.CODED_ADJUDICATION_SUBMITTED_CHARGE_AMOUNT))
-				.getAmount().setSystem(TransformerConstants.CODING_MONEY).setCode(TransformerConstants.CODED_MONEY_USD)
-				.setValue(submittedChargeAmount);
-
-		item.addAdjudication()
-				.setCategory(
-						createCodeableConcept(TransformerConstants.CODING_CCW_ADJUDICATION_CATEGORY,
-								TransformerConstants.CODED_ADJUDICATION_ALLOWED_CHARGE))
-				.getAmount().setSystem(TransformerConstants.CODING_MONEY).setCode(TransformerConstants.CODED_MONEY_USD)
-				.setValue(allowedChargeAmount);
-
-		item.addAdjudication()
-				.setCategory(createCodeableConcept(TransformerConstants.CODING_CCW_ADJUDICATION_CATEGORY,
-						TransformerConstants.CODED_ADJUDICATION_LINE_PROCESSING_INDICATOR))
-				.setReason(createCodeableConcept(TransformerConstants.CODING_CCW_PROCESSING_INDICATOR,
-						processingIndicatorCode.get()));
-
-		addExtensionCoding(item, TransformerConstants.EXTENSION_CODING_CCW_LINE_DEDUCTIBLE_SWITCH,
-				TransformerConstants.EXTENSION_CODING_CCW_LINE_DEDUCTIBLE_SWITCH,
-				"" + serviceDeductibleCode.get());
-
-		Optional<Diagnosis> lineDiagnosis = Diagnosis.from(diagnosisCode, diagnosisCodeVersion);
-		if (lineDiagnosis.isPresent())
-			addDiagnosisLink(eob, item, lineDiagnosis.get());
-
-		if (hctHgbTestTypeCode.isPresent() && hctHgbTestResult.compareTo(BigDecimal.ZERO) != 0) {
-			Observation hctHgbObservation = new Observation();
-			hctHgbObservation.setStatus(ObservationStatus.UNKNOWN);
-			CodeableConcept hctHgbTestType = new CodeableConcept();
-			hctHgbTestType.addCoding().setSystem(TransformerConstants.CODING_CCW_HCT_OR_HGB_TEST_TYPE)
-					.setCode(hctHgbTestTypeCode.get());
-			hctHgbObservation.setCode(hctHgbTestType);
-			hctHgbObservation.setValue(new Quantity().setValue(hctHgbTestResult));
-			item.addExtension().setUrl(TransformerConstants.EXTENSION_CMS_HCT_OR_HGB_RESULTS)
-					.setValue(new Reference(hctHgbObservation));
-		} else if (!hctHgbTestTypeCode.isPresent() && hctHgbTestResult.compareTo(BigDecimal.ZERO) == 0) {
-			// Nothing to do here; don't map a non-existent Observation.
-		} else {
-			throw new InvalidRifValueException(
-					String.format("Inconsistent hctHgbTestTypeCode and hctHgbTestResult" + " values for claim '%s'.",
-							claimId));
-		}
-
-		if (nationalDrugCode.isPresent()) {
-			addExtensionCoding(item, TransformerConstants.CODING_NDC, TransformerConstants.CODING_NDC,
-					nationalDrugCode.get());
-		}
-
-		return item;
-	}
-
-	/**
-<<<<<<< HEAD
-	 * Transforms the common item level data elements between the
-	 * {@link InpatientClaimLine} {@link OutpatientClaimLine}
-	 * {@link HospiceClaimLine} {@link HHAClaimLine}and {@link SNFClaimLine} claim
-	 * types to FHIR. The method parameter fields from {@link InpatientClaimLine}
-	 * {@link OutpatientClaimLine} {@link HospiceClaimLine} {@link HHAClaimLine}and
-	 * {@link SNFClaimLine} are listed below and their corresponding RIF CCW fields
-	 * (denoted in all CAPS below from {@link InpatientClaimColumn}
-	 * {@link OutpatientClaimColumn} {@link HopsiceClaimColumn}
-	 * {@link HHAClaimColumn} and {@link SNFClaimColumn}).
-	 * 
-	 * @param item
-	 *            the {@ ItemComponent} to modify
-	 * @param eob
-	 *            the {@ ExplanationOfBenefit} to modify
-	 * 
-	 * @param revenueCenterCode
-	 *            REV_CNTR,
-	 * 
-	 * @param rateAmount
-	 *            REV_CNTR_RATE_AMT,
-	 * 
-	 * @param totalChargeAmount
-	 *            REV_CNTR_TOT_CHRG_AMT,
-	 * 
-	 * @param nonCoveredChargeAmount
-	 *            REV_CNTR_NCVRD_CHRG_AMT,
-	 * 
-	 * @param unitCount
-	 *            REV_CNTR_UNIT_CNT,
-	 * 
-	 * @param nationalDrugCodeQuantity
-	 *            REV_CNTR_NDC_QTY,
-	 * 
-	 * @param nationalDrugCodeQualifierCode
-	 *            REV_CNTR_NDC_QTY_QLFR_CD,
-	 * 
-	 * @param revenueCenterRenderingPhysicianNPI
-	 *            RNDRNG_PHYSN_NPI
-	 * 
-	 * @return the {@link ItemComponent}
-	 */
-	static ItemComponent mapEobCommonItemRevenue(ItemComponent item, ExplanationOfBenefit eob, String revenueCenterCode,
-			BigDecimal rateAmount,
-			BigDecimal totalChargeAmount, BigDecimal nonCoveredChargeAmount, BigDecimal unitCount,
-			Optional<BigDecimal> nationalDrugCodeQuantity, Optional<String> nationalDrugCodeQualifierCode,
-			Optional<String> revenueCenterRenderingPhysicianNPI) {
-
-		item.setRevenue(TransformerUtils.createCodeableConcept(TransformerConstants.CODING_CMS_REVENUE_CENTER,
-				revenueCenterCode));
-
-		item.addAdjudication()
-				.setCategory(
-						TransformerUtils.createCodeableConcept(TransformerConstants.CODING_CCW_ADJUDICATION_CATEGORY,
-								TransformerConstants.CODED_ADJUDICATION_RATE_AMOUNT))
-				.getAmount().setSystem(TransformerConstants.CODING_MONEY).setCode(TransformerConstants.CODED_MONEY_USD)
-				.setValue(rateAmount);
-
-		item.addAdjudication()
-				.setCategory(
-						TransformerUtils.createCodeableConcept(TransformerConstants.CODING_CCW_ADJUDICATION_CATEGORY,
-								TransformerConstants.CODED_ADJUDICATION_TOTAL_CHARGE_AMOUNT))
-				.getAmount().setSystem(TransformerConstants.CODING_MONEY).setCode(TransformerConstants.CODED_MONEY_USD)
-				.setValue(totalChargeAmount);
-
-		item.addAdjudication()
-				.setCategory(
-						TransformerUtils.createCodeableConcept(TransformerConstants.CODING_CCW_ADJUDICATION_CATEGORY,
-								TransformerConstants.CODED_ADJUDICATION_NONCOVERED_CHARGE))
-				.getAmount().setSystem(TransformerConstants.CODING_MONEY).setCode(TransformerConstants.CODED_MONEY_USD)
-				.setValue(nonCoveredChargeAmount);
-
-		/*
-		 * Set item quantity to Unit Count first if > 0; NDC quantity next if present;
-		 * otherwise set to 0
-		 */
-		SimpleQuantity qty = new SimpleQuantity();
-		if (!unitCount.equals(new BigDecimal(0))) {
-			qty.setValue(unitCount);
-		} else if (nationalDrugCodeQuantity.isPresent()) {
-			qty.setValue(nationalDrugCodeQuantity.get());
-		} else {
-			qty.setValue(0);
-		}
-		item.setQuantity(qty);
-
-		if (nationalDrugCodeQualifierCode.isPresent()) {
-			item.addModifier(TransformerUtils.createCodeableConcept(TransformerConstants.CODING_CCW_NDC_UNIT,
-					nationalDrugCodeQualifierCode.get()));
-		}
-
-		if (revenueCenterRenderingPhysicianNPI.isPresent()) {
-			TransformerUtils.addCareTeamPractitioner(eob, item, TransformerConstants.CODING_NPI_US,
-					revenueCenterRenderingPhysicianNPI.get(), ClaimCareteamrole.PRIMARY.toCode());
-		}
-
-		return item;
-	}
-
-	/**
-	 * Transforms the common group level data elements between the
-	 * {@link InpatientClaim}, {@link OutpatientClaim} and {@link SNFClaim} claim
-	 * types to FHIR. The method parameter fields from {@link InpatientClaim},
-	 * {@link OutpatientClaim} and {@link SNFClaim} are listed below and their
-	 * corresponding RIF CCW fields (denoted in all CAPS below from
-	 * {@link InpatientClaimColumn} {@link OutpatientClaimColumn}and
-	 * {@link SNFClaimColumn}).
-	 * 
-	 * @param eob
-	 *            the {@link ExplanationOfBenefit} to modify
-	 * @param beneficiaryId
-	 *            BENE_ID, *
-	 * @param carrierNumber
-	 *            CARR_NUM,
-	 * @param clinicalTrialNumber
-	 *            CLM_CLNCL_TRIL_NUM,
-	 * @param beneficiaryPartBDeductAmount
-	 *            CARR_CLM_CASH_DDCTBL_APLD_AMT,
-	 * @param paymentDenialCode
-	 *            CARR_CLM_PMT_DNL_CD,
-	 * @param referringPhysicianNpi
-	 *            RFR_PHYSN_NPI
-	 * @param providerAssignmentIndicator
-	 *            CARR_CLM_PRVDR_ASGNMT_IND_SW,
-	 * @param providerPaymentAmount
-	 *            NCH_CLM_PRVDR_PMT_AMT,
-	 * @param beneficiaryPaymentAmount
-	 *            NCH_CLM_BENE_PMT_AMT,
-	 * @param submittedChargeAmount
-	 *            NCH_CARR_CLM_SBMTD_CHRG_AMT,
-	 * @param allowedChargeAmount
-	 *            NCH_CARR_CLM_ALOWD_AMT,
-	 * 
-	 * @return the {@link ExplanationOfBenefit}
-	 */
-	static ExplanationOfBenefit mapEobCommonGroupInpOutSNF(ExplanationOfBenefit eob,
-			BigDecimal bloodDeductibleLiabilityAmount, Optional<String> operatingPhysicianNpi,
-			Optional<String> otherPhysicianNpi, char claimQueryCode, Optional<Character> mcoPaidSw) {
-
-		BenefitComponent benefitInpatientNchPrimaryPayerAmt = new BenefitComponent(
-				TransformerUtils.createCodeableConcept(TransformerConstants.CODING_BBAPI_BENEFIT_BALANCE_TYPE,
-						TransformerConstants.CODED_BENEFIT_BALANCE_TYPE_BLOOD_DEDUCTIBLE_LIABILITY));
-		benefitInpatientNchPrimaryPayerAmt.setAllowed(
-				new Money().setSystem(TransformerConstants.CODED_MONEY_USD).setValue(bloodDeductibleLiabilityAmount));
-		eob.getBenefitBalanceFirstRep().getFinancial().add((benefitInpatientNchPrimaryPayerAmt));
-		
-		if (operatingPhysicianNpi.isPresent()) {
-			TransformerUtils.addCareTeamPractitioner(eob, null, TransformerConstants.CODING_NPI_US,
-					operatingPhysicianNpi.get(), ClaimCareteamrole.ASSIST.toCode());
-		}
-
-		if (otherPhysicianNpi.isPresent()) {
-			TransformerUtils.addCareTeamPractitioner(eob, null, TransformerConstants.CODING_NPI_US,
-					otherPhysicianNpi.get(), ClaimCareteamrole.OTHER.toCode());
-		}
-
-		TransformerUtils.addExtensionCoding(eob.getBillablePeriod(), TransformerConstants.EXTENSION_CODING_CLAIM_QUERY,
-				TransformerConstants.EXTENSION_CODING_CLAIM_QUERY, String.valueOf(claimQueryCode));
-
-		if (mcoPaidSw.isPresent()) {
-			TransformerUtils.addInformation(eob, TransformerUtils
-					.createCodeableConcept(TransformerConstants.CODING_CCW_MCO_PAID, String.valueOf(mcoPaidSw.get())));
-		}
-
-		return eob;
-	}
-
-	/**
-	 * Transforms the common group level data elements between the
-	 * {@link InpatientClaimLine} {@link OutpatientClaimLine}
-	 * {@link HospiceClaimLine} {@link HHAClaimLine}and {@link SNFClaimLine} claim
-	 * types to FHIR. The method parameter fields from {@link InpatientClaimLine}
-	 * {@link OutpatientClaimLine} {@link HospiceClaimLine} {@link HHAClaimLine}and
-	 * {@link SNFClaimLine} are listed below and their corresponding RIF CCW fields
-	 * (denoted in all CAPS below from {@link InpatientClaimColumn}
-	 * {@link OutpatientClaimColumn} {@link HopsiceClaimColumn}
-	 * {@link HHAClaimColumn} and {@link SNFClaimColumn}).
-	 * 
-	 * @param eob
-	 *            the {@link ExplanationOfBenefit} to modify
-	 * 
-	 * @param organizationNpi
-	 *            ORG_NPI_NUM,
-	 * @param claimFacilityTypeCode
-	 *            CLM_FAC_TYPE_CD,
-	 * @param claimFrequencyCode
-	 *            CLM_FREQ_CD,
-	 * @param claimNonPaymentReasonCode
-	 *            CLM_MDCR_NON_PMT_RSN_CD,
-	 * @param patientDischargeStatusCode
-	 *            PTNT_DSCHRG_STUS_CD,
-	 * @param claimServiceClassificationTypeCode
-	 *            CLM_SRVC_CLSFCTN_TYPE_CD,
-	 * @param claimPrimaryPayerCode
-	 *            NCH_PRMRY_PYR_CD,
-	 * @param attendingPhysicianNpi
-	 *            AT_PHYSN_NPI,
-	 * @param totalChargeAmount
-	 *            CLM_TOT_CHRG_AMT,
-	 * @param primaryPayerPaidAmount
-	 *            NCH_PRMRY_PYR_CLM_PD_AMT
-	 * 
-	 * @return the {@link ExplanationOfBenefit}
-	 */
-	static ExplanationOfBenefit mapEobCommonGroupInpOutHHAHospiceSNF(ExplanationOfBenefit eob,
-			Optional<String> organizationNpi, char claimFacilityTypeCode, char claimFrequencyCode,
-			Optional<String> claimNonPaymentReasonCode, String patientDischargeStatusCode,
-			char claimServiceClassificationTypeCode, Optional<Character> claimPrimaryPayerCode,
-			Optional<String> attendingPhysicianNpi, BigDecimal totalChargeAmount, BigDecimal primaryPayerPaidAmount) {
-
-		if (organizationNpi.isPresent()) {
-			eob.setOrganization(TransformerUtils.createIdentifierReference(TransformerConstants.CODING_NPI_US,
-					organizationNpi.get()));
-			eob.setFacility(TransformerUtils.createIdentifierReference(TransformerConstants.CODING_NPI_US,
-					organizationNpi.get()));
-			TransformerUtils.addExtensionCoding(eob.getFacility(),
-					TransformerConstants.EXTENSION_CODING_CCW_FACILITY_TYPE,
-					TransformerConstants.EXTENSION_CODING_CCW_FACILITY_TYPE, String.valueOf(claimFacilityTypeCode));
-		}
-
-		TransformerUtils.addInformation(eob, TransformerUtils.createCodeableConcept(
-					TransformerConstants.CODING_CCW_CLAIM_FREQUENCY, String.valueOf(claimFrequencyCode)));
-
-		if (claimNonPaymentReasonCode.isPresent()) {
-			TransformerUtils.addExtensionCoding(eob,
-						TransformerConstants.EXTENSION_CODING_CCW_PAYMENT_DENIAL_REASON,
-						TransformerConstants.EXTENSION_CODING_CCW_PAYMENT_DENIAL_REASON,
-						claimNonPaymentReasonCode.get());
-			}
-
-		if (!patientDischargeStatusCode.isEmpty()) {
-			TransformerUtils.addInformation(eob, TransformerUtils.createCodeableConcept(
-						TransformerConstants.CODING_CCW_PATIENT_DISCHARGE_STATUS, patientDischargeStatusCode));
-			}
-
-		TransformerUtils.addExtensionCoding(eob.getType(),
-				TransformerConstants.EXTENSION_CODING_CCW_CLAIM_SERVICE_CLASSIFICATION,
-				TransformerConstants.EXTENSION_CODING_CCW_CLAIM_SERVICE_CLASSIFICATION,
-				String.valueOf(claimServiceClassificationTypeCode));
-		if (claimPrimaryPayerCode.isPresent()) {
-			TransformerUtils.addInformation(eob, TransformerUtils.createCodeableConcept(
-					TransformerConstants.EXTENSION_CODING_PRIMARY_PAYER, String.valueOf(claimPrimaryPayerCode.get())));
-		}
-
-		if (attendingPhysicianNpi.isPresent()) {
-			TransformerUtils.addCareTeamPractitioner(eob, null, TransformerConstants.CODING_NPI_US,
-					attendingPhysicianNpi.get(), ClaimCareteamrole.PRIMARY.toCode());
-		}
-		eob.setTotalCost(
-				(Money) new Money().setSystem(TransformerConstants.CODED_MONEY_USD).setValue(totalChargeAmount));
-
-		BenefitComponent benefitInpatientNchPrimaryPayerAmt = new BenefitComponent(
-				TransformerUtils.createCodeableConcept(TransformerConstants.CODING_BBAPI_BENEFIT_BALANCE_TYPE,
-						TransformerConstants.CODED_ADJUDICATION_PRIMARY_PAYER_PAID_AMOUNT));
-		benefitInpatientNchPrimaryPayerAmt.setAllowed(new Money().setSystem(TransformerConstants.CODED_MONEY_USD)
-				.setValue(primaryPayerPaidAmount));
-		eob.getBenefitBalanceFirstRep().getFinancial().add((benefitInpatientNchPrimaryPayerAmt));
-
-		return eob;
-	}
-
-	/**
-	 * Extract the Diagnosis values for codes 1-12
-	 * 
-	 * @param diagnosisPrincipalCode
-	 * @param diagnosisPrincipalCodeVersion
-	 * @param diagnosis1Code
-	 *            through diagnosis12Code
-	 * @param diagnosis1CodeVersion
-	 *            through diagnosis12CodeVersion
-	 * 
-	 * @return the {@link Diagnosis}es that can be extracted from the specified
-	 * 
-	 */
-	public static List<Diagnosis> extractDiagnoses1Thru12(Optional<String> diagnosisPrincipalCode,
-			Optional<Character> diagnosisPrincipalCodeVersion, Optional<String> diagnosis1Code,
-			Optional<Character> diagnosis1CodeVersion, Optional<String> diagnosis2Code,
-			Optional<Character> diagnosis2CodeVersion, Optional<String> diagnosis3Code,
-			Optional<Character> diagnosis3CodeVersion, Optional<String> diagnosis4Code,
-			Optional<Character> diagnosis4CodeVersion, Optional<String> diagnosis5Code,
-			Optional<Character> diagnosis5CodeVersion, Optional<String> diagnosis6Code,
-			Optional<Character> diagnosis6CodeVersion, Optional<String> diagnosis7Code,
-			Optional<Character> diagnosis7CodeVersion, Optional<String> diagnosis8Code,
-			Optional<Character> diagnosis8CodeVersion, Optional<String> diagnosis9Code,
-			Optional<Character> diagnosis9CodeVersion, Optional<String> diagnosis10Code,
-			Optional<Character> diagnosis10CodeVersion, Optional<String> diagnosis11Code,
-			Optional<Character> diagnosis11CodeVersion, Optional<String> diagnosis12Code,
-			Optional<Character> diagnosis12CodeVersion) {
-		List<Diagnosis> diagnoses = new LinkedList<>();
-
-		/*
-		 * Seems silly, but allows the block below to be simple one-liners,
-		 * rather than requiring if-blocks.
-		 */
-		Consumer<Optional<Diagnosis>> diagnosisAdder = d -> {
-			if (d.isPresent())
-				diagnoses.add(d.get());
-		};
-
-		diagnosisAdder.accept(
-				Diagnosis.from(diagnosisPrincipalCode, diagnosisPrincipalCodeVersion, DiagnosisLabel.PRINCIPAL));
-		diagnosisAdder.accept(Diagnosis.from(diagnosis1Code, diagnosis1CodeVersion));
-		diagnosisAdder.accept(Diagnosis.from(diagnosis2Code, diagnosis2CodeVersion));
-		diagnosisAdder.accept(Diagnosis.from(diagnosis3Code, diagnosis3CodeVersion));
-		diagnosisAdder.accept(Diagnosis.from(diagnosis4Code, diagnosis4CodeVersion));
-		diagnosisAdder.accept(Diagnosis.from(diagnosis5Code, diagnosis5CodeVersion));
-		diagnosisAdder.accept(Diagnosis.from(diagnosis6Code, diagnosis6CodeVersion));
-		diagnosisAdder.accept(Diagnosis.from(diagnosis7Code, diagnosis7CodeVersion));
-		diagnosisAdder.accept(Diagnosis.from(diagnosis8Code, diagnosis8CodeVersion));
-		diagnosisAdder.accept(Diagnosis.from(diagnosis9Code, diagnosis9CodeVersion));
-		diagnosisAdder.accept(Diagnosis.from(diagnosis10Code, diagnosis10CodeVersion));
-		diagnosisAdder.accept(Diagnosis.from(diagnosis11Code, diagnosis11CodeVersion));
-		diagnosisAdder.accept(Diagnosis.from(diagnosis12Code, diagnosis12CodeVersion));
-
-		return diagnoses;
-	}
-
-	/**
-	 * Extract the Diagnosis values for codes 13-25
-	 * 
-	 * @param diagnosis13Code
-	 *            through diagnosis25Code
-	 * @param diagnosis13CodeVersion
-	 *            through diagnosis25CodeVersion
-	 * 
-	 * @return the {@link Diagnosis}es that can be extracted from the specified
-	 * 
-	 */
-	public static List<Diagnosis> extractDiagnoses13Thru25(Optional<String> diagnosis13Code,
-			Optional<Character> diagnosis13CodeVersion, Optional<String> diagnosis14Code,
-			Optional<Character> diagnosis14CodeVersion, Optional<String> diagnosis15Code,
-			Optional<Character> diagnosis15CodeVersion, Optional<String> diagnosis16Code,
-			Optional<Character> diagnosis16CodeVersion, Optional<String> diagnosis17Code,
-			Optional<Character> diagnosis17CodeVersion, Optional<String> diagnosis18Code,
-			Optional<Character> diagnosis18CodeVersion, Optional<String> diagnosis19Code,
-			Optional<Character> diagnosis19CodeVersion, Optional<String> diagnosis20Code,
-			Optional<Character> diagnosis20CodeVersion, Optional<String> diagnosis21Code,
-			Optional<Character> diagnosis21CodeVersion, Optional<String> diagnosis22Code,
-			Optional<Character> diagnosis22CodeVersion, Optional<String> diagnosis23Code,
-			Optional<Character> diagnosis23CodeVersion, Optional<String> diagnosis24Code,
-			Optional<Character> diagnosis24CodeVersion, Optional<String> diagnosis25Code,
-			Optional<Character> diagnosis25CodeVersion) {
-		List<Diagnosis> diagnoses = new LinkedList<>();
-
-		/*
-		 * Seems silly, but allows the block below to be simple one-liners, rather than
-		 * requiring if-blocks.
-		 */
-		Consumer<Optional<Diagnosis>> diagnosisAdder = d -> {
-			if (d.isPresent())
-				diagnoses.add(d.get());
-		};
-
-		diagnosisAdder.accept(Diagnosis.from(diagnosis13Code, diagnosis13CodeVersion));
-		diagnosisAdder.accept(Diagnosis.from(diagnosis14Code, diagnosis14CodeVersion));
-		diagnosisAdder.accept(Diagnosis.from(diagnosis15Code, diagnosis15CodeVersion));
-		diagnosisAdder.accept(Diagnosis.from(diagnosis16Code, diagnosis16CodeVersion));
-		diagnosisAdder.accept(Diagnosis.from(diagnosis17Code, diagnosis17CodeVersion));
-		diagnosisAdder.accept(Diagnosis.from(diagnosis18Code, diagnosis18CodeVersion));
-		diagnosisAdder.accept(Diagnosis.from(diagnosis19Code, diagnosis19CodeVersion));
-		diagnosisAdder.accept(Diagnosis.from(diagnosis20Code, diagnosis20CodeVersion));
-		diagnosisAdder.accept(Diagnosis.from(diagnosis21Code, diagnosis21CodeVersion));
-		diagnosisAdder.accept(Diagnosis.from(diagnosis22Code, diagnosis22CodeVersion));
-		diagnosisAdder.accept(Diagnosis.from(diagnosis23Code, diagnosis23CodeVersion));
-		diagnosisAdder.accept(Diagnosis.from(diagnosis24Code, diagnosis24CodeVersion));
-		diagnosisAdder.accept(Diagnosis.from(diagnosis25Code, diagnosis25CodeVersion));
-
-		return diagnoses;
-	}
-
-	/**
-	 * Extract the External Diagnosis values for codes 1-12
-	 * 
-	 * @param diagnosisExternalFirstCode
-	 * @param diagnosisExternalFirstCodeVersion
-	 * @param diagnosisExternal1Code
-	 *            through diagnosisExternal12Code
-	 * @param diagnosisExternal1CodeVersion
-	 *            through diagnosisExternal12CodeVersion
-	 * 
-	 * @return the {@link Diagnosis}es that can be extracted from the specified
-	 * 
-	 */
-	public static List<Diagnosis> extractExternalDiagnoses1Thru12(Optional<String> diagnosisExternalFirstCode,
-			Optional<Character> diagnosisExternalFirstCodeVersion, Optional<String> diagnosisExternal1Code,
-			Optional<Character> diagnosisExternal1CodeVersion, Optional<String> diagnosisExternal2Code,
-			Optional<Character> diagnosisExternal2CodeVersion, Optional<String> diagnosisExternal3Code,
-			Optional<Character> diagnosisExternal3CodeVersion, Optional<String> diagnosisExternal4Code,
-			Optional<Character> diagnosisExternal4CodeVersion, Optional<String> diagnosisExternal5Code,
-			Optional<Character> diagnosisExternal5CodeVersion, Optional<String> diagnosisExternal6Code,
-			Optional<Character> diagnosisExternal6CodeVersion, Optional<String> diagnosisExternal7Code,
-			Optional<Character> diagnosisExternal7CodeVersion, Optional<String> diagnosisExternal8Code,
-			Optional<Character> diagnosisExternal8CodeVersion, Optional<String> diagnosisExternal9Code,
-			Optional<Character> diagnosisExternal9CodeVersion, Optional<String> diagnosisExternal10Code,
-			Optional<Character> diagnosisExternal10CodeVersion, Optional<String> diagnosisExternal11Code,
-			Optional<Character> diagnosisExternal11CodeVersion, Optional<String> diagnosisExternal12Code,
-			Optional<Character> diagnosisExternal12CodeVersion) {
-		List<Diagnosis> diagnoses = new LinkedList<>();
-
-		/*
-		 * Seems silly, but allows the block below to be simple one-liners, rather than
-		 * requiring if-blocks.
-		 */
-		Consumer<Optional<Diagnosis>> diagnosisAdder = d -> {
-			if (d.isPresent())
-				diagnoses.add(d.get());
-		};
-
-		diagnosisAdder.accept(Diagnosis.from(diagnosisExternalFirstCode, diagnosisExternalFirstCodeVersion,
-				DiagnosisLabel.FIRSTEXTERNAL));
-
-		diagnosisAdder
-				.accept(Diagnosis.from(diagnosisExternal1Code, diagnosisExternal1CodeVersion));
-		diagnosisAdder
-				.accept(Diagnosis.from(diagnosisExternal2Code, diagnosisExternal2CodeVersion));
-		diagnosisAdder
-				.accept(Diagnosis.from(diagnosisExternal3Code, diagnosisExternal3CodeVersion));
-		diagnosisAdder
-				.accept(Diagnosis.from(diagnosisExternal4Code, diagnosisExternal4CodeVersion));
-		diagnosisAdder
-				.accept(Diagnosis.from(diagnosisExternal5Code, diagnosisExternal5CodeVersion));
-		diagnosisAdder
-				.accept(Diagnosis.from(diagnosisExternal6Code, diagnosisExternal6CodeVersion));
-		diagnosisAdder
-				.accept(Diagnosis.from(diagnosisExternal7Code, diagnosisExternal7CodeVersion));
-		diagnosisAdder
-				.accept(Diagnosis.from(diagnosisExternal8Code, diagnosisExternal8CodeVersion));
-		diagnosisAdder
-				.accept(Diagnosis.from(diagnosisExternal9Code, diagnosisExternal9CodeVersion));
-		diagnosisAdder
-				.accept(Diagnosis.from(diagnosisExternal10Code, diagnosisExternal10CodeVersion));
-		diagnosisAdder
-				.accept(Diagnosis.from(diagnosisExternal11Code, diagnosisExternal11CodeVersion));
-		diagnosisAdder
-				.accept(Diagnosis.from(diagnosisExternal12Code, diagnosisExternal12CodeVersion));
-
-		return diagnoses;
-	}
-
-	/**
-	 * Extract the Procedure values for codes 1-25
-	 * 
-	 * @param procedure1Code
-	 *            through procedure25Code,
-	 * @param procedure1CodeVersion
-	 *            through procedure25CodeVersion
-	 * @param procedure1Date
-	 *            through procedure25Date
-	 * 
-	 * @return the {@link CCWProcedure}es that can be extracted from the specified
-	 *         claim types
-	 */
-	public static List<CCWProcedure> extractCCWProcedures(Optional<String> procedure1Code,
-			Optional<Character> procedure1CodeVersion, Optional<LocalDate> procedure1Date,
-			Optional<String> procedure2Code, Optional<Character> procedure2CodeVersion,
-			Optional<LocalDate> procedure2Date, Optional<String> procedure3Code,
-			Optional<Character> procedure3CodeVersion, Optional<LocalDate> procedure3Date,
-			Optional<String> procedure4Code, Optional<Character> procedure4CodeVersion,
-			Optional<LocalDate> procedure4Date, Optional<String> procedure5Code,
-			Optional<Character> procedure5CodeVersion, Optional<LocalDate> procedure5Date,
-			Optional<String> procedure6Code, Optional<Character> procedure6CodeVersion,
-			Optional<LocalDate> procedure6Date, Optional<String> procedure7Code,
-			Optional<Character> procedure7CodeVersion, Optional<LocalDate> procedure7Date,
-			Optional<String> procedure8Code, Optional<Character> procedure8CodeVersion,
-			Optional<LocalDate> procedure8Date, Optional<String> procedure9Code,
-			Optional<Character> procedure9CodeVersion, Optional<LocalDate> procedure9Date,
-			Optional<String> procedure10Code, Optional<Character> procedure10CodeVersion,
-			Optional<LocalDate> procedure10Date, Optional<String> procedure11Code,
-			Optional<Character> procedure11CodeVersion, Optional<LocalDate> procedure11Date,
-			Optional<String> procedure12Code, Optional<Character> procedure12CodeVersion,
-			Optional<LocalDate> procedure12Date, Optional<String> procedure13Code,
-			Optional<Character> procedure13CodeVersion, Optional<LocalDate> procedure13Date,
-			Optional<String> procedure14Code, Optional<Character> procedure14CodeVersion,
-			Optional<LocalDate> procedure14Date, Optional<String> procedure15Code,
-			Optional<Character> procedure15CodeVersion, Optional<LocalDate> procedure15Date,
-			Optional<String> procedure16Code, Optional<Character> procedure16CodeVersion,
-			Optional<LocalDate> procedure16Date, Optional<String> procedure17Code,
-			Optional<Character> procedure17CodeVersion, Optional<LocalDate> procedure17Date,
-			Optional<String> procedure18Code, Optional<Character> procedure18CodeVersion,
-			Optional<LocalDate> procedure18Date, Optional<String> procedure19Code,
-			Optional<Character> procedure19CodeVersion, Optional<LocalDate> procedure19Date,
-			Optional<String> procedure20Code, Optional<Character> procedure20CodeVersion,
-			Optional<LocalDate> procedure20Date, Optional<String> procedure21Code,
-			Optional<Character> procedure21CodeVersion, Optional<LocalDate> procedure21Date,
-			Optional<String> procedure22Code, Optional<Character> procedure22CodeVersion,
-			Optional<LocalDate> procedure22Date, Optional<String> procedure23Code,
-			Optional<Character> procedure23CodeVersion, Optional<LocalDate> procedure23Date,
-			Optional<String> procedure24Code, Optional<Character> procedure24CodeVersion,
-			Optional<LocalDate> procedure24Date, Optional<String> procedure25Code,
-			Optional<Character> procedure25CodeVersion, Optional<LocalDate> procedure25Date) {
-
-		List<CCWProcedure> ccwProcedures = new LinkedList<>();
-
-		/*
-		 * Seems silly, but allows the block below to be simple one-liners, rather than
-		 * requiring if-blocks.
-		 */
-		Consumer<Optional<CCWProcedure>> ccwProcedureAdder = p -> {
-			if (p.isPresent())
-				ccwProcedures.add(p.get());
-		};
-
-		ccwProcedureAdder.accept(CCWProcedure.from(procedure1Code, procedure1CodeVersion, procedure1Date));
-		ccwProcedureAdder.accept(CCWProcedure.from(procedure2Code, procedure2CodeVersion, procedure2Date));
-		ccwProcedureAdder.accept(CCWProcedure.from(procedure3Code, procedure3CodeVersion, procedure3Date));
-		ccwProcedureAdder.accept(CCWProcedure.from(procedure4Code, procedure4CodeVersion, procedure4Date));
-		ccwProcedureAdder.accept(CCWProcedure.from(procedure5Code, procedure5CodeVersion, procedure5Date));
-		ccwProcedureAdder.accept(CCWProcedure.from(procedure6Code, procedure6CodeVersion, procedure6Date));
-		ccwProcedureAdder.accept(CCWProcedure.from(procedure7Code, procedure7CodeVersion, procedure7Date));
-		ccwProcedureAdder.accept(CCWProcedure.from(procedure8Code, procedure8CodeVersion, procedure8Date));
-		ccwProcedureAdder.accept(CCWProcedure.from(procedure9Code, procedure9CodeVersion, procedure9Date));
-		ccwProcedureAdder.accept(CCWProcedure.from(procedure10Code, procedure10CodeVersion, procedure10Date));
-		ccwProcedureAdder.accept(CCWProcedure.from(procedure11Code, procedure11CodeVersion, procedure11Date));
-		ccwProcedureAdder.accept(CCWProcedure.from(procedure12Code, procedure12CodeVersion, procedure12Date));
-		ccwProcedureAdder.accept(CCWProcedure.from(procedure13Code, procedure13CodeVersion, procedure13Date));
-		ccwProcedureAdder.accept(CCWProcedure.from(procedure14Code, procedure14CodeVersion, procedure14Date));
-		ccwProcedureAdder.accept(CCWProcedure.from(procedure15Code, procedure15CodeVersion, procedure15Date));
-		ccwProcedureAdder.accept(CCWProcedure.from(procedure16Code, procedure16CodeVersion, procedure16Date));
-		ccwProcedureAdder.accept(CCWProcedure.from(procedure17Code, procedure17CodeVersion, procedure17Date));
-		ccwProcedureAdder.accept(CCWProcedure.from(procedure18Code, procedure18CodeVersion, procedure18Date));
-		ccwProcedureAdder.accept(CCWProcedure.from(procedure19Code, procedure19CodeVersion, procedure19Date));
-		ccwProcedureAdder.accept(CCWProcedure.from(procedure20Code, procedure20CodeVersion, procedure20Date));
-		ccwProcedureAdder.accept(CCWProcedure.from(procedure21Code, procedure21CodeVersion, procedure21Date));
-		ccwProcedureAdder.accept(CCWProcedure.from(procedure22Code, procedure22CodeVersion, procedure22Date));
-		ccwProcedureAdder.accept(CCWProcedure.from(procedure23Code, procedure23CodeVersion, procedure23Date));
-		ccwProcedureAdder.accept(CCWProcedure.from(procedure24Code, procedure24CodeVersion, procedure24Date));
-		ccwProcedureAdder.accept(CCWProcedure.from(procedure25Code, procedure25CodeVersion, procedure25Date));
-
-		return ccwProcedures;
-	}
-}
-=======
-	 * Sets the provider number field which is common among these claim types:
-	 * Inpatient, Outpatient, Hospice, HHA and SNF.
-	 * 
-	 * @param eob
-	 *            the {@link ExplanationOfBenefit} this method will modify
-	 * @param providerNumber
-	 *            a {@link String} PRVDR_NUM: representing the provider number for
-	 *            the claim
-	 */
-	static void setProviderNumber(ExplanationOfBenefit eob, String providerNumber) {
-		eob.setProvider(TransformerUtils.createIdentifierReference(TransformerConstants.IDENTIFIER_CMS_PROVIDER_NUMBER,
-				providerNumber));
-	}
-}
->>>>>>> c3a65f8d
+package gov.hhs.cms.bluebutton.server.app.stu3.providers;
+
+import java.io.UnsupportedEncodingException;
+import java.math.BigDecimal;
+import java.net.URLEncoder;
+import java.nio.charset.StandardCharsets;
+import java.time.LocalDate;
+import java.time.ZoneId;
+import java.util.Date;
+import java.util.LinkedList;
+import java.util.List;
+import java.util.Optional;
+import java.util.function.Consumer;
+
+import org.hl7.fhir.dstu3.model.CodeableConcept;
+import org.hl7.fhir.dstu3.model.Coding;
+import org.hl7.fhir.dstu3.model.Coverage;
+import org.hl7.fhir.dstu3.model.DomainResource;
+import org.hl7.fhir.dstu3.model.ExplanationOfBenefit;
+import org.hl7.fhir.dstu3.model.ExplanationOfBenefit.AdjudicationComponent;
+import org.hl7.fhir.dstu3.model.ExplanationOfBenefit.BenefitComponent;
+import org.hl7.fhir.dstu3.model.ExplanationOfBenefit.CareTeamComponent;
+import org.hl7.fhir.dstu3.model.ExplanationOfBenefit.DiagnosisComponent;
+import org.hl7.fhir.dstu3.model.ExplanationOfBenefit.ItemComponent;
+import org.hl7.fhir.dstu3.model.ExplanationOfBenefit.ProcedureComponent;
+import org.hl7.fhir.dstu3.model.ExplanationOfBenefit.SupportingInformationComponent;
+import org.hl7.fhir.dstu3.model.Identifier;
+import org.hl7.fhir.dstu3.model.Money;
+import org.hl7.fhir.dstu3.model.Observation;
+import org.hl7.fhir.dstu3.model.Observation.ObservationStatus;
+import org.hl7.fhir.dstu3.model.Organization;
+import org.hl7.fhir.dstu3.model.Patient;
+import org.hl7.fhir.dstu3.model.Period;
+import org.hl7.fhir.dstu3.model.Practitioner;
+import org.hl7.fhir.dstu3.model.Quantity;
+import org.hl7.fhir.dstu3.model.Reference;
+import org.hl7.fhir.dstu3.model.ReferralRequest;
+import org.hl7.fhir.dstu3.model.ReferralRequest.ReferralRequestRequesterComponent;
+import org.hl7.fhir.dstu3.model.ReferralRequest.ReferralRequestStatus;
+import org.hl7.fhir.dstu3.model.SimpleQuantity;
+import org.hl7.fhir.dstu3.model.TemporalPrecisionEnum;
+import org.hl7.fhir.dstu3.model.codesystems.ClaimCareteamrole;
+import org.hl7.fhir.instance.model.api.IBaseExtension;
+import org.hl7.fhir.instance.model.api.IBaseHasExtensions;
+import org.slf4j.Logger;
+import org.slf4j.LoggerFactory;
+
+import com.justdavis.karl.misc.exceptions.BadCodeMonkeyException;
+
+import ca.uhn.fhir.model.primitive.IdDt;
+import gov.hhs.cms.bluebutton.data.model.rif.Beneficiary;
+import gov.hhs.cms.bluebutton.data.model.rif.CarrierClaim;
+import gov.hhs.cms.bluebutton.data.model.rif.CarrierClaimColumn;
+import gov.hhs.cms.bluebutton.data.model.rif.CarrierClaimLine;
+import gov.hhs.cms.bluebutton.data.model.rif.DMEClaim;
+import gov.hhs.cms.bluebutton.data.model.rif.DMEClaimColumn;
+import gov.hhs.cms.bluebutton.data.model.rif.DMEClaimLine;
+import gov.hhs.cms.bluebutton.data.model.rif.HHAClaimColumn;
+import gov.hhs.cms.bluebutton.data.model.rif.HHAClaimLine;
+import gov.hhs.cms.bluebutton.data.model.rif.HospiceClaimLine;
+import gov.hhs.cms.bluebutton.data.model.rif.InpatientClaim;
+import gov.hhs.cms.bluebutton.data.model.rif.InpatientClaimColumn;
+import gov.hhs.cms.bluebutton.data.model.rif.InpatientClaimLine;
+import gov.hhs.cms.bluebutton.data.model.rif.OutpatientClaim;
+import gov.hhs.cms.bluebutton.data.model.rif.OutpatientClaimColumn;
+import gov.hhs.cms.bluebutton.data.model.rif.OutpatientClaimLine;
+import gov.hhs.cms.bluebutton.data.model.rif.SNFClaim;
+import gov.hhs.cms.bluebutton.data.model.rif.SNFClaimColumn;
+import gov.hhs.cms.bluebutton.data.model.rif.SNFClaimLine;
+import gov.hhs.cms.bluebutton.data.model.rif.parse.InvalidRifValueException;
+import gov.hhs.cms.bluebutton.server.app.stu3.providers.Diagnosis.DiagnosisLabel;
+
+/**
+ * Contains shared methods used to transform CCW JPA entities (e.g.
+ * {@link Beneficiary}) into FHIR resources (e.g. {@link Patient}).
+ */
+public final class TransformerUtils {
+	private static final Logger LOGGER = LoggerFactory.getLogger(TransformerUtils.class);
+
+	/**
+	 * Ensures that the specified {@link ExplanationOfBenefit} has the specified
+	 * {@link CareTeamComponent}, and links the specified {@link ItemComponent}
+	 * to that {@link CareTeamComponent} (via
+	 * {@link ItemComponent#addCareTeamLinkId(int)}).
+	 * 
+	 * @param eob
+	 *            the {@link ExplanationOfBenefit} that the
+	 *            {@link CareTeamComponent} should be part of
+	 * @param eobItem
+	 *            the {@link ItemComponent} that should be linked to the
+	 *            {@link CareTeamComponent}
+	 * @param practitionerIdSystem
+	 *            the {@link Identifier#getSystem()} of the practitioner to
+	 *            reference in {@link CareTeamComponent#getProvider()}
+	 * @param practitionerIdValue
+	 *            the {@link Identifier#getValue()} of the practitioner to
+	 *            reference in {@link CareTeamComponent#getProvider()}
+	 * @return the {@link CareTeamComponent} that was created/linked
+	 */
+	static CareTeamComponent addCareTeamPractitioner(ExplanationOfBenefit eob, ItemComponent eobItem,
+			String practitionerIdSystem, String practitionerIdValue, String practitionerRole) {
+		// Try to find a matching pre-existing entry.
+		CareTeamComponent careTeamEntry = eob.getCareTeam().stream().filter(ctc -> ctc.getProvider().hasIdentifier())
+				.filter(ctc -> practitionerIdSystem.equals(ctc.getProvider().getIdentifier().getSystem())
+						&& practitionerIdValue.equals(ctc.getProvider().getIdentifier().getValue()))
+				.findAny().orElse(null);
+	
+		// If no match was found, add one to the EOB.
+		if (careTeamEntry == null) {
+			careTeamEntry = eob.addCareTeam();
+			careTeamEntry.setSequence(eob.getCareTeam().size() + 1);
+			careTeamEntry.setProvider(new Reference()
+					.setIdentifier(new Identifier().setSystem(practitionerIdSystem).setValue(practitionerIdValue)));
+			careTeamEntry.setRole(
+					createCodeableConcept(TransformerConstants.CODING_FHIR_CARE_TEAM_ROLE, practitionerRole));
+		}
+	
+		// care team entry is at eob level so no need to create item link id
+		if (eobItem == null) {
+			return careTeamEntry;
+		}
+	
+		// Link the EOB.item to the care team entry (if it isn't already).
+		if (!eobItem.getCareTeamLinkId().contains(careTeamEntry.getSequence())) {
+			eobItem.addCareTeamLinkId(careTeamEntry.getSequence());
+		}
+	
+		return careTeamEntry;
+	}
+
+	/**
+	 * @param eob
+	 *            the {@link ExplanationOfBenefit} to (possibly) modify
+	 * @param diagnosis
+	 *            the {@link Diagnosis} to add, if it's not already present
+	 * @return the {@link DiagnosisComponent#getSequence()} of the existing or
+	 *         newly-added entry
+	 */
+	static int addDiagnosisCode(ExplanationOfBenefit eob, Diagnosis diagnosis) {
+		Optional<DiagnosisComponent> existingDiagnosis = eob.getDiagnosis().stream()
+				.filter(d -> d.getDiagnosis() instanceof CodeableConcept)
+				.filter(d -> diagnosis.isContainedIn((CodeableConcept) d.getDiagnosis())).findAny();
+		if (existingDiagnosis.isPresent())
+			return existingDiagnosis.get().getSequenceElement().getValue();
+	
+		DiagnosisComponent diagnosisComponent = new DiagnosisComponent().setSequence(eob.getDiagnosis().size() + 1);
+		diagnosisComponent.setDiagnosis(diagnosis.toCodeableConcept());
+		if (diagnosis.getPresentOnAdmission().isPresent()) {
+			diagnosisComponent.addType(createCodeableConcept(TransformerConstants.CODING_CCW_PRESENT_ON_ARRIVAL,
+					String.valueOf(diagnosis.getPresentOnAdmission().get())));
+		}
+		eob.getDiagnosis().add(diagnosisComponent);
+		return diagnosisComponent.getSequenceElement().getValue();
+	}
+
+	/**
+	 * @param eob
+	 *            the {@link ExplanationOfBenefit} that the specified
+	 *            {@link ItemComponent} is a child of
+	 * @param item
+	 *            the {@link ItemComponent} to add an
+	 *            {@link ItemComponent#getDiagnosisLinkId()} entry to
+	 * @param diagnosis
+	 *            the {@link Diagnosis} to add a link for
+	 */
+	static void addDiagnosisLink(ExplanationOfBenefit eob, ItemComponent item, Diagnosis diagnosis) {
+		int diagnosisSequence = addDiagnosisCode(eob, diagnosis);
+		item.addDiagnosisLinkId(diagnosisSequence);
+	}
+
+	/**
+	 * <p>
+	 * Adds an {@link Extension} to the specified {@link DomainResource}.
+	 * {@link Extension#getValue()} will be set to a {@link CodeableConcept}
+	 * containing a single {@link Coding}, with the specified system and code.
+	 * </p>
+	 * <p>
+	 * Data Architecture Note: The {@link CodeableConcept} might seem extraneous
+	 * -- why not just add the {@link Coding} directly to the {@link Extension}?
+	 * The main reason for doing it this way is consistency: this is what FHIR
+	 * seems to do everywhere.
+	 * </p>
+	 * 
+	 * @param fhirElement
+	 *            the FHIR element to add the {@link Extension} to
+	 * @param extensionUrl
+	 *            the {@link Extension#getUrl()} to use
+	 * @param codingSystem
+	 *            the {@link Coding#getSystem()} to use
+	 * @param codingCode
+	 *            the {@link Coding#getCode()} to use
+	 */
+	static void addExtensionCoding(IBaseHasExtensions fhirElement, String extensionUrl, String codingSystem,
+			String codingCode) {
+		IBaseExtension<?, ?> extension = fhirElement.addExtension();
+		extension.setUrl(extensionUrl);
+		extension.setValue(new Coding());
+	
+		CodeableConcept codeableConcept = new CodeableConcept();
+		extension.setValue(codeableConcept);
+	
+		Coding coding = codeableConcept.addCoding();
+		coding.setSystem(codingSystem).setCode(codingCode);
+	}
+
+	/**
+	 * @param eob
+	 *            the {@link ExplanationOfBenefit} to (possibly) modify
+	 * @param infoCategory
+	 *            the {@link CodeableConcept} to use as a
+	 *            {@link SupportingInformationComponent#getCategory()} value, if
+	 *            such an entry is not already present
+	 * @return the {@link SupportingInformationComponent#getSequence()} of the
+	 *         existing or newly-added entry
+	 */
+	static int addInformation(ExplanationOfBenefit eob, CodeableConcept infoCategory) {
+		Optional<SupportingInformationComponent> existingInfo = eob.getInformation().stream()
+				.filter(d -> infoCategory.equalsDeep(d.getCategory())).findAny();
+		if (existingInfo.isPresent())
+			return existingInfo.get().getSequenceElement().getValue();
+
+		SupportingInformationComponent infoComponent = new SupportingInformationComponent()
+				.setSequence(eob.getInformation().size() + 1);
+		infoComponent.setCategory(infoCategory);
+		eob.getInformation().add(infoComponent);
+
+		return infoComponent.getSequenceElement().getValue();
+	}
+
+	/**
+	 * @param eob
+	 *            the {@link ExplanationOfBenefit} to (possibly) modify
+	 * @param diagnosis
+	 *            the {@link Diagnosis} to add, if it's not already present
+	 * @return the {@link ProcedureComponent#getSequence()} of the existing or
+	 *         newly-added entry
+	 */
+	static int addProcedureCode(ExplanationOfBenefit eob, CCWProcedure
+	procedure) {
+
+		Optional<ProcedureComponent> existingProcedure = eob.getProcedure().stream()
+				.filter(pc -> pc.getProcedure() instanceof CodeableConcept)
+				.filter(pc -> isCodeInConcept((CodeableConcept) pc.getProcedure(), procedure.getFhirSystem(),
+						procedure.getCode()))
+				.findAny();
+		if (existingProcedure.isPresent())
+			return existingProcedure.get().getSequenceElement().getValue();
+
+		ProcedureComponent procedureComponent = new ProcedureComponent().setSequence(eob.getProcedure().size() + 1);
+		procedureComponent.setProcedure(createCodeableConcept(procedure.getFhirSystem(), procedure.getCode()));
+		procedureComponent.setDate(convertToDate(procedure.getProcedureDate()));
+
+		eob.getProcedure().add(procedureComponent);
+		return procedureComponent.getSequenceElement().getValue();
+
+	}
+
+	/**
+	 * @param claimType
+	 *            the {@link ClaimType} to compute an
+	 *            {@link ExplanationOfBenefit#getId()} for
+	 * @param claimId
+	 *            the <code>claimId</code> field value (e.g. from
+	 *            {@link CarrierClaim#getClaimId()}) to compute an
+	 *            {@link ExplanationOfBenefit#getId()} for
+	 * @return the {@link ExplanationOfBenefit#getId()} value to use for the
+	 *         specified <code>claimId</code> value
+	 */
+	public static String buildEobId(ClaimType claimType, String claimId) {
+		return String.format("%s-%s", claimType.name().toLowerCase(), claimId);
+	}
+
+	/**
+	 * @param beneficiary
+	 *            the {@link Beneficiary} to calculate the
+	 *            {@link Patient#getId()} value for
+	 * @return the {@link Patient#getId()} value that will be used for the
+	 *         specified {@link Beneficiary}
+	 */
+	static IdDt buildPatientId(Beneficiary beneficiary) {
+		return buildPatientId(beneficiary.getBeneficiaryId());
+	}
+
+	/**
+	 * @param beneficiaryId
+	 *            the {@link Beneficiary#getBeneficiaryId()} to calculate the
+	 *            {@link Patient#getId()} value for
+	 * @return the {@link Patient#getId()} value that will be used for the
+	 *         specified {@link Beneficiary}
+	 */
+	public static IdDt buildPatientId(String beneficiaryId) {
+		return new IdDt(Patient.class.getSimpleName(), beneficiaryId);
+	}
+
+	/**
+	 * @param medicareSegment
+	 *            the {@link MedicareSegment} to compute a
+	 *            {@link Coverage#getId()} for
+	 * @param beneficiary
+	 *            the {@link Beneficiary} to compute a {@link Coverage#getId()}
+	 *            for
+	 * @return the {@link Coverage#getId()} value to use for the specified
+	 *         values
+	 */
+	static IdDt buildCoverageId(MedicareSegment medicareSegment, Beneficiary beneficiary) {
+		return buildCoverageId(medicareSegment, beneficiary.getBeneficiaryId());
+	}
+
+	/**
+	 * @param medicareSegment
+	 *            the {@link MedicareSegment} to compute a
+	 *            {@link Coverage#getId()} for
+	 * @param beneficiaryId
+	 *            the {@link Beneficiary#getBeneficiaryId()} value to compute a
+	 *            {@link Coverage#getId()} for
+	 * @return the {@link Coverage#getId()} value to use for the specified
+	 *         values
+	 */
+	public static IdDt buildCoverageId(MedicareSegment medicareSegment, String beneficiaryId) {
+		return new IdDt(Coverage.class.getSimpleName(),
+				String.format("%s-%s", medicareSegment.getUrlPrefix(), beneficiaryId));
+	}
+
+	/**
+	 * @param localDate
+	 *            the {@link LocalDate} to convert
+	 * @return a {@link Date} version of the specified {@link LocalDate}
+	 */
+	static Date convertToDate(LocalDate localDate) {
+		/*
+		 * We use the system TZ here to ensure that the date doesn't shift at
+		 * all, as FHIR will just use this as an unzoned Date (I think, and if
+		 * not, it's almost certainly using the same TZ as this system).
+		 */
+		return Date.from(localDate.atStartOfDay(ZoneId.systemDefault()).toInstant());
+	}
+
+
+	/**
+	 * @param codingSystem
+	 *            the {@link Coding#getSystem()} to use
+	 * @param codingCode
+	 *            the {@link Coding#getCode()} to use
+	 * @return a {@link CodeableConcept} with the specified {@link Coding}
+	 */
+	static CodeableConcept createCodeableConcept(String codingSystem, String codingCode) {
+		return createCodeableConcept(codingSystem, null, codingCode);
+	}
+
+	/**
+	 * @param codingSystem
+	 *            the {@link Coding#getSystem()} to use
+	 * @param codingVersion
+	 *            the {@link Coding#getVersion()} to use
+	 * @param codingCode
+	 *            the {@link Coding#getCode()} to use
+	 * @return a {@link CodeableConcept} with the specified {@link Coding}
+	 */
+	static CodeableConcept createCodeableConcept(String codingSystem, String codingVersion, String codingCode) {
+		CodeableConcept codeableConcept = new CodeableConcept();
+		Coding coding = codeableConcept.addCoding().setSystem(codingSystem).setCode(codingCode);
+		if (codingVersion != null)
+			coding.setVersion(codingVersion);
+		return codeableConcept;
+	}
+
+	/**
+	 * @param identifierSystem
+	 *            the {@link Identifier#getSystem()} to use in
+	 *            {@link Reference#getIdentifier()}
+	 * @param identifierValue
+	 *            the {@link Identifier#getValue()} to use in
+	 *            {@link Reference#getIdentifier()}
+	 * @return a {@link Reference} with the specified {@link Identifier}
+	 */
+	static Reference createIdentifierReference(String identifierSystem, String identifierValue) {
+		return new Reference().setIdentifier(new Identifier().setSystem(identifierSystem).setValue(identifierValue));
+	}
+
+	/**
+	 * @return a Reference to the {@link Organization} for CMS, which will only
+	 *         be valid if {@link #upsertSharedData()} has been run
+	 */
+	static Reference createReferenceToCms() {
+		return new Reference("Organization?name=" + urlEncode(TransformerConstants.COVERAGE_ISSUER));
+	}
+
+	/**
+	 * @param concept
+	 *            the {@link CodeableConcept} to check
+	 * @param codingSystem
+	 *            the {@link Coding#getSystem()} to match
+	 * @param codingCode
+	 *            the {@link Coding#getCode()} to match
+	 * @return <code>true</code> if the specified {@link CodeableConcept}
+	 *         contains the specified {@link Coding}, <code>false</code> if it
+	 *         does not
+	 */
+	static boolean isCodeInConcept(CodeableConcept concept, String codingSystem, String codingCode) {
+		return isCodeInConcept(concept, codingSystem, null, codingCode);
+	}
+
+	/**
+	 * @param concept
+	 *            the {@link CodeableConcept} to check
+	 * @param codingSystem
+	 *            the {@link Coding#getSystem()} to match
+	 * @param codingSystem
+	 *            the {@link Coding#getVersion()} to match
+	 * @param codingCode
+	 *            the {@link Coding#getCode()} to match
+	 * @return <code>true</code> if the specified {@link CodeableConcept}
+	 *         contains the specified {@link Coding}, <code>false</code> if it
+	 *         does not
+	 */
+	static boolean isCodeInConcept(CodeableConcept concept, String codingSystem, String codingVersion,
+			String codingCode) {
+		return concept.getCoding().stream().anyMatch(c -> {
+			if (!codingSystem.equals(c.getSystem()))
+				return false;
+			if (codingVersion != null && !codingVersion.equals(c.getVersion()))
+				return false;
+			if (!codingCode.equals(c.getCode()))
+				return false;
+
+			return true;
+		});
+	}
+
+	/**
+	 * @param beneficiaryPatientId
+	 *            the {@link #TransformerConstants.CODING_SYSTEM_CCW_BENE_ID} ID
+	 *            value for the {@link Coverage#getBeneficiary()} value to match
+	 * @param coverageType
+	 *            the {@link MedicareSegment} value to match
+	 * @return a {@link Reference} to the {@link Coverage} resource where
+	 *         {@link Coverage#getPlan()} matches {@link #COVERAGE_PLAN} and the
+	 *         other parameters specified also match
+	 */
+	static Reference referenceCoverage(String beneficiaryPatientId, MedicareSegment coverageType) {
+		return new Reference(buildCoverageId(coverageType, beneficiaryPatientId));
+	}
+
+	/**
+	 * @param patientId
+	 *            the {@link #TransformerConstants.CODING_SYSTEM_CCW_BENE_ID} ID
+	 *            value for the beneficiary to match
+	 * @return a {@link Reference} to the {@link Patient} resource that matches
+	 *         the specified parameters
+	 */
+	static Reference referencePatient(String patientId) {
+		// FIXME Should reference the Patient ID now (not an identifier)
+		return new Reference(
+				String.format("Patient?identifier=%s|%s", "CCW.BENE_ID", patientId));
+	}
+
+	/**
+	 * @param beneficiary
+	 *            the {@link Beneficiary} to generate a {@link Patient}
+	 *            {@link Reference} for
+	 * @return a {@link Reference} to the {@link Patient} resource for the
+	 *         specified {@link Beneficiary}
+	 */
+	static Reference referencePatient(Beneficiary beneficiary) {
+		return referencePatient(beneficiary.getBeneficiaryId());
+	}
+
+	/**
+	 * @param practitionerNpi
+	 *            the {@link Practitioner#getIdentifier()} value to match (where
+	 *            {@link Identifier#getSystem()} is
+	 *            {@value #TransformerConstants.CODING_SYSTEM_NPI_US})
+	 * @return a {@link Reference} to the {@link Practitioner} resource that
+	 *         matches the specified parameters
+	 */
+	static Reference referencePractitioner(String practitionerNpi) {
+		return createIdentifierReference(TransformerConstants.CODING_NPI_US, practitionerNpi);
+	}
+
+	/**
+	 * @param period
+	 *            the {@link Period} to adjust
+	 * @param date
+	 *            the {@link LocalDate} to set the {@link Period#getEnd()} value
+	 *            with/to
+	 */
+	static void setPeriodEnd(Period period, LocalDate date) {
+		period.setEnd(Date.from(date.atStartOfDay(ZoneId.systemDefault()).toInstant()), TemporalPrecisionEnum.DAY);
+	}
+
+	/**
+	 * @param period
+	 *            the {@link Period} to adjust
+	 * @param date
+	 *            the {@link LocalDate} to set the {@link Period#getStart()}
+	 *            value with/to
+	 */
+	static void setPeriodStart(Period period, LocalDate date) {
+		period.setStart(Date.from(date.atStartOfDay(ZoneId.systemDefault()).toInstant()), TemporalPrecisionEnum.DAY);
+	}
+
+	/**
+	 * @param urlText
+	 *            the URL or URL portion to be encoded
+	 * @return a URL-encoded version of the specified text
+	 */
+	static String urlEncode(String urlText) {
+		try {
+			return URLEncoder.encode(urlText, StandardCharsets.UTF_8.name());
+		} catch (UnsupportedEncodingException e) {
+			throw new BadCodeMonkeyException(e);
+		}
+	}
+
+	/**
+	 * validate the from/thru dates to ensure the from date is before or the
+	 * same as the thru date
+	 * 
+	 * @param dateFrom
+	 *            start date {@link LocalDate}
+	 * @param dateThrough
+	 *            through date {@link LocalDate} to verify
+	 */
+	static void validatePeriodDates(LocalDate dateFrom, LocalDate dateThrough) {
+		if (dateFrom == null)
+			return;
+		if (dateThrough == null)
+			return;
+		// FIXME see CBBD-236 (ETL service fails on some Hospice claims "From
+		// date is after the Through Date")
+		// We are seeing this scenario in production where the from date is
+		// after the through date so we are just logging the error for now.
+		if (dateFrom.isAfter(dateThrough))
+			LOGGER.debug(String.format("Error - From Date '%s' is after the Through Date '%s'", dateFrom, dateThrough));
+	}
+
+	/**
+	 * validate the <Optional>from/<Optional>thru dates to ensure the from date
+	 * is before or the same as the thru date
+	 * 
+	 * @param <Optional>dateFrom
+	 *            start date {@link <Optional>LocalDate}
+	 * @param <Optional>dateThrough
+	 *            through date {@link <Optional>LocalDate} to verify
+	 */
+	static void validatePeriodDates(Optional<LocalDate> dateFrom, Optional<LocalDate> dateThrough) {
+		if (!dateFrom.isPresent())
+			return;
+		if (!dateThrough.isPresent())
+			return;
+		validatePeriodDates(dateFrom.get(), dateThrough.get());
+	}
+
+	/**
+	 * maps a blue button claim type to a FHIR claim type
+	 * 
+	 * @param eobType
+	 * 		the {@link CodeableConcept} that will get remapped 
+	 * @param blueButtonClaimType
+	 * 		the blue button {@link ClaimType} we are mapping from 
+	 * @param ccwNearLineRecordIdCode
+	 * 		if present, the blue button near line id code {@link Optional}&lt;{@link Character}&gt; gets remapped to a ccw record id code
+	 * @param ccwClaimTypeCode
+	 * 		if present, the blue button claim type code {@link Optional}&lt;{@link String}&gt; gets remapped to a nch claim type code
+	 */
+	static void mapEobType(ExplanationOfBenefit eob, ClaimType blueButtonClaimType,
+			Optional<Character> ccwNearLineRecordIdCode, Optional<String> ccwClaimTypeCode) {
+		
+		// map blue button claim type code into a nch claim type
+		if(ccwClaimTypeCode.isPresent() ) {
+			eob.getType().addCoding().setSystem(TransformerConstants.CODING_NCH_CLAIM_TYPE).setCode(
+					ccwClaimTypeCode.get());
+		}
+		
+		// This Coding MUST always be present as it's the only one we can definitely map for all 8 of our claim types.
+		eob.getType().addCoding().setSystem(TransformerConstants.CODING_CCW_CLAIM_TYPE).setCode(blueButtonClaimType.name());
+		
+		// Map a Coding for FHIR's ClaimType coding system, if we can.
+		switch(blueButtonClaimType) {
+		case CARRIER:
+		case OUTPATIENT:
+			// map these blue button claim types to PROFESSIONAL
+			eob.getType().addCoding().setSystem(TransformerConstants.CODING_FHIR_CLAIM_TYPE).setCode(
+					org.hl7.fhir.dstu3.model.codesystems.ClaimType.PROFESSIONAL.name());
+			break;
+			
+		case INPATIENT:
+		case HOSPICE:
+		case SNF:
+			// map these blue button claim types to INSTITUTIONAL
+			eob.getType().addCoding().setSystem(TransformerConstants.CODING_FHIR_CLAIM_TYPE).setCode(
+					org.hl7.fhir.dstu3.model.codesystems.ClaimType.INSTITUTIONAL.name());
+			break;
+		case PDE:
+			// map these blue button claim types to PHARMACY
+			eob.getType().addCoding().setSystem(TransformerConstants.CODING_FHIR_CLAIM_TYPE).setCode(
+					org.hl7.fhir.dstu3.model.codesystems.ClaimType.PHARMACY.name());
+			break;
+			
+		case HHA:
+		case DME:
+			// FUTURE these blue button claim types currently have no equivalent CODING_FHIR_CLAIM_TYPE mapping
+			break;
+			
+		default:
+			// unknown claim type
+			throw new BadCodeMonkeyException();
+		}
+		
+		// map blue button near line record id to a ccw record id code
+		if(ccwNearLineRecordIdCode.isPresent()) {
+			eob.getType().addCoding().setSystem(TransformerConstants.CODING_CCW_RECORD_ID_CODE).setCode(
+					String.valueOf(ccwNearLineRecordIdCode.get()));
+		}
+  }
+
+	/**
+	 * Transforms the common group level data elements between the
+	 * {@link CarrierClaim} and {@link DMEClaim} claim types to FHIR. The method
+	 * parameter fields from {@link CarrierClaim} and {@link DMEClaim} are listed
+	 * below and their corresponding RIF CCW fields (denoted in all CAPS below from
+	 * {@link CarrierClaimColumn} and {@link DMEClaimColumn}).
+	 * 
+	 * @param eob
+	 *            the {@link ExplanationOfBenefit} to modify
+	 * @param beneficiaryId
+	 *            BENE_ID, *
+	 * @param carrierNumber
+	 *            CARR_NUM,
+	 * @param clinicalTrialNumber
+	 *            CLM_CLNCL_TRIL_NUM,
+	 * @param beneficiaryPartBDeductAmount
+	 *            CARR_CLM_CASH_DDCTBL_APLD_AMT,
+	 * @param paymentDenialCode
+	 *            CARR_CLM_PMT_DNL_CD,
+	 * @param referringPhysicianNpi
+	 *            RFR_PHYSN_NPI
+	 * @param providerAssignmentIndicator
+	 *            CARR_CLM_PRVDR_ASGNMT_IND_SW,
+	 * @param providerPaymentAmount
+	 *            NCH_CLM_PRVDR_PMT_AMT,
+	 * @param beneficiaryPaymentAmount
+	 *            NCH_CLM_BENE_PMT_AMT,
+	 * @param submittedChargeAmount
+	 *            NCH_CARR_CLM_SBMTD_CHRG_AMT,
+	 * @param allowedChargeAmount
+	 *            NCH_CARR_CLM_ALOWD_AMT,
+	 * 
+	 * @return the {@link ExplanationOfBenefit}
+	 */
+	static ExplanationOfBenefit mapEobCommonGroupCarrierDME(ExplanationOfBenefit eob, String beneficiaryId,
+			String carrierNumber, Optional<String> clinicalTrialNumber, BigDecimal beneficiaryPartBDeductAmount,
+			String paymentDenialCode, Optional<String> referringPhysicianNpi,
+			Optional<Character> providerAssignmentIndicator, BigDecimal providerPaymentAmount,
+			BigDecimal beneficiaryPaymentAmount, BigDecimal submittedChargeAmount,
+			BigDecimal allowedChargeAmount) {
+		/*
+		 * FIXME this should be mapped as an extension valueIdentifier instead of as a
+		 * valueCodeableConcept
+		 */
+		addExtensionCoding(eob, TransformerConstants.EXTENSION_IDENTIFIER_CARRIER_NUMBER,
+				TransformerConstants.EXTENSION_IDENTIFIER_CARRIER_NUMBER, carrierNumber);
+		addExtensionCoding(eob, TransformerConstants.EXTENSION_CODING_CCW_CARR_PAYMENT_DENIAL,
+				TransformerConstants.EXTENSION_CODING_CCW_CARR_PAYMENT_DENIAL, paymentDenialCode);
+
+		/*
+		 * Referrals are represented as contained resources, since they share the
+		 * lifecycle and identity of their containing EOB.
+		 */
+		if (referringPhysicianNpi.isPresent()) {
+			ReferralRequest referral = new ReferralRequest();
+			referral.setStatus(ReferralRequestStatus.COMPLETED);
+			referral.setSubject(referencePatient(beneficiaryId));
+			referral.setRequester(new ReferralRequestRequesterComponent(
+					referencePractitioner(referringPhysicianNpi.get())));
+			referral.addRecipient(referencePractitioner(referringPhysicianNpi.get()));
+			// Set the ReferralRequest as a contained resource in the EOB:
+			eob.setReferral(new Reference(referral));
+		}
+
+		if (providerAssignmentIndicator.isPresent()) {
+			addExtensionCoding(eob, TransformerConstants.CODING_CCW_PROVIDER_ASSIGNMENT,
+					TransformerConstants.CODING_CCW_PROVIDER_ASSIGNMENT,
+					String.valueOf(providerAssignmentIndicator.get()));
+		}
+
+		if (clinicalTrialNumber.isPresent()) {
+			/*
+			 * FIXME this should be mapped as an extension valueIdentifier instead of as a
+			 * valueCodeableConcept
+			 */
+			addExtensionCoding(eob, TransformerConstants.EXTENSION_IDENTIFIER_CLINICAL_TRIAL_NUMBER,
+					TransformerConstants.EXTENSION_IDENTIFIER_CLINICAL_TRIAL_NUMBER, clinicalTrialNumber.get());
+		}
+
+		BenefitComponent beneficiaryPartBDeductAmt = new BenefitComponent(
+				createCodeableConcept(TransformerConstants.CODING_BBAPI_BENEFIT_BALANCE_TYPE,
+						TransformerConstants.CODED_ADJUDICATION_NCH_BENEFICIARY_PART_B_DEDUCTIBLE));
+		beneficiaryPartBDeductAmt.setAllowed(
+				new Money().setSystem(TransformerConstants.CODED_MONEY_USD).setValue(beneficiaryPartBDeductAmount));
+		eob.getBenefitBalanceFirstRep().getFinancial().add((beneficiaryPartBDeductAmt));
+
+		BenefitComponent providerPaymentAmt = new BenefitComponent(
+				createCodeableConcept(TransformerConstants.CODING_BBAPI_BENEFIT_BALANCE_TYPE,
+						TransformerConstants.CODED_ADJUDICATION_PROVIDER_PAYMENT_AMOUNT));
+		providerPaymentAmt.setAllowed(
+					new Money().setSystem(TransformerConstants.CODED_MONEY_USD).setValue(providerPaymentAmount));
+		eob.getBenefitBalanceFirstRep().getFinancial().add(providerPaymentAmt);
+
+		BenefitComponent beneficiaryPaymentAmt = new BenefitComponent(
+				createCodeableConcept(TransformerConstants.CODING_BBAPI_BENEFIT_BALANCE_TYPE,
+							TransformerConstants.CODED_ADJUDICATION_BENEFICIARY_PAYMENT_AMOUNT));
+		beneficiaryPaymentAmt.setAllowed(
+					new Money().setSystem(TransformerConstants.CODED_MONEY_USD).setValue(beneficiaryPaymentAmount));
+		eob.getBenefitBalanceFirstRep().getFinancial().add(beneficiaryPaymentAmt);
+
+		BenefitComponent submittedChargeAmt = new BenefitComponent(
+					createCodeableConcept(TransformerConstants.CODING_BBAPI_BENEFIT_BALANCE_TYPE,
+							TransformerConstants.CODED_ADJUDICATION_SUBMITTED_CHARGE_AMOUNT));
+		submittedChargeAmt.setAllowed(
+					new Money().setSystem(TransformerConstants.CODED_MONEY_USD).setValue(submittedChargeAmount));
+		eob.getBenefitBalanceFirstRep().getFinancial().add(submittedChargeAmt);
+
+		BenefitComponent allowedChargeAmt = new BenefitComponent(
+				createCodeableConcept(TransformerConstants.CODING_BBAPI_BENEFIT_BALANCE_TYPE,
+						TransformerConstants.CODED_ADJUDICATION_ALLOWED_CHARGE));
+		allowedChargeAmt.setAllowed(
+					new Money().setSystem(TransformerConstants.CODED_MONEY_USD).setValue(allowedChargeAmount));
+		eob.getBenefitBalanceFirstRep().getFinancial().add(allowedChargeAmt);
+
+		return eob;
+	}
+
+	/**
+	 * Transforms the common item level data elements between the
+	 * {@link CarrierClaimLine} and {@link DMEClaimLine} claim types to FHIR. The
+	 * method parameter fields from {@link CarrierClaimLine} and
+	 * {@link DMEClaimLine} are listed below and their corresponding RIF CCW fields
+	 * (denoted in all CAPS below from {@link CarrierClaimColumn} and
+	 * {@link DMEClaimColumn}).
+	 * 
+	 * @param item
+	 *            the {@ ItemComponent} to modify
+	 * @param eob
+	 *            the {@ ExplanationOfBenefit} to modify
+	 * @param claimId
+	 *            CLM_ID,
+	 * @param serviceCount
+	 *            LINE_SRVC_CNT,
+	 * @param placeOfServiceCode
+	 *            LINE_PLACE_OF_SRVC_CD,
+	 * @param firstExpenseDate
+	 *            LINE_1ST_EXPNS_DT,
+	 * @param lastExpenseDate
+	 *            LINE_LAST_EXPNS_DT,
+	 * @param beneficiaryPaymentAmount
+	 *            LINE_BENE_PMT_AMT,
+	 * @param providerPaymentAmount
+	 *            LINE_PRVDR_PMT_AMT,
+	 * @param beneficiaryPartBDeductAmount
+	 *            LINE_BENE_PTB_DDCTBL_AMT,
+	 * @param primaryPayerCode
+	 *            LINE_BENE_PRMRY_PYR_CD,
+	 * @param primaryPayerPaidAmount
+	 *            LINE_BENE_PRMRY_PYR_PD_AMT,
+	 * @param betosCode
+	 *            BETOS_CD,
+	 * @param paymentAmount
+	 *            LINE_NCH_PMT_AMT,
+	 * @param paymentCode
+	 *            LINE_PMT_80_100_CD,
+	 * @param coinsuranceAmount
+	 *            LINE_COINSRNC_AMT,
+	 * @param submittedChargeAmount
+	 *            LINE_SBMTD_CHRG_AMT,
+	 * @param allowedChargeAmount
+	 *            LINE_ALOWD_CHRG_AMT,
+	 * @param processingIndicatorCode
+	 *            LINE_PRCSG_IND_CD,
+	 * @param serviceDeductibleCode
+	 *            LINE_SERVICE_DEDUCTIBLE,
+	 * @param diagnosisCode
+	 *            LINE_ICD_DGNS_CD,
+	 * @param diagnosisCodeVersion
+	 *            LINE_ICD_DGNS_VRSN_CD,
+	 * @param hctHgbTestTypeCode
+	 *            LINE_HCT_HGB_TYPE_CD
+	 * @param hctHgbTestResult
+	 *            LINE_HCT_HGB_RSLT_NUM,
+	 * @param cmsServiceTypeCode
+	 *            LINE_CMS_TYPE_SRVC_CD,
+	 * @param nationalDrugCode
+	 *            LINE_NDC_CD
+	 * 
+	 * @return the {@link ItemComponent}
+	 */
+	static ItemComponent mapEobCommonItemCarrierDME(ItemComponent item, ExplanationOfBenefit eob, String claimId,
+			BigDecimal serviceCount, String placeOfServiceCode, Optional<LocalDate> firstExpenseDate,
+			Optional<LocalDate> lastExpenseDate, BigDecimal beneficiaryPaymentAmount, BigDecimal providerPaymentAmount,
+			BigDecimal beneficiaryPartBDeductAmount, Optional<Character> primaryPayerCode,
+			BigDecimal primaryPayerPaidAmount, Optional<String> betosCode, BigDecimal paymentAmount,
+			Optional<Character> paymentCode, BigDecimal coinsuranceAmount, BigDecimal submittedChargeAmount,
+			BigDecimal allowedChargeAmount, Optional<String> processingIndicatorCode,
+			Optional<Character> serviceDeductibleCode, Optional<String> diagnosisCode,
+			Optional<Character> diagnosisCodeVersion,
+			Optional<String> hctHgbTestTypeCode, BigDecimal hctHgbTestResult,
+			char cmsServiceTypeCode, Optional<String> nationalDrugCode) {
+
+		SimpleQuantity serviceCnt = new SimpleQuantity();
+		serviceCnt.setValue(serviceCount);
+		item.setQuantity(serviceCnt);
+
+		item.setCategory(createCodeableConcept(TransformerConstants.CODING_CCW_TYPE_SERVICE,
+				"" + cmsServiceTypeCode));
+
+		item.setLocation(createCodeableConcept(TransformerConstants.CODING_CCW_PLACE_OF_SERVICE,
+				placeOfServiceCode));
+
+		if (betosCode.isPresent()) {
+			addExtensionCoding(item, TransformerConstants.CODING_BETOS,
+					TransformerConstants.CODING_BETOS, betosCode.get());
+		}
+
+		if (firstExpenseDate.isPresent() && lastExpenseDate.isPresent()) {
+			validatePeriodDates(firstExpenseDate, lastExpenseDate);
+			item.setServiced(new Period()
+					.setStart((convertToDate(firstExpenseDate.get())),
+							TemporalPrecisionEnum.DAY)
+					.setEnd((convertToDate(lastExpenseDate.get())),
+							TemporalPrecisionEnum.DAY));
+		}
+
+		AdjudicationComponent adjudicationForPayment = item.addAdjudication();
+		adjudicationForPayment
+				.setCategory(
+						createCodeableConcept(TransformerConstants.CODING_CCW_ADJUDICATION_CATEGORY,
+								TransformerConstants.CODED_ADJUDICATION_PAYMENT))
+				.getAmount().setSystem(TransformerConstants.CODING_MONEY).setCode(TransformerConstants.CODED_MONEY_USD)
+				.setValue(paymentAmount);
+		addExtensionCoding(adjudicationForPayment,
+				TransformerConstants.EXTENSION_CODING_CCW_PAYMENT_80_100_INDICATOR,
+				TransformerConstants.EXTENSION_CODING_CCW_PAYMENT_80_100_INDICATOR,
+				"" + paymentCode.get());
+
+		item.addAdjudication()
+				.setCategory(
+						createCodeableConcept(TransformerConstants.CODING_CCW_ADJUDICATION_CATEGORY,
+								TransformerConstants.CODED_ADJUDICATION_BENEFICIARY_PAYMENT_AMOUNT))
+				.getAmount().setSystem(TransformerConstants.CODING_MONEY).setCode(TransformerConstants.CODED_MONEY_USD)
+				.setValue(beneficiaryPaymentAmount);
+
+		item.addAdjudication()
+				.setCategory(
+						createCodeableConcept(TransformerConstants.CODING_CCW_ADJUDICATION_CATEGORY,
+								TransformerConstants.CODED_ADJUDICATION_PROVIDER_PAYMENT_AMOUNT))
+				.getAmount().setSystem(TransformerConstants.CODING_MONEY).setCode(TransformerConstants.CODED_MONEY_USD)
+				.setValue(providerPaymentAmount);
+
+		item.addAdjudication()
+				.setCategory(
+						createCodeableConcept(TransformerConstants.CODING_CCW_ADJUDICATION_CATEGORY,
+								TransformerConstants.CODED_ADJUDICATION_DEDUCTIBLE))
+				.getAmount().setSystem(TransformerConstants.CODING_MONEY).setCode(TransformerConstants.CODED_MONEY_USD)
+				.setValue(beneficiaryPartBDeductAmount);
+
+		if (primaryPayerCode.isPresent()) {
+			addExtensionCoding(item, TransformerConstants.EXTENSION_CODING_PRIMARY_PAYER,
+					TransformerConstants.EXTENSION_CODING_PRIMARY_PAYER,
+					String.valueOf(primaryPayerCode.get()));
+		}
+
+		item.addAdjudication()
+				.setCategory(
+						createCodeableConcept(TransformerConstants.CODING_CCW_ADJUDICATION_CATEGORY,
+								TransformerConstants.CODED_ADJUDICATION_PRIMARY_PAYER_PAID_AMOUNT))
+				.getAmount().setSystem(TransformerConstants.CODING_MONEY).setCode(TransformerConstants.CODED_MONEY_USD)
+				.setValue(primaryPayerPaidAmount);
+		item.addAdjudication()
+				.setCategory(
+						createCodeableConcept(TransformerConstants.CODING_CCW_ADJUDICATION_CATEGORY,
+								TransformerConstants.CODED_ADJUDICATION_LINE_COINSURANCE_AMOUNT))
+				.getAmount().setSystem(TransformerConstants.CODING_MONEY).setCode(TransformerConstants.CODED_MONEY_USD)
+				.setValue(coinsuranceAmount);
+
+		item.addAdjudication()
+				.setCategory(
+						createCodeableConcept(TransformerConstants.CODING_CCW_ADJUDICATION_CATEGORY,
+								TransformerConstants.CODED_ADJUDICATION_SUBMITTED_CHARGE_AMOUNT))
+				.getAmount().setSystem(TransformerConstants.CODING_MONEY).setCode(TransformerConstants.CODED_MONEY_USD)
+				.setValue(submittedChargeAmount);
+
+		item.addAdjudication()
+				.setCategory(
+						createCodeableConcept(TransformerConstants.CODING_CCW_ADJUDICATION_CATEGORY,
+								TransformerConstants.CODED_ADJUDICATION_ALLOWED_CHARGE))
+				.getAmount().setSystem(TransformerConstants.CODING_MONEY).setCode(TransformerConstants.CODED_MONEY_USD)
+				.setValue(allowedChargeAmount);
+
+		item.addAdjudication()
+				.setCategory(createCodeableConcept(TransformerConstants.CODING_CCW_ADJUDICATION_CATEGORY,
+						TransformerConstants.CODED_ADJUDICATION_LINE_PROCESSING_INDICATOR))
+				.setReason(createCodeableConcept(TransformerConstants.CODING_CCW_PROCESSING_INDICATOR,
+						processingIndicatorCode.get()));
+
+		addExtensionCoding(item, TransformerConstants.EXTENSION_CODING_CCW_LINE_DEDUCTIBLE_SWITCH,
+				TransformerConstants.EXTENSION_CODING_CCW_LINE_DEDUCTIBLE_SWITCH,
+				"" + serviceDeductibleCode.get());
+
+		Optional<Diagnosis> lineDiagnosis = Diagnosis.from(diagnosisCode, diagnosisCodeVersion);
+		if (lineDiagnosis.isPresent())
+			addDiagnosisLink(eob, item, lineDiagnosis.get());
+
+		if (hctHgbTestTypeCode.isPresent() && hctHgbTestResult.compareTo(BigDecimal.ZERO) != 0) {
+			Observation hctHgbObservation = new Observation();
+			hctHgbObservation.setStatus(ObservationStatus.UNKNOWN);
+			CodeableConcept hctHgbTestType = new CodeableConcept();
+			hctHgbTestType.addCoding().setSystem(TransformerConstants.CODING_CCW_HCT_OR_HGB_TEST_TYPE)
+					.setCode(hctHgbTestTypeCode.get());
+			hctHgbObservation.setCode(hctHgbTestType);
+			hctHgbObservation.setValue(new Quantity().setValue(hctHgbTestResult));
+			item.addExtension().setUrl(TransformerConstants.EXTENSION_CMS_HCT_OR_HGB_RESULTS)
+					.setValue(new Reference(hctHgbObservation));
+		} else if (!hctHgbTestTypeCode.isPresent() && hctHgbTestResult.compareTo(BigDecimal.ZERO) == 0) {
+			// Nothing to do here; don't map a non-existent Observation.
+		} else {
+			throw new InvalidRifValueException(
+					String.format("Inconsistent hctHgbTestTypeCode and hctHgbTestResult" + " values for claim '%s'.",
+							claimId));
+		}
+
+		if (nationalDrugCode.isPresent()) {
+			addExtensionCoding(item, TransformerConstants.CODING_NDC, TransformerConstants.CODING_NDC,
+					nationalDrugCode.get());
+		}
+
+		return item;
+	}
+
+	/**
+	 * Transforms the common item level data elements between the
+	 * {@link InpatientClaimLine} {@link OutpatientClaimLine}
+	 * {@link HospiceClaimLine} {@link HHAClaimLine}and {@link SNFClaimLine} claim
+	 * types to FHIR. The method parameter fields from {@link InpatientClaimLine}
+	 * {@link OutpatientClaimLine} {@link HospiceClaimLine} {@link HHAClaimLine}and
+	 * {@link SNFClaimLine} are listed below and their corresponding RIF CCW fields
+	 * (denoted in all CAPS below from {@link InpatientClaimColumn}
+	 * {@link OutpatientClaimColumn} {@link HopsiceClaimColumn}
+	 * {@link HHAClaimColumn} and {@link SNFClaimColumn}).
+	 * 
+	 * @param item
+	 *            the {@ ItemComponent} to modify
+	 * @param eob
+	 *            the {@ ExplanationOfBenefit} to modify
+	 * 
+	 * @param revenueCenterCode
+	 *            REV_CNTR,
+	 * 
+	 * @param rateAmount
+	 *            REV_CNTR_RATE_AMT,
+	 * 
+	 * @param totalChargeAmount
+	 *            REV_CNTR_TOT_CHRG_AMT,
+	 * 
+	 * @param nonCoveredChargeAmount
+	 *            REV_CNTR_NCVRD_CHRG_AMT,
+	 * 
+	 * @param unitCount
+	 *            REV_CNTR_UNIT_CNT,
+	 * 
+	 * @param nationalDrugCodeQuantity
+	 *            REV_CNTR_NDC_QTY,
+	 * 
+	 * @param nationalDrugCodeQualifierCode
+	 *            REV_CNTR_NDC_QTY_QLFR_CD,
+	 * 
+	 * @param revenueCenterRenderingPhysicianNPI
+	 *            RNDRNG_PHYSN_NPI
+	 * 
+	 * @return the {@link ItemComponent}
+	 */
+	static ItemComponent mapEobCommonItemRevenue(ItemComponent item, ExplanationOfBenefit eob, String revenueCenterCode,
+			BigDecimal rateAmount,
+			BigDecimal totalChargeAmount, BigDecimal nonCoveredChargeAmount, BigDecimal unitCount,
+			Optional<BigDecimal> nationalDrugCodeQuantity, Optional<String> nationalDrugCodeQualifierCode,
+			Optional<String> revenueCenterRenderingPhysicianNPI) {
+
+		item.setRevenue(TransformerUtils.createCodeableConcept(TransformerConstants.CODING_CMS_REVENUE_CENTER,
+				revenueCenterCode));
+
+		item.addAdjudication()
+				.setCategory(
+						TransformerUtils.createCodeableConcept(TransformerConstants.CODING_CCW_ADJUDICATION_CATEGORY,
+								TransformerConstants.CODED_ADJUDICATION_RATE_AMOUNT))
+				.getAmount().setSystem(TransformerConstants.CODING_MONEY).setCode(TransformerConstants.CODED_MONEY_USD)
+				.setValue(rateAmount);
+
+		item.addAdjudication()
+				.setCategory(
+						TransformerUtils.createCodeableConcept(TransformerConstants.CODING_CCW_ADJUDICATION_CATEGORY,
+								TransformerConstants.CODED_ADJUDICATION_TOTAL_CHARGE_AMOUNT))
+				.getAmount().setSystem(TransformerConstants.CODING_MONEY).setCode(TransformerConstants.CODED_MONEY_USD)
+				.setValue(totalChargeAmount);
+
+		item.addAdjudication()
+				.setCategory(
+						TransformerUtils.createCodeableConcept(TransformerConstants.CODING_CCW_ADJUDICATION_CATEGORY,
+								TransformerConstants.CODED_ADJUDICATION_NONCOVERED_CHARGE))
+				.getAmount().setSystem(TransformerConstants.CODING_MONEY).setCode(TransformerConstants.CODED_MONEY_USD)
+				.setValue(nonCoveredChargeAmount);
+
+		/*
+		 * Set item quantity to Unit Count first if > 0; NDC quantity next if present;
+		 * otherwise set to 0
+		 */
+		SimpleQuantity qty = new SimpleQuantity();
+		if (!unitCount.equals(new BigDecimal(0))) {
+			qty.setValue(unitCount);
+		} else if (nationalDrugCodeQuantity.isPresent()) {
+			qty.setValue(nationalDrugCodeQuantity.get());
+		} else {
+			qty.setValue(0);
+		}
+		item.setQuantity(qty);
+
+		if (nationalDrugCodeQualifierCode.isPresent()) {
+			item.addModifier(TransformerUtils.createCodeableConcept(TransformerConstants.CODING_CCW_NDC_UNIT,
+					nationalDrugCodeQualifierCode.get()));
+		}
+
+		if (revenueCenterRenderingPhysicianNPI.isPresent()) {
+			TransformerUtils.addCareTeamPractitioner(eob, item, TransformerConstants.CODING_NPI_US,
+					revenueCenterRenderingPhysicianNPI.get(), ClaimCareteamrole.PRIMARY.toCode());
+		}
+
+		return item;
+	}
+
+	/**
+	 * Transforms the common group level data elements between the
+	 * {@link InpatientClaim}, {@link OutpatientClaim} and {@link SNFClaim} claim
+	 * types to FHIR. The method parameter fields from {@link InpatientClaim},
+	 * {@link OutpatientClaim} and {@link SNFClaim} are listed below and their
+	 * corresponding RIF CCW fields (denoted in all CAPS below from
+	 * {@link InpatientClaimColumn} {@link OutpatientClaimColumn}and
+	 * {@link SNFClaimColumn}).
+	 * 
+	 * @param eob
+	 *            the {@link ExplanationOfBenefit} to modify
+	 * @param beneficiaryId
+	 *            BENE_ID, *
+	 * @param carrierNumber
+	 *            CARR_NUM,
+	 * @param clinicalTrialNumber
+	 *            CLM_CLNCL_TRIL_NUM,
+	 * @param beneficiaryPartBDeductAmount
+	 *            CARR_CLM_CASH_DDCTBL_APLD_AMT,
+	 * @param paymentDenialCode
+	 *            CARR_CLM_PMT_DNL_CD,
+	 * @param referringPhysicianNpi
+	 *            RFR_PHYSN_NPI
+	 * @param providerAssignmentIndicator
+	 *            CARR_CLM_PRVDR_ASGNMT_IND_SW,
+	 * @param providerPaymentAmount
+	 *            NCH_CLM_PRVDR_PMT_AMT,
+	 * @param beneficiaryPaymentAmount
+	 *            NCH_CLM_BENE_PMT_AMT,
+	 * @param submittedChargeAmount
+	 *            NCH_CARR_CLM_SBMTD_CHRG_AMT,
+	 * @param allowedChargeAmount
+	 *            NCH_CARR_CLM_ALOWD_AMT,
+	 * 
+	 * @return the {@link ExplanationOfBenefit}
+	 */
+	static ExplanationOfBenefit mapEobCommonGroupInpOutSNF(ExplanationOfBenefit eob,
+			BigDecimal bloodDeductibleLiabilityAmount, Optional<String> operatingPhysicianNpi,
+			Optional<String> otherPhysicianNpi, char claimQueryCode, Optional<Character> mcoPaidSw) {
+
+		BenefitComponent benefitInpatientNchPrimaryPayerAmt = new BenefitComponent(
+				TransformerUtils.createCodeableConcept(TransformerConstants.CODING_BBAPI_BENEFIT_BALANCE_TYPE,
+						TransformerConstants.CODED_BENEFIT_BALANCE_TYPE_BLOOD_DEDUCTIBLE_LIABILITY));
+		benefitInpatientNchPrimaryPayerAmt.setAllowed(
+				new Money().setSystem(TransformerConstants.CODED_MONEY_USD).setValue(bloodDeductibleLiabilityAmount));
+		eob.getBenefitBalanceFirstRep().getFinancial().add((benefitInpatientNchPrimaryPayerAmt));
+		
+		if (operatingPhysicianNpi.isPresent()) {
+			TransformerUtils.addCareTeamPractitioner(eob, null, TransformerConstants.CODING_NPI_US,
+					operatingPhysicianNpi.get(), ClaimCareteamrole.ASSIST.toCode());
+		}
+
+		if (otherPhysicianNpi.isPresent()) {
+			TransformerUtils.addCareTeamPractitioner(eob, null, TransformerConstants.CODING_NPI_US,
+					otherPhysicianNpi.get(), ClaimCareteamrole.OTHER.toCode());
+		}
+
+		TransformerUtils.addExtensionCoding(eob.getBillablePeriod(), TransformerConstants.EXTENSION_CODING_CLAIM_QUERY,
+				TransformerConstants.EXTENSION_CODING_CLAIM_QUERY, String.valueOf(claimQueryCode));
+
+		if (mcoPaidSw.isPresent()) {
+			TransformerUtils.addInformation(eob, TransformerUtils
+					.createCodeableConcept(TransformerConstants.CODING_CCW_MCO_PAID, String.valueOf(mcoPaidSw.get())));
+		}
+
+		return eob;
+	}
+
+	/**
+	 * Transforms the common group level data elements between the
+	 * {@link InpatientClaimLine} {@link OutpatientClaimLine}
+	 * {@link HospiceClaimLine} {@link HHAClaimLine}and {@link SNFClaimLine} claim
+	 * types to FHIR. The method parameter fields from {@link InpatientClaimLine}
+	 * {@link OutpatientClaimLine} {@link HospiceClaimLine} {@link HHAClaimLine}and
+	 * {@link SNFClaimLine} are listed below and their corresponding RIF CCW fields
+	 * (denoted in all CAPS below from {@link InpatientClaimColumn}
+	 * {@link OutpatientClaimColumn} {@link HopsiceClaimColumn}
+	 * {@link HHAClaimColumn} and {@link SNFClaimColumn}).
+	 * 
+	 * @param eob
+	 *            the {@link ExplanationOfBenefit} to modify
+	 * 
+	 * @param organizationNpi
+	 *            ORG_NPI_NUM,
+	 * @param claimFacilityTypeCode
+	 *            CLM_FAC_TYPE_CD,
+	 * @param claimFrequencyCode
+	 *            CLM_FREQ_CD,
+	 * @param claimNonPaymentReasonCode
+	 *            CLM_MDCR_NON_PMT_RSN_CD,
+	 * @param patientDischargeStatusCode
+	 *            PTNT_DSCHRG_STUS_CD,
+	 * @param claimServiceClassificationTypeCode
+	 *            CLM_SRVC_CLSFCTN_TYPE_CD,
+	 * @param claimPrimaryPayerCode
+	 *            NCH_PRMRY_PYR_CD,
+	 * @param attendingPhysicianNpi
+	 *            AT_PHYSN_NPI,
+	 * @param totalChargeAmount
+	 *            CLM_TOT_CHRG_AMT,
+	 * @param primaryPayerPaidAmount
+	 *            NCH_PRMRY_PYR_CLM_PD_AMT
+	 * 
+	 * @return the {@link ExplanationOfBenefit}
+	 */
+	static ExplanationOfBenefit mapEobCommonGroupInpOutHHAHospiceSNF(ExplanationOfBenefit eob,
+			Optional<String> organizationNpi, char claimFacilityTypeCode, char claimFrequencyCode,
+			Optional<String> claimNonPaymentReasonCode, String patientDischargeStatusCode,
+			char claimServiceClassificationTypeCode, Optional<Character> claimPrimaryPayerCode,
+			Optional<String> attendingPhysicianNpi, BigDecimal totalChargeAmount, BigDecimal primaryPayerPaidAmount) {
+
+		if (organizationNpi.isPresent()) {
+			eob.setOrganization(TransformerUtils.createIdentifierReference(TransformerConstants.CODING_NPI_US,
+					organizationNpi.get()));
+			eob.setFacility(TransformerUtils.createIdentifierReference(TransformerConstants.CODING_NPI_US,
+					organizationNpi.get()));
+			TransformerUtils.addExtensionCoding(eob.getFacility(),
+					TransformerConstants.EXTENSION_CODING_CCW_FACILITY_TYPE,
+					TransformerConstants.EXTENSION_CODING_CCW_FACILITY_TYPE, String.valueOf(claimFacilityTypeCode));
+		}
+
+		TransformerUtils.addInformation(eob, TransformerUtils.createCodeableConcept(
+					TransformerConstants.CODING_CCW_CLAIM_FREQUENCY, String.valueOf(claimFrequencyCode)));
+
+		if (claimNonPaymentReasonCode.isPresent()) {
+			TransformerUtils.addExtensionCoding(eob,
+						TransformerConstants.EXTENSION_CODING_CCW_PAYMENT_DENIAL_REASON,
+						TransformerConstants.EXTENSION_CODING_CCW_PAYMENT_DENIAL_REASON,
+						claimNonPaymentReasonCode.get());
+			}
+
+		if (!patientDischargeStatusCode.isEmpty()) {
+			TransformerUtils.addInformation(eob, TransformerUtils.createCodeableConcept(
+						TransformerConstants.CODING_CCW_PATIENT_DISCHARGE_STATUS, patientDischargeStatusCode));
+			}
+
+		TransformerUtils.addExtensionCoding(eob.getType(),
+				TransformerConstants.EXTENSION_CODING_CCW_CLAIM_SERVICE_CLASSIFICATION,
+				TransformerConstants.EXTENSION_CODING_CCW_CLAIM_SERVICE_CLASSIFICATION,
+				String.valueOf(claimServiceClassificationTypeCode));
+		if (claimPrimaryPayerCode.isPresent()) {
+			TransformerUtils.addInformation(eob, TransformerUtils.createCodeableConcept(
+					TransformerConstants.EXTENSION_CODING_PRIMARY_PAYER, String.valueOf(claimPrimaryPayerCode.get())));
+		}
+
+		if (attendingPhysicianNpi.isPresent()) {
+			TransformerUtils.addCareTeamPractitioner(eob, null, TransformerConstants.CODING_NPI_US,
+					attendingPhysicianNpi.get(), ClaimCareteamrole.PRIMARY.toCode());
+		}
+		eob.setTotalCost(
+				(Money) new Money().setSystem(TransformerConstants.CODED_MONEY_USD).setValue(totalChargeAmount));
+
+		BenefitComponent benefitInpatientNchPrimaryPayerAmt = new BenefitComponent(
+				TransformerUtils.createCodeableConcept(TransformerConstants.CODING_BBAPI_BENEFIT_BALANCE_TYPE,
+						TransformerConstants.CODED_ADJUDICATION_PRIMARY_PAYER_PAID_AMOUNT));
+		benefitInpatientNchPrimaryPayerAmt.setAllowed(new Money().setSystem(TransformerConstants.CODED_MONEY_USD)
+				.setValue(primaryPayerPaidAmount));
+		eob.getBenefitBalanceFirstRep().getFinancial().add((benefitInpatientNchPrimaryPayerAmt));
+
+		return eob;
+	}
+
+	/**
+	 * Extract the Diagnosis values for codes 1-12
+	 * 
+	 * @param diagnosisPrincipalCode
+	 * @param diagnosisPrincipalCodeVersion
+	 * @param diagnosis1Code
+	 *            through diagnosis12Code
+	 * @param diagnosis1CodeVersion
+	 *            through diagnosis12CodeVersion
+	 * 
+	 * @return the {@link Diagnosis}es that can be extracted from the specified
+	 * 
+	 */
+	public static List<Diagnosis> extractDiagnoses1Thru12(Optional<String> diagnosisPrincipalCode,
+			Optional<Character> diagnosisPrincipalCodeVersion, Optional<String> diagnosis1Code,
+			Optional<Character> diagnosis1CodeVersion, Optional<String> diagnosis2Code,
+			Optional<Character> diagnosis2CodeVersion, Optional<String> diagnosis3Code,
+			Optional<Character> diagnosis3CodeVersion, Optional<String> diagnosis4Code,
+			Optional<Character> diagnosis4CodeVersion, Optional<String> diagnosis5Code,
+			Optional<Character> diagnosis5CodeVersion, Optional<String> diagnosis6Code,
+			Optional<Character> diagnosis6CodeVersion, Optional<String> diagnosis7Code,
+			Optional<Character> diagnosis7CodeVersion, Optional<String> diagnosis8Code,
+			Optional<Character> diagnosis8CodeVersion, Optional<String> diagnosis9Code,
+			Optional<Character> diagnosis9CodeVersion, Optional<String> diagnosis10Code,
+			Optional<Character> diagnosis10CodeVersion, Optional<String> diagnosis11Code,
+			Optional<Character> diagnosis11CodeVersion, Optional<String> diagnosis12Code,
+			Optional<Character> diagnosis12CodeVersion) {
+		List<Diagnosis> diagnoses = new LinkedList<>();
+
+		/*
+		 * Seems silly, but allows the block below to be simple one-liners,
+		 * rather than requiring if-blocks.
+		 */
+		Consumer<Optional<Diagnosis>> diagnosisAdder = d -> {
+			if (d.isPresent())
+				diagnoses.add(d.get());
+		};
+
+		diagnosisAdder.accept(
+				Diagnosis.from(diagnosisPrincipalCode, diagnosisPrincipalCodeVersion, DiagnosisLabel.PRINCIPAL));
+		diagnosisAdder.accept(Diagnosis.from(diagnosis1Code, diagnosis1CodeVersion));
+		diagnosisAdder.accept(Diagnosis.from(diagnosis2Code, diagnosis2CodeVersion));
+		diagnosisAdder.accept(Diagnosis.from(diagnosis3Code, diagnosis3CodeVersion));
+		diagnosisAdder.accept(Diagnosis.from(diagnosis4Code, diagnosis4CodeVersion));
+		diagnosisAdder.accept(Diagnosis.from(diagnosis5Code, diagnosis5CodeVersion));
+		diagnosisAdder.accept(Diagnosis.from(diagnosis6Code, diagnosis6CodeVersion));
+		diagnosisAdder.accept(Diagnosis.from(diagnosis7Code, diagnosis7CodeVersion));
+		diagnosisAdder.accept(Diagnosis.from(diagnosis8Code, diagnosis8CodeVersion));
+		diagnosisAdder.accept(Diagnosis.from(diagnosis9Code, diagnosis9CodeVersion));
+		diagnosisAdder.accept(Diagnosis.from(diagnosis10Code, diagnosis10CodeVersion));
+		diagnosisAdder.accept(Diagnosis.from(diagnosis11Code, diagnosis11CodeVersion));
+		diagnosisAdder.accept(Diagnosis.from(diagnosis12Code, diagnosis12CodeVersion));
+
+		return diagnoses;
+	}
+
+	/**
+	 * Extract the Diagnosis values for codes 13-25
+	 * 
+	 * @param diagnosis13Code
+	 *            through diagnosis25Code
+	 * @param diagnosis13CodeVersion
+	 *            through diagnosis25CodeVersion
+	 * 
+	 * @return the {@link Diagnosis}es that can be extracted from the specified
+	 * 
+	 */
+	public static List<Diagnosis> extractDiagnoses13Thru25(Optional<String> diagnosis13Code,
+			Optional<Character> diagnosis13CodeVersion, Optional<String> diagnosis14Code,
+			Optional<Character> diagnosis14CodeVersion, Optional<String> diagnosis15Code,
+			Optional<Character> diagnosis15CodeVersion, Optional<String> diagnosis16Code,
+			Optional<Character> diagnosis16CodeVersion, Optional<String> diagnosis17Code,
+			Optional<Character> diagnosis17CodeVersion, Optional<String> diagnosis18Code,
+			Optional<Character> diagnosis18CodeVersion, Optional<String> diagnosis19Code,
+			Optional<Character> diagnosis19CodeVersion, Optional<String> diagnosis20Code,
+			Optional<Character> diagnosis20CodeVersion, Optional<String> diagnosis21Code,
+			Optional<Character> diagnosis21CodeVersion, Optional<String> diagnosis22Code,
+			Optional<Character> diagnosis22CodeVersion, Optional<String> diagnosis23Code,
+			Optional<Character> diagnosis23CodeVersion, Optional<String> diagnosis24Code,
+			Optional<Character> diagnosis24CodeVersion, Optional<String> diagnosis25Code,
+			Optional<Character> diagnosis25CodeVersion) {
+		List<Diagnosis> diagnoses = new LinkedList<>();
+
+		/*
+		 * Seems silly, but allows the block below to be simple one-liners, rather than
+		 * requiring if-blocks.
+		 */
+		Consumer<Optional<Diagnosis>> diagnosisAdder = d -> {
+			if (d.isPresent())
+				diagnoses.add(d.get());
+		};
+
+		diagnosisAdder.accept(Diagnosis.from(diagnosis13Code, diagnosis13CodeVersion));
+		diagnosisAdder.accept(Diagnosis.from(diagnosis14Code, diagnosis14CodeVersion));
+		diagnosisAdder.accept(Diagnosis.from(diagnosis15Code, diagnosis15CodeVersion));
+		diagnosisAdder.accept(Diagnosis.from(diagnosis16Code, diagnosis16CodeVersion));
+		diagnosisAdder.accept(Diagnosis.from(diagnosis17Code, diagnosis17CodeVersion));
+		diagnosisAdder.accept(Diagnosis.from(diagnosis18Code, diagnosis18CodeVersion));
+		diagnosisAdder.accept(Diagnosis.from(diagnosis19Code, diagnosis19CodeVersion));
+		diagnosisAdder.accept(Diagnosis.from(diagnosis20Code, diagnosis20CodeVersion));
+		diagnosisAdder.accept(Diagnosis.from(diagnosis21Code, diagnosis21CodeVersion));
+		diagnosisAdder.accept(Diagnosis.from(diagnosis22Code, diagnosis22CodeVersion));
+		diagnosisAdder.accept(Diagnosis.from(diagnosis23Code, diagnosis23CodeVersion));
+		diagnosisAdder.accept(Diagnosis.from(diagnosis24Code, diagnosis24CodeVersion));
+		diagnosisAdder.accept(Diagnosis.from(diagnosis25Code, diagnosis25CodeVersion));
+
+		return diagnoses;
+	}
+
+	/**
+	 * Extract the External Diagnosis values for codes 1-12
+	 * 
+	 * @param diagnosisExternalFirstCode
+	 * @param diagnosisExternalFirstCodeVersion
+	 * @param diagnosisExternal1Code
+	 *            through diagnosisExternal12Code
+	 * @param diagnosisExternal1CodeVersion
+	 *            through diagnosisExternal12CodeVersion
+	 * 
+	 * @return the {@link Diagnosis}es that can be extracted from the specified
+	 * 
+	 */
+	public static List<Diagnosis> extractExternalDiagnoses1Thru12(Optional<String> diagnosisExternalFirstCode,
+			Optional<Character> diagnosisExternalFirstCodeVersion, Optional<String> diagnosisExternal1Code,
+			Optional<Character> diagnosisExternal1CodeVersion, Optional<String> diagnosisExternal2Code,
+			Optional<Character> diagnosisExternal2CodeVersion, Optional<String> diagnosisExternal3Code,
+			Optional<Character> diagnosisExternal3CodeVersion, Optional<String> diagnosisExternal4Code,
+			Optional<Character> diagnosisExternal4CodeVersion, Optional<String> diagnosisExternal5Code,
+			Optional<Character> diagnosisExternal5CodeVersion, Optional<String> diagnosisExternal6Code,
+			Optional<Character> diagnosisExternal6CodeVersion, Optional<String> diagnosisExternal7Code,
+			Optional<Character> diagnosisExternal7CodeVersion, Optional<String> diagnosisExternal8Code,
+			Optional<Character> diagnosisExternal8CodeVersion, Optional<String> diagnosisExternal9Code,
+			Optional<Character> diagnosisExternal9CodeVersion, Optional<String> diagnosisExternal10Code,
+			Optional<Character> diagnosisExternal10CodeVersion, Optional<String> diagnosisExternal11Code,
+			Optional<Character> diagnosisExternal11CodeVersion, Optional<String> diagnosisExternal12Code,
+			Optional<Character> diagnosisExternal12CodeVersion) {
+		List<Diagnosis> diagnoses = new LinkedList<>();
+
+		/*
+		 * Seems silly, but allows the block below to be simple one-liners, rather than
+		 * requiring if-blocks.
+		 */
+		Consumer<Optional<Diagnosis>> diagnosisAdder = d -> {
+			if (d.isPresent())
+				diagnoses.add(d.get());
+		};
+
+		diagnosisAdder.accept(Diagnosis.from(diagnosisExternalFirstCode, diagnosisExternalFirstCodeVersion,
+				DiagnosisLabel.FIRSTEXTERNAL));
+
+		diagnosisAdder
+				.accept(Diagnosis.from(diagnosisExternal1Code, diagnosisExternal1CodeVersion));
+		diagnosisAdder
+				.accept(Diagnosis.from(diagnosisExternal2Code, diagnosisExternal2CodeVersion));
+		diagnosisAdder
+				.accept(Diagnosis.from(diagnosisExternal3Code, diagnosisExternal3CodeVersion));
+		diagnosisAdder
+				.accept(Diagnosis.from(diagnosisExternal4Code, diagnosisExternal4CodeVersion));
+		diagnosisAdder
+				.accept(Diagnosis.from(diagnosisExternal5Code, diagnosisExternal5CodeVersion));
+		diagnosisAdder
+				.accept(Diagnosis.from(diagnosisExternal6Code, diagnosisExternal6CodeVersion));
+		diagnosisAdder
+				.accept(Diagnosis.from(diagnosisExternal7Code, diagnosisExternal7CodeVersion));
+		diagnosisAdder
+				.accept(Diagnosis.from(diagnosisExternal8Code, diagnosisExternal8CodeVersion));
+		diagnosisAdder
+				.accept(Diagnosis.from(diagnosisExternal9Code, diagnosisExternal9CodeVersion));
+		diagnosisAdder
+				.accept(Diagnosis.from(diagnosisExternal10Code, diagnosisExternal10CodeVersion));
+		diagnosisAdder
+				.accept(Diagnosis.from(diagnosisExternal11Code, diagnosisExternal11CodeVersion));
+		diagnosisAdder
+				.accept(Diagnosis.from(diagnosisExternal12Code, diagnosisExternal12CodeVersion));
+
+		return diagnoses;
+	}
+
+	/**
+	 * Extract the Procedure values for codes 1-25
+	 * 
+	 * @param procedure1Code
+	 *            through procedure25Code,
+	 * @param procedure1CodeVersion
+	 *            through procedure25CodeVersion
+	 * @param procedure1Date
+	 *            through procedure25Date
+	 * 
+	 * @return the {@link CCWProcedure}es that can be extracted from the specified
+	 *         claim types
+	 */
+	public static List<CCWProcedure> extractCCWProcedures(Optional<String> procedure1Code,
+			Optional<Character> procedure1CodeVersion, Optional<LocalDate> procedure1Date,
+			Optional<String> procedure2Code, Optional<Character> procedure2CodeVersion,
+			Optional<LocalDate> procedure2Date, Optional<String> procedure3Code,
+			Optional<Character> procedure3CodeVersion, Optional<LocalDate> procedure3Date,
+			Optional<String> procedure4Code, Optional<Character> procedure4CodeVersion,
+			Optional<LocalDate> procedure4Date, Optional<String> procedure5Code,
+			Optional<Character> procedure5CodeVersion, Optional<LocalDate> procedure5Date,
+			Optional<String> procedure6Code, Optional<Character> procedure6CodeVersion,
+			Optional<LocalDate> procedure6Date, Optional<String> procedure7Code,
+			Optional<Character> procedure7CodeVersion, Optional<LocalDate> procedure7Date,
+			Optional<String> procedure8Code, Optional<Character> procedure8CodeVersion,
+			Optional<LocalDate> procedure8Date, Optional<String> procedure9Code,
+			Optional<Character> procedure9CodeVersion, Optional<LocalDate> procedure9Date,
+			Optional<String> procedure10Code, Optional<Character> procedure10CodeVersion,
+			Optional<LocalDate> procedure10Date, Optional<String> procedure11Code,
+			Optional<Character> procedure11CodeVersion, Optional<LocalDate> procedure11Date,
+			Optional<String> procedure12Code, Optional<Character> procedure12CodeVersion,
+			Optional<LocalDate> procedure12Date, Optional<String> procedure13Code,
+			Optional<Character> procedure13CodeVersion, Optional<LocalDate> procedure13Date,
+			Optional<String> procedure14Code, Optional<Character> procedure14CodeVersion,
+			Optional<LocalDate> procedure14Date, Optional<String> procedure15Code,
+			Optional<Character> procedure15CodeVersion, Optional<LocalDate> procedure15Date,
+			Optional<String> procedure16Code, Optional<Character> procedure16CodeVersion,
+			Optional<LocalDate> procedure16Date, Optional<String> procedure17Code,
+			Optional<Character> procedure17CodeVersion, Optional<LocalDate> procedure17Date,
+			Optional<String> procedure18Code, Optional<Character> procedure18CodeVersion,
+			Optional<LocalDate> procedure18Date, Optional<String> procedure19Code,
+			Optional<Character> procedure19CodeVersion, Optional<LocalDate> procedure19Date,
+			Optional<String> procedure20Code, Optional<Character> procedure20CodeVersion,
+			Optional<LocalDate> procedure20Date, Optional<String> procedure21Code,
+			Optional<Character> procedure21CodeVersion, Optional<LocalDate> procedure21Date,
+			Optional<String> procedure22Code, Optional<Character> procedure22CodeVersion,
+			Optional<LocalDate> procedure22Date, Optional<String> procedure23Code,
+			Optional<Character> procedure23CodeVersion, Optional<LocalDate> procedure23Date,
+			Optional<String> procedure24Code, Optional<Character> procedure24CodeVersion,
+			Optional<LocalDate> procedure24Date, Optional<String> procedure25Code,
+			Optional<Character> procedure25CodeVersion, Optional<LocalDate> procedure25Date) {
+
+		List<CCWProcedure> ccwProcedures = new LinkedList<>();
+
+		/*
+		 * Seems silly, but allows the block below to be simple one-liners, rather than
+		 * requiring if-blocks.
+		 */
+		Consumer<Optional<CCWProcedure>> ccwProcedureAdder = p -> {
+			if (p.isPresent())
+				ccwProcedures.add(p.get());
+		};
+
+		ccwProcedureAdder.accept(CCWProcedure.from(procedure1Code, procedure1CodeVersion, procedure1Date));
+		ccwProcedureAdder.accept(CCWProcedure.from(procedure2Code, procedure2CodeVersion, procedure2Date));
+		ccwProcedureAdder.accept(CCWProcedure.from(procedure3Code, procedure3CodeVersion, procedure3Date));
+		ccwProcedureAdder.accept(CCWProcedure.from(procedure4Code, procedure4CodeVersion, procedure4Date));
+		ccwProcedureAdder.accept(CCWProcedure.from(procedure5Code, procedure5CodeVersion, procedure5Date));
+		ccwProcedureAdder.accept(CCWProcedure.from(procedure6Code, procedure6CodeVersion, procedure6Date));
+		ccwProcedureAdder.accept(CCWProcedure.from(procedure7Code, procedure7CodeVersion, procedure7Date));
+		ccwProcedureAdder.accept(CCWProcedure.from(procedure8Code, procedure8CodeVersion, procedure8Date));
+		ccwProcedureAdder.accept(CCWProcedure.from(procedure9Code, procedure9CodeVersion, procedure9Date));
+		ccwProcedureAdder.accept(CCWProcedure.from(procedure10Code, procedure10CodeVersion, procedure10Date));
+		ccwProcedureAdder.accept(CCWProcedure.from(procedure11Code, procedure11CodeVersion, procedure11Date));
+		ccwProcedureAdder.accept(CCWProcedure.from(procedure12Code, procedure12CodeVersion, procedure12Date));
+		ccwProcedureAdder.accept(CCWProcedure.from(procedure13Code, procedure13CodeVersion, procedure13Date));
+		ccwProcedureAdder.accept(CCWProcedure.from(procedure14Code, procedure14CodeVersion, procedure14Date));
+		ccwProcedureAdder.accept(CCWProcedure.from(procedure15Code, procedure15CodeVersion, procedure15Date));
+		ccwProcedureAdder.accept(CCWProcedure.from(procedure16Code, procedure16CodeVersion, procedure16Date));
+		ccwProcedureAdder.accept(CCWProcedure.from(procedure17Code, procedure17CodeVersion, procedure17Date));
+		ccwProcedureAdder.accept(CCWProcedure.from(procedure18Code, procedure18CodeVersion, procedure18Date));
+		ccwProcedureAdder.accept(CCWProcedure.from(procedure19Code, procedure19CodeVersion, procedure19Date));
+		ccwProcedureAdder.accept(CCWProcedure.from(procedure20Code, procedure20CodeVersion, procedure20Date));
+		ccwProcedureAdder.accept(CCWProcedure.from(procedure21Code, procedure21CodeVersion, procedure21Date));
+		ccwProcedureAdder.accept(CCWProcedure.from(procedure22Code, procedure22CodeVersion, procedure22Date));
+		ccwProcedureAdder.accept(CCWProcedure.from(procedure23Code, procedure23CodeVersion, procedure23Date));
+		ccwProcedureAdder.accept(CCWProcedure.from(procedure24Code, procedure24CodeVersion, procedure24Date));
+		ccwProcedureAdder.accept(CCWProcedure.from(procedure25Code, procedure25CodeVersion, procedure25Date));
+
+		return ccwProcedures;
+	}
+
+	/**
+	 * Sets the provider number field which is common among these claim types:
+	 * Inpatient, Outpatient, Hospice, HHA and SNF.
+	 * 
+	 * @param eob
+	 *            the {@link ExplanationOfBenefit} this method will modify
+	 * @param providerNumber
+	 *            a {@link String} PRVDR_NUM: representing the provider number for
+	 *            the claim
+	 */
+	static void setProviderNumber(ExplanationOfBenefit eob, String providerNumber) {
+		eob.setProvider(TransformerUtils.createIdentifierReference(TransformerConstants.IDENTIFIER_CMS_PROVIDER_NUMBER,
+				providerNumber));
+	}
+}
+