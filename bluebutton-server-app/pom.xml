--- conflicted
+++ resolved
@@ -65,7 +65,6 @@
 		</dependency>
 		
 		<!-- https://mvnrepository.com/artifact/ca.uhn.hapi.fhir/hapi-fhir-structures-dstu3 -->
-<<<<<<< HEAD
 		<dependency>
 		    <groupId>ca.uhn.hapi.fhir</groupId>
 		    <artifactId>hapi-fhir-structures-dstu3</artifactId>
@@ -80,22 +79,6 @@
 		<!-- https://mvnrepository.com/artifact/ca.uhn.hapi.fhir/hapi-fhir-client -->
 		<dependency>
 		    <groupId>ca.uhn.hapi.fhir</groupId>
-=======
-		<dependency>
-		    <groupId>ca.uhn.hapi.fhir</groupId>
-		    <artifactId>hapi-fhir-structures-dstu3</artifactId>
-		    <version>3.6.0</version>
-		</dependency>
-		<!-- https://mvnrepository.com/artifact/ca.uhn.hapi.fhir/hapi-fhir-server -->
-		<dependency>
-		    <groupId>ca.uhn.hapi.fhir</groupId>
-		    <artifactId>hapi-fhir-server</artifactId>
-		    <version>3.6.0</version>
-		</dependency>
-		<!-- https://mvnrepository.com/artifact/ca.uhn.hapi.fhir/hapi-fhir-client -->
-		<dependency>
-		    <groupId>ca.uhn.hapi.fhir</groupId>
->>>>>>> 9c1469b5
 		    <artifactId>hapi-fhir-client</artifactId>
 		    <version>3.6.0</version>
 		</dependency>
