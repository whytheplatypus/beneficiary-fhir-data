--- conflicted
+++ resolved
@@ -44,8 +44,6 @@
 		</dependency>
 
 		<dependency>
-<<<<<<< HEAD
-=======
 			<!-- Used for CORS support -->
 			<groupId>org.ebaysf.web</groupId>
 			<artifactId>cors-filter</artifactId>
@@ -59,7 +57,6 @@
 		</dependency>
 
 		<dependency>
->>>>>>> a2500198
 			<!-- Spring Web is used to deploy the server to a web container. -->
 			<groupId>org.springframework</groupId>
 			<artifactId>spring-web</artifactId>
@@ -98,8 +95,6 @@
 		</dependency>
 
 		<dependency>
-<<<<<<< HEAD
-=======
 			<!-- The Blue Button API runs against PostgreSQL in production. -->
 			<groupId>org.postgresql</groupId>
 			<artifactId>postgresql</artifactId>
@@ -115,7 +110,6 @@
 		</dependency>
 
 		<dependency>
->>>>>>> a2500198
 			<!-- The test framework used for unit and integration tests. -->
 			<groupId>junit</groupId>
 			<artifactId>junit</artifactId>
