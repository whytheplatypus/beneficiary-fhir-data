# Cloudwatch Metric Filters
# 
# Creates the BFD Server CloudWatch log metric filters and log group. 
#
locals {

  log_groups = {
    access        = "/bfd/${var.env}/bfd-server/access.txt"
  }
}

resource "aws_cloudwatch_log_metric_filter" "mct_query_time" {
  name           = "bfd-${var.env}/bfd-server/http-requests/latency/mct"
  pattern        = "[remote_host_name, remote_logical_username, remote_authenticated_user=*mct*, timestamp, request, query_string, status_code, bytes, duration_milliseconds, original_query_id, original_query_counter, original_query_timestamp, developer, developer_name, application_id, application, user_id, user, beneficiary_id]"
  log_group_name = local.log_groups.access

  metric_transformation {
    name          = "http-requests/latency/mct"
    namespace     = "bfd-${var.env}/bfd-server"
    value         = "$duration_milliseconds"
    default_value = null
  }
}

resource "aws_cloudwatch_log_metric_filter" "http-requests-count" {
  name           = "bfd-${var.env}/bfd-server/http-requests/count"
  pattern        = "[remote_host_name, remote_logical_username, remote_authenticated_user, timestamp, request, query_string, status_code, bytes, duration_milliseconds, original_query_id, original_query_counter, original_query_timestamp, developer, developer_name, application_id, application, user_id, user, beneficiary_id]"
  log_group_name = local.log_groups.access

  metric_transformation {
    name          = "http-requests/count"
    namespace     = "bfd-${var.env}/bfd-server"
    value         = "1"
    default_value = "0"
  }
}

resource "aws_cloudwatch_log_metric_filter" "http-requests-count-coverage" {
  name           = "bfd-${var.env}/bfd-server/http-requests/count/coverage"
  pattern        = "[remote_host_name, remote_logical_username, remote_authenticated_user, timestamp, request = \"*/Coverage*\", query_string, status_code, bytes, duration_milliseconds, original_query_id, original_query_counter, original_query_timestamp, developer, developer_name, application_id, application, user_id, user, beneficiary_id]"
  log_group_name = local.log_groups.access

  metric_transformation {
    name          = "http-requests/count/coverage"
    namespace     = "bfd-${var.env}/bfd-server"
    value         = "1"
    default_value = "0"
  }
}

resource "aws_cloudwatch_log_metric_filter" "http-requests-count-eob" {
  name           = "bfd-${var.env}/bfd-server/http-requests/count/eob"
  pattern        = "[remote_host_name, remote_logical_username, remote_authenticated_user, timestamp, request = \"*/ExplanationOfBenefit*\", query_string, status_code, bytes, duration_milliseconds, original_query_id, original_query_counter, original_query_timestamp, developer, developer_name, application_id, application, user_id, user, beneficiary_id]"
  log_group_name = local.log_groups.access

  metric_transformation {
    name          = "http-requests/count/eob"
    namespace     = "bfd-${var.env}/bfd-server"
    value         = "1"
    default_value = "0"
  }
}

resource "aws_cloudwatch_log_metric_filter" "http-requests-count-500" {
  name           = "bfd-${var.env}/bfd-server/http-requests/count/http-500"
  pattern        = "[remote_host_name, remote_logical_username, remote_authenticated_user, timestamp, request, query_string, status_code = 500, bytes, duration_milliseconds, original_query_id, original_query_counter, original_query_timestamp, developer, developer_name, application_id, application, user_id, user, beneficiary_id]"
  log_group_name = local.log_groups.access

  metric_transformation {
    name          = "http-requests/count/http-500"
    namespace     = "bfd-${var.env}/bfd-server"
    value         = "1"
    default_value = "0"
  }
}

resource "aws_cloudwatch_log_metric_filter" "http-requests-count-metadata" {
<<<<<<< HEAD
  name           = "bfd-${var.env}/bfd-server/http-requests/count/meta-data"
=======
  count          = var.env == null ? 0 : 1

  name           = "bfd-${var.env}/bfd-server/http-requests/count/metadata"
>>>>>>> b124458a
  pattern        = "[remote_host_name, remote_logical_username, remote_authenticated_user, timestamp, request = \"*/metadata*\", query_string, status_code, bytes, duration_milliseconds, original_query_id, original_query_counter, original_query_timestamp, developer, developer_name, application_id, application, user_id, user, beneficiary_id]"
  log_group_name = local.log_groups.access

  metric_transformation {
    name          = "http-requests/count/metadata"
    namespace     = "bfd-${var.env}/bfd-server"
    value         = "1"
    default_value = "0"
  }
}

resource "aws_cloudwatch_log_metric_filter" "http-requests-count-not-2xx" {
  name           = "bfd-${var.env}/bfd-server/http-requests/count/not-2xx"
  pattern        = "[remote_host_name, remote_logical_username, remote_authenticated_user, timestamp, request, query_string, status_code != 2*, bytes, duration_milliseconds, original_query_id, original_query_counter, original_query_timestamp, developer, developer_name, application_id, application, user_id, user, beneficiary_id]"
  log_group_name = local.log_groups.access

  metric_transformation {
    name          = "http-requests/count/not-2xx"
    namespace     = "bfd-${var.env}/bfd-server"
    value         = "1"
    default_value = "0"
  }
}

resource "aws_cloudwatch_log_metric_filter" "http-requests-count-patient" {
  name           = "bfd-${var.env}/bfd-server/http-requests/count/patient"
  pattern        = "[remote_host_name, remote_logical_username, remote_authenticated_user, timestamp, request = \"*/Patient*\", query_string, status_code, bytes, duration_milliseconds, original_query_id, original_query_counter, original_query_timestamp, developer, developer_name, application_id, application, user_id, user, beneficiary_id]"
  log_group_name = local.log_groups.access

  metric_transformation {
    name          = "http-requests/count/patient"
    namespace     = "bfd-${var.env}/bfd-server"
    value         = "1"
    default_value = "0"
  }
}

resource "aws_cloudwatch_log_metric_filter" "http-requests-count-patient-patientSearchById" {
  name           = "bfd-${var.env}/bfd-server/http-requests/count/patient/patientSearchById"
  pattern        = "[remote_host_name, remote_logical_username, remote_authenticated_user, timestamp, request = \"*/Patient*_id=*\", query_string, status_code, bytes, duration_milliseconds, original_query_id, original_query_counter, original_query_timestamp, developer, developer_name, application_id, application, user_id, user, beneficiary_id]"
  log_group_name = local.log_groups.access

  metric_transformation {
    name          = "http-requests/count/patient/patientSearchById"
    namespace     = "bfd-${var.env}/bfd-server"
    value         = "1"
    default_value = "0"
  }
}

resource "aws_cloudwatch_log_metric_filter" "http-requests-count-patient-patientSearchByIdentifier" {
  name           = "bfd-${var.env}/bfd-server/http-requests/count/patient/patientSearchByIdentifier"
  pattern        = "[remote_host_name, remote_logical_username, remote_authenticated_user, timestamp, request = \"*/Patient*identifier=*hicnHash*\", query_string, status_code, bytes, duration_milliseconds, original_query_id, original_query_counter, original_query_timestamp, developer, developer_name, application_id, application, user_id, user, beneficiary_id]"
  log_group_name = local.log_groups.access

  metric_transformation {
    name          = "http-requests/count/patient/patientSearchByIdentifier"
    namespace     = "bfd-${var.env}/bfd-server"
    value         = "1"
    default_value = "0"
  }
}

resource "aws_cloudwatch_log_metric_filter" "http-requests-latency" {
  name           = "bfd-${var.env}/bfd-server/http-requests/latency"
  pattern        = "[remote_host_name, remote_logical_username, remote_authenticated_user, timestamp, request, query_string, status_code, bytes, duration_milliseconds, original_query_id, original_query_counter, original_query_timestamp, developer, developer_name, application_id, application, user_id, user, beneficiary_id]"
  log_group_name = local.log_groups.access

  metric_transformation {
    name          = "http-requests/latency"
    namespace     = "bfd-${var.env}/bfd-server"
    value         = "$duration_milliseconds"
    default_value = null
  }
}

resource "aws_cloudwatch_log_metric_filter" "http-requests-latency-fhir-coverage" {
  name           = "bfd-${var.env}/bfd-server/http-requests/latency/fhir/coverage"
  pattern        = "[remote_host_name, remote_logical_username, remote_authenticated_user, timestamp, request = \"*/Coverage*\", query_string, status_code, bytes, duration_milliseconds, original_query_id, original_query_counter, original_query_timestamp, developer, developer_name, application_id, application, user_id, user, beneficiary_id]"
  log_group_name = local.log_groups.access

  metric_transformation {
    name          = "http-requests/latency/fhir/coverage"
    namespace     = "bfd-${var.env}/bfd-server"
    value         = "$duration_milliseconds"
    default_value = null
  }
}

resource "aws_cloudwatch_log_metric_filter" "http-requests-latency-fhir-eob" {
  name           = "bfd-${var.env}/bfd-server/http-requests/latency/fhir/eob"
  pattern        = "[remote_host_name, remote_logical_username, remote_authenticated_user, timestamp, request = \"*/ExplanationOfBenefit*\", query_string, status_code, bytes, duration_milliseconds, original_query_id, original_query_counter, original_query_timestamp, developer, developer_name, application_id, application, user_id, user, beneficiary_id]"
  log_group_name = local.log_groups.access

  metric_transformation {
    name          = "http-requests/latency/fhir/eob"
    namespace     = "bfd-${var.env}/bfd-server"
    value         = "$duration_milliseconds"
    default_value = null
  }
}

resource "aws_cloudwatch_log_metric_filter" "http-requests-latency-fhir-patient" {
  name           = "bfd-${var.env}/bfd-server/http-requests/latency/fhir/patient"
  pattern        = "[remote_host_name, remote_logical_username, remote_authenticated_user, timestamp, request = \"*/Patient*\", query_string, status_code, bytes, duration_milliseconds, original_query_id, original_query_counter, original_query_timestamp, developer, developer_name, application_id, application, user_id, user, beneficiary_id]"
  log_group_name = local.log_groups.access

  metric_transformation {
    name          = "http-requests/latency/fhir/patient"
    namespace     = "bfd-${var.env}/bfd-server"
    value         = "$duration_milliseconds"
    default_value = null
  }
}

<<<<<<< HEAD
resource "aws_cloudwatch_log_metric_filter" "http-requests-latency-over-600" {
  name           = "bfd-${var.env}/bfd-server/http-requests/latency/over-600"
=======
resource "aws_cloudwatch_log_metric_filter" "http-requests-latency-over-6000" {
  count          = var.env == null ? 0 : 1

  name           = "bfd-${var.env}/bfd-server/http-requests/latency/over-6000"
>>>>>>> b124458a
  pattern        = "[remote_host_name, remote_logical_username, remote_authenticated_user, timestamp, request, query_string, status_code, bytes, duration_milliseconds > 6000, original_query_id, original_query_counter, original_query_timestamp, developer, developer_name, application_id, application, user_id, user, beneficiary_id]"
  log_group_name = local.log_groups.access

  metric_transformation {
    name          = "http-requests/latency/over-6000"
    namespace     = "bfd-${var.env}/bfd-server"
    value         = "1"
    default_value = "0"
  }
}
<|MERGE_RESOLUTION|>--- conflicted
+++ resolved
@@ -74,14 +74,8 @@
   }
 }
 
-resource "aws_cloudwatch_log_metric_filter" "http-requests-count-metadata" {
-<<<<<<< HEAD
-  name           = "bfd-${var.env}/bfd-server/http-requests/count/meta-data"
-=======
-  count          = var.env == null ? 0 : 1
-
-  name           = "bfd-${var.env}/bfd-server/http-requests/count/metadata"
->>>>>>> b124458a
+resource "aws_cloudwatch_log_metric_filter" "http-requests-count-metadata" { 
+  name            = "bfd-${var.env}/bfd-server/http-requests/count/metadata"
   pattern        = "[remote_host_name, remote_logical_username, remote_authenticated_user, timestamp, request = \"*/metadata*\", query_string, status_code, bytes, duration_milliseconds, original_query_id, original_query_counter, original_query_timestamp, developer, developer_name, application_id, application, user_id, user, beneficiary_id]"
   log_group_name = local.log_groups.access
 
@@ -197,15 +191,10 @@
   }
 }
 
-<<<<<<< HEAD
-resource "aws_cloudwatch_log_metric_filter" "http-requests-latency-over-600" {
-  name           = "bfd-${var.env}/bfd-server/http-requests/latency/over-600"
-=======
 resource "aws_cloudwatch_log_metric_filter" "http-requests-latency-over-6000" {
   count          = var.env == null ? 0 : 1
 
   name           = "bfd-${var.env}/bfd-server/http-requests/latency/over-6000"
->>>>>>> b124458a
   pattern        = "[remote_host_name, remote_logical_username, remote_authenticated_user, timestamp, request, query_string, status_code, bytes, duration_milliseconds > 6000, original_query_id, original_query_counter, original_query_timestamp, developer, developer_name, application_id, application, user_id, user, beneficiary_id]"
   log_group_name = local.log_groups.access
 
