package gov.hhs.cms.bluebutton.datapipeline.fhir.transform;

import java.io.UnsupportedEncodingException;
import java.net.URLEncoder;
import java.nio.charset.StandardCharsets;
import java.time.LocalDate;
import java.time.ZoneId;
import java.time.format.DateTimeFormatter;
import java.util.Date;
import java.util.Optional;
import java.util.stream.Stream;

import org.hl7.fhir.dstu3.exceptions.FHIRException;
import org.hl7.fhir.dstu3.model.Address;
import org.hl7.fhir.dstu3.model.Bundle;
import org.hl7.fhir.dstu3.model.Bundle.BundleEntryComponent;
import org.hl7.fhir.dstu3.model.Bundle.BundleEntryRequestComponent;
import org.hl7.fhir.dstu3.model.Bundle.BundleType;
import org.hl7.fhir.dstu3.model.Bundle.HTTPVerb;
import org.hl7.fhir.dstu3.model.CodeableConcept;
import org.hl7.fhir.dstu3.model.Coding;
import org.hl7.fhir.dstu3.model.Coverage;
import org.hl7.fhir.dstu3.model.DateTimeType;
import org.hl7.fhir.dstu3.model.DateType;
import org.hl7.fhir.dstu3.model.Duration;
import org.hl7.fhir.dstu3.model.Enumerations.AdministrativeGender;
import org.hl7.fhir.dstu3.model.ExplanationOfBenefit;
import org.hl7.fhir.dstu3.model.ExplanationOfBenefit.DetailComponent;
import org.hl7.fhir.dstu3.model.ExplanationOfBenefit.DiagnosisComponent;
import org.hl7.fhir.dstu3.model.ExplanationOfBenefit.ExplanationOfBenefitStatus;
import org.hl7.fhir.dstu3.model.ExplanationOfBenefit.ItemComponent;
import org.hl7.fhir.dstu3.model.ExplanationOfBenefit.ProcedureComponent;
import org.hl7.fhir.dstu3.model.Extension;
import org.hl7.fhir.dstu3.model.HumanName;
import org.hl7.fhir.dstu3.model.IdType;
import org.hl7.fhir.dstu3.model.Identifier;
import org.hl7.fhir.dstu3.model.Medication;
import org.hl7.fhir.dstu3.model.MedicationOrder;
import org.hl7.fhir.dstu3.model.MedicationOrder.MedicationOrderDispenseRequestComponent;
import org.hl7.fhir.dstu3.model.Money;
import org.hl7.fhir.dstu3.model.Organization;
import org.hl7.fhir.dstu3.model.Patient;
import org.hl7.fhir.dstu3.model.Period;
import org.hl7.fhir.dstu3.model.Practitioner;
import org.hl7.fhir.dstu3.model.Reference;
import org.hl7.fhir.dstu3.model.ReferralRequest;
import org.hl7.fhir.dstu3.model.ReferralRequest.ReferralStatus;
import org.hl7.fhir.dstu3.model.Resource;
import org.hl7.fhir.dstu3.model.SimpleQuantity;
import org.hl7.fhir.dstu3.model.StringType;
import org.hl7.fhir.dstu3.model.TemporalPrecisionEnum;

import com.justdavis.karl.misc.exceptions.BadCodeMonkeyException;

import gov.hhs.cms.bluebutton.datapipeline.rif.extract.RifFilesProcessor;
import gov.hhs.cms.bluebutton.datapipeline.rif.model.BeneficiaryRow;
import gov.hhs.cms.bluebutton.datapipeline.rif.model.CarrierClaimGroup;
import gov.hhs.cms.bluebutton.datapipeline.rif.model.CarrierClaimGroup.CarrierClaimLine;
import gov.hhs.cms.bluebutton.datapipeline.rif.model.DMEClaimGroup;
import gov.hhs.cms.bluebutton.datapipeline.rif.model.DMEClaimGroup.DMEClaimLine;
import gov.hhs.cms.bluebutton.datapipeline.rif.model.HHAClaimGroup;
import gov.hhs.cms.bluebutton.datapipeline.rif.model.HHAClaimGroup.HHAClaimLine;
import gov.hhs.cms.bluebutton.datapipeline.rif.model.HospiceClaimGroup;
import gov.hhs.cms.bluebutton.datapipeline.rif.model.HospiceClaimGroup.HospiceClaimLine;
import gov.hhs.cms.bluebutton.datapipeline.rif.model.IcdCode;
import gov.hhs.cms.bluebutton.datapipeline.rif.model.InpatientClaimGroup;
import gov.hhs.cms.bluebutton.datapipeline.rif.model.InpatientClaimGroup.InpatientClaimLine;
import gov.hhs.cms.bluebutton.datapipeline.rif.model.OutpatientClaimGroup;
import gov.hhs.cms.bluebutton.datapipeline.rif.model.OutpatientClaimGroup.OutpatientClaimLine;
import gov.hhs.cms.bluebutton.datapipeline.rif.model.PartDEventRow;
import gov.hhs.cms.bluebutton.datapipeline.rif.model.RecordAction;
import gov.hhs.cms.bluebutton.datapipeline.rif.model.RifRecordEvent;
import gov.hhs.cms.bluebutton.datapipeline.rif.model.SNFClaimGroup;
import gov.hhs.cms.bluebutton.datapipeline.rif.model.SNFClaimGroup.SNFClaimLine;

/**
 * Handles the translation from source/CCW {@link RifRecordEvent}s data into
 * FHIR {@link TransformedBundle}s.
 */
public final class DataTransformer {
	static final String EXTENSION_CMS_CLAIM_TYPE = "http://bluebutton.cms.hhs.gov/extensions#claimType";

	static final String EXTENSION_CMS_DIAGNOSIS_GROUP = "http://bluebutton.cms.hhs.gov/extensions#diagnosisRelatedGroupCode";

	static final String EXTENSION_CMS_ADMITTING_DIAGNOSIS = "http://bluebutton.cms.hhs.gov/extensions#admittingDiagnosis";

	static final String EXTENSION_CMS_OTHER_PHYSICIAN = "http://bluebutton.cms.hhs.gov/extensions#otherPhysician";

	static final String EXTENSION_CMS_OPERATING_PHYSICIAN = "http://bluebutton.cms.hhs.gov/extensions#operatingPhysician";

	static final String EXTENSION_CMS_ATTENDING_PHYSICIAN = "http://bluebutton.cms.hhs.gov/extensions#attendingPhysician";

	static final String EXTENSION_CMS_DIAGNOSIS_LINK_ID = "http://bluebutton.cms.hhs.gov/extensions#diagnosisLinkId";

	static final String COVERAGE_PLAN = "Medicare";

	/**
	 * The {@link Coverage#getPlan()} value for Part A.
	 */
	static final String COVERAGE_PLAN_PART_A = "Part A";

	/**
	 * The {@link Coverage#getPlan()} value for Part B.
	 */
	static final String COVERAGE_PLAN_PART_B = "Part B";

	/**
	 * The {@link Coverage#getPlan()} value for Part D.
	 */
	static final String COVERAGE_PLAN_PART_D = "Part D";

	/**
	 * A CMS-controlled standard. More info here: <a href=
	 * "https://en.wikipedia.org/wiki/Healthcare_Common_Procedure_Coding_System">
	 * Healthcare Common Procedure Coding System</a>.
	 */
	static final String CODING_SYSTEM_HCPCS = "https://www.ccwdata.org/cs/groups/public/documents/datadictionary/hcpcs_cd.txt";

	static final String HCPCS_INITIAL_MODIFIER_CODE1 = "https://www.ccwdata.org/cs/groups/public/documents/datadictionary/mdfr_cd1.txt";

	static final String HCPCS_INITIAL_MODIFIER_CODE2 = "https://www.ccwdata.org/cs/groups/public/documents/datadictionary/mdfr_cd2.txt";

	static final String HCPCS_INITIAL_MODIFIER_CODE3 = "https://www.ccwdata.org/cs/groups/public/documents/datadictionary/mdfr_cd3.txt";

	static final String HCPCS_INITIAL_MODIFIER_CODE4 = "https://www.ccwdata.org/cs/groups/public/documents/datadictionary/mdfr_cd4.txt";

	static final String LINE_1ST_EXPNS_DATE = "https://www.ccwdata.org/cs/groups/public/documents/datadictionary/expnsdt1.txt";
	
	static final String LINE_LAST_EXPNS_DATE = "https://www.ccwdata.org/cs/groups/public/documents/datadictionary/expnsdt2.txt";
	
	static final String CODING_SYSTEM_BETOS = "https://www.ccwdata.org/cs/groups/public/documents/datadictionary/betos.txt";

	static final String CODING_SYSTEM_ICD9_DIAG = "http://hl7.org/fhir/sid/icd-9-cm/diagnosis";

	/**
	 * The United States National Provider Identifier, as available at
	 * <a href="http://download.cms.gov/nppes/NPI_Files.html">NPI/NPPES File</a>
	 * .
	 */
	static final String CODING_SYSTEM_NPI_US = "http://hl7.org/fhir/sid/us-npi";

	static final String CODING_SYSTEM_ADJUDICATION_FHIR = "http://hl7.org/fhir/adjudication";

	static final String CODING_SYSTEM_CMS_CLAIM_TYPES = "http://bluebutton.cms.hhs.gov/coding#claimType";

	static final String PROVIDER_NPI = "https://www.ccwdata.org/cs/groups/public/documents/datadictionary/sup_npi.txt";

	static final String PROVIDER_STATE_CD = "https://www.ccwdata.org/cs/groups/public/documents/datadictionary/prvstate.txt";
	
	
	/**
	 * The CMS-custom {@link Coding#getSystem()} value for Medicare
	 * {@link Adjudication}s.
	 */
	static final String CODING_SYSTEM_ADJUDICATION_CMS = "CMS Adjudications";

	/**
	 * See <a href=
	 * "https://www.ccwdata.org/cs/groups/public/documents/datadictionary/bene_id.txt">
	 * CCW Data Dictionary: BENE_ID</a>.
	 */
	static final String CODING_SYSTEM_CCW_BENE_ID = "CCW.BENE_ID";

	public static final String CODING_SYSTEM_CCW_CLAIM_ID = "https://www.ccwdata.org/cs/groups/public/documents/datadictionary/clm_id.txt";

	public static final String CODING_SYSTEM_CCW_CLAIM_TYPE = "https://www.ccwdata.org/cs/groups/public/documents/datadictionary/clm_type.txt";

	/**
	 * See <a href=
	 * "https://www.ccwdata.org/cs/groups/public/documents/datadictionary/pde_id.txt">
	 * CCW Data Dictionary: PDE_ID</a>.
	 */
	public static final String CODING_SYSTEM_CCW_PDE_ID = "CCW.PDE_ID";

	/**
	 * See <a href=
	 * "https://www.ccwdata.org/cs/groups/public/documents/datadictionary/rx_srvc_rfrnc_num.txt">
	 * CCW Data Dictionary: RX_SRVC_RFRNC_NUM</a>.
	 */
	static final String CODING_SYSTEM_RX_SRVC_RFRNC_NUM = "CCW.RX_SRVC_RFRNC_NUM";

	static final String CODING_SYSTEM_CCW_BENE_ENTLMT_RSN_ORIG = "https://www.ccwdata.org/cs/groups/public/documents/datadictionary/orec.txt";

	static final String CODING_SYSTEM_CCW_BENE_ENTLMT_RSN_CURR = "https://www.ccwdata.org/cs/groups/public/documents/datadictionary/crec.txt";

	static final String CODING_SYSTEM_CCW_BENE_ESRD_IND = "https://www.ccwdata.org/cs/groups/public/documents/datadictionary/esrd_ind.txt";

	static final String CODING_SYSTEM_CCW_BENE_MDCR_STATUS_CD = "https://www.ccwdata.org/cs/groups/public/documents/datadictionary/ms_cd.txt";

	static final String CODING_SYSTEM_CCW_BENE_PTA_TRMNTN_CD = "https://www.ccwdata.org/cs/groups/public/documents/datadictionary/a_trm_cd.txt";

	static final String CODING_SYSTEM_CCW_BENE_PTB_TRMNTN_CD = "https://www.ccwdata.org/cs/groups/public/documents/datadictionary/b_trm_cd.txt";

	static final String CODING_SYSTEM_CCW_RECORD_ID_CD = "https://www.ccwdata.org/cs/groups/public/documents/datadictionary/ric_cd.txt";

	static final String CODING_SYSTEM_CCW_CARR_CARRIER_NUMBER = "https://www.ccwdata.org/cs/groups/public/documents/datadictionary/carr_num.txt";

	static final String CODING_SYSTEM_CCW_CARR_PAYMENT_DENIAL_CD = "https://www.ccwdata.org/cs/groups/public/documents/datadictionary/pmtdnlcd.txt";

	static final String CLAIM_CLINICAL_TRIAL_NUMBER = "https://www.ccwdata.org/cs/groups/public/documents/datadictionary/plcsrvc.txt";
	
	static final String CODING_SYSTEM_CCW_CARR_PROVIDER_TYPE_CD = "https://www.ccwdata.org/cs/groups/public/documents/datadictionary/prv_type.txt";

	static final String CODING_SYSTEM_CCW_CARR_PROVIDER_SPECIALTY_CD = "https://www.ccwdata.org/cs/groups/public/documents/datadictionary/hcfaspcl.txt";

	static final String CODING_SYSTEM_CCW_CARR_PROVIDER_PARTICIPATING_CD = "https://www.ccwdata.org/cs/groups/public/documents/datadictionary/prtcptg.txt";

	static final String CODING_SYSTEM_CCW_CARR_CLAIM_DISPOSITION = "Debit accepted";

	static final String CODING_SYSTEM_CCW_CARR_CLINICAL_TRIAL_NUMBER = "https://www.ccwdata.org/cs/groups/public/documents/datadictionary/ccltrnum.txt";

	static final String CODING_SYSTEM_CCW_CARR_PROVIDER_STATE_CD = "https://www.ccwdata.org/cs/groups/public/documents/datadictionary/prvstate.txt";

	static final String CODING_SYSTEM_CCW_CARR_PROVIDER_ZIP_CD = "https://www.ccwdata.org/cs/groups/public/documents/datadictionary/provzip.txt";

	static final String CODING_SYSTEM_CCW_INP_PAYMENT_DENIAL_CD = "https://www.ccwdata.org/cs/groups/public/documents/datadictionary/nopay_cd.txt";

	static final String CODING_SYSTEM_CCW_INP_POA_CD = "https://www.ccwdata.org/cs/groups/public/documents/datadictionary/clm_poa_ind_sw1.txt";

	static final String CODING_SYSTEM_CCW_FACILITY_TYPE_CD = "https://www.ccwdata.org/cs/groups/public/documents/datadictionary/fac_type.txt";

	static final String CODING_SYSTEM_CCW_CLAIM_SERVICE_CLASSIFICATION_TYPE_CD = "https://www.ccwdata.org/cs/groups/public/documents/datadictionary/typesrvc.txt";

	static final String CLAIM_HOSPICE_START_DATE = "https://www.ccwdata.org/cs/groups/public/documents/datadictionary/hspcstrt.txt";

	static final String CODING_SYSTEM_CCW_ATTENDING_PHYSICIAN_NPI = "https://www.ccwdata.org/cs/groups/public/documents/datadictionary/at_npi.txt";

	static final String CODING_SYSTEM_CCW_OPERATING_PHYSICIAN_NPI = "https://www.ccwdata.org/cs/groups/public/documents/datadictionary/op_npi.txt";

	static final String CODING_SYSTEM_CCW_OTHER_PHYSICIAN_NPI = "https://www.ccwdata.org/cs/groups/public/documents/datadictionary/ot_npi.txt";

	static final String CODING_SYSTEM_CCW_PHRMCY_SRVC_TYPE_CD = "https://www.ccwdata.org/cs/groups/public/documents/datadictionary/phrmcy_srvc_type_cd.txt";

	static final String CODING_SYSTEM_PDE_PLAN_CONTRACT_ID = "https://www.ccwdata.org/cs/groups/public/documents/datadictionary/plan_cntrct_rec_id.txt";

	static final String CODING_SYSTEM_PDE_PLAN_BENEFIT_PACKAGE_ID = "https://www.ccwdata.org/cs/groups/public/documents/datadictionary/plan_pbp_rec_num.txt";

	static final String CODING_SYSTEM_FHIR_ACT = "http://hl7.org/fhir/v3/ActCode";

	static final String CODING_SYSTEM_FHIR_EOB_ITEM_LOCATION = "https://www.ccwdata.org/cs/groups/public/documents/datadictionary/plcsrvc.txt";

	static final String CODING_SYSTEM_FHIR_EOB_ITEM_TYPE_SERVICE = "https://www.ccwdata.org/cs/groups/public/documents/datadictionary/typcsrvcb.txt";

	static final String CODED_CMS_CLAIM_TYPE_RX_DRUG = "FIXME3"; // FIXME

	static final String CODED_ADJUDICATION_BENEFICIARY_PRIMARY_PAYER_PAID = "Line Beneficiary Primary Payer Paid Amount";

	static final String CODED_ADJUDICATION_PAYMENT = "Line NCH Payment Amount";

	static final String CODED_ADJUDICATION_BENEFICIARY_PAYMENT_AMOUNT = "Line Payment Amount to Beneficiary";

	static final String CODED_ADJUDICATION_DEDUCTIBLE = "Line Beneficiary Deductible Amount";

	static final String CODED_ADJUDICATION_PRIMARY_PAYER_PAID_AMOUNT = "Line Primary Payer Paid Amount";

	static final String CODED_ADJUDICATION_LINE_COINSURANCE_AMOUNT = "Line Coinsurance Amount";

	static final String CODED_ADJUDICATION_LINE_PRIMARY_PAYER_ALLOWED_CHARGE = "Line Primary Payer Allowed Charge Amount";

	static final String CODED_ADJUDICATION_SUBMITTED_CHARGE_AMOUNT = "Line Submitted Charge Amount";

	static final String CODED_ADJUDICATION_LINE_PURCHASE_PRICE_AMOUNT = "Line Purchase Price Amount";

	static final String CODED_ADJUDICATION_ALLOWED_CHARGE = "Line Allowed Charge Amount";

	static final String CODED_ADJUDICATION_PASS_THRU_PER_DIEM_AMOUNT = "Line Allowed Charge Amount";

	static final String CODED_ADJUDICATION_BLOOD_DEDUCTIBLE = "Line Blood Deductible Amount";

	static final String CODED_ADJUDICATION_CASH_DEDUCTIBLE = "Line Cash Deductible Amount";

	static final String CODED_ADJUDICATION_WAGE_ADJ_COINSURANCE_AMOUNT = "Line Wage Adj Coinsurance Amount";

	static final String CODED_ADJUDICATION_REDUCED_COINSURANCE_AMOUNT = "Line Reduced Coinsurance Amount";

	static final String CODED_ADJUDICATION_PROVIDER_PAYMENT_AMOUNT = "Line Provider Payment Amount";

	static final String CODED_ADJUDICATION_PATIENT_RESPONSIBILITY_AMOUNT = "Line Patient Responsibility Amount";

	static final String CODED_ADJUDICATION_PROFESSIONAL_COMP_CHARGE = "Line Professional Component Charge Amount";

	static final String CODED_ADJUDICATION_NONCOVERED_CHARGE = "Line Noncovered Charge";

	static final String CODED_ADJUDICATION_TOTAL_DEDUCTION_AMOUNT = "Line Total Deduction Amount";

	static final String CODED_ADJUDICATION_TOTAL_CHARGE_AMOUNT = "Line Total Charge Amount";

	/**
	 * See <a href=
	 * "https://www.ccwdata.org/cs/groups/public/documents/datadictionary/lprvpmt.txt">
	 * CCW Data Dictionary: LPRVPMT</a>.
	 */
	static final String CODED_ADJUDICATION_PAYMENT_B = "Line Provider Payment Amount";

	static final String CODED_ADJUDICATION_PASS_THROUGH_PER_DIEM_AMOUNT = "Claim Pass Thru Per Diem Amount";

	static final String CODED_ADJUDICATION_NCH_BENEFICIARY_INPATIENT_DEDUCTIBLE = "NCH Beneficiary Inpatient Deductible Amount";

	static final String CODED_ADJUDICATION_NCH_BENEFICIARY_PART_A_COINSURANCE_LIABILITY = "NCH Beneficiary Part A Coinsurance Liability Amount";

	/**
	 * See <a href=
	 * "https://www.ccwdata.org/cs/groups/public/documents/datadictionary/ptnt_pay_amt.txt">
	 * CCW Data Dictionary: PTNT_PAY_AMT</a>.
	 */
	static final String CODED_ADJUDICATION_PATIENT_PAY = "Patient Pay Amount";

	/**
	 * See <a href=
	 * "https://www.ccwdata.org/cs/groups/public/documents/datadictionary/tot_rx_cst_amt.txt">
	 * CCW Data Dictionary: TOT_RX_CST_AMT</a>.
	 */
	static final String CODED_ADJUDICATION_TOTAL_COST = "Total Prescription Cost";

	static final String CODED_ADJUDICATION_NCH_BENEFICIARY_BLOOD_DEDUCTIBLE_LIABILITY_AMOUNT = "NCH Beneficiary Blood Deductible Liability Amount";

	static final String CODED_ADJUDICATION_NCH_PRIMARY_PAYER_CLAIM_PAID_AMOUNT = "NCH Primary Payer Claim Paid Amount";

	static final String CODED_ADJUDICATION_NCH_BENEFICIARY_PART_B_DEDUCTIBLE = "NCH Beneficiary Part B Deductible Amount";

	static final String CODED_ADJUDICATION_NCH_BENEFICIARY_PART_B_COINSURANCE = "NCH Beneficiary Part B Coinsurance Amount";

	/**
	 * See <a href=
	 * "https://www.ccwdata.org/cs/groups/public/documents/datadictionary/drug_cvrg_stus_cd.txt">
	 * CCW Data Dictionary: DRUG_CVRG_STUS_CD</a>.
	 */
	static final String CODED_ADJUDICATION_PART_D_COVERED = "Part D Covered";

	/**
	 * See <a href=
	 * "https://www.ccwdata.org/cs/groups/public/documents/datadictionary/drug_cvrg_stus_cd.txt">
	 * CCW Data Dictionary: DRUG_CVRG_STUS_CD</a>.
	 */
	static final String CODED_ADJUDICATION_PART_D_NONCOVERED_SUPPLEMENT = "Part D Supplemental drugs (reported by plans that provide Enhanced Alternative coverage)";

	/**
	 * See <a href=
	 * "https://www.ccwdata.org/cs/groups/public/documents/datadictionary/drug_cvrg_stus_cd.txt">
	 * CCW Data Dictionary: DRUG_CVRG_STUS_CD</a>.
	 */
	static final String CODED_ADJUDICATION_PART_D_NONCOVERED_OTC = "Part D Over-the-counter drugs";

	/**
	 * See <a href=
	 * "https://www.ccwdata.org/cs/groups/public/documents/datadictionary/othr_troop_amt.txt">
	 * CCW Data Dictionary: OTHR_TROOP_AMT</a>.
	 */
	static final String CODED_ADJUDICATION_OTHER_TROOP_AMOUNT = "Other True Out-of-Pocket (TrOOP) Amount";

	/**
	 * See <a href=
	 * "https://www.ccwdata.org/cs/groups/public/documents/datadictionary/lics_amt.txt">
	 * CCW Data Dictionary: LICS_AMT</a>.
	 */
	static final String CODED_ADJUDICATION_LOW_INCOME_SUBSIDY_AMOUNT = "Part D Low Income Subsidy (LICS) Amount";

	/**
	 * See <a href=
	 * "https://www.ccwdata.org/cs/groups/public/documents/datadictionary/plro_amt.txt">
	 * CCW Data Dictionary: PLRO_AMT</a>.
	 */
	static final String CODED_ADJUDICATION_PATIENT_LIABILITY_REDUCED_AMOUNT = "Reduction in patient liability due to payments by other payers (PLRO) Amount";

	/**
	 * See <a href=
	 * "https://www.ccwdata.org/cs/groups/public/documents/datadictionary/rptd_gap_dscnt_num.txt">
	 * CCW Data Dictionary: RPTD_GAP_DSCNT_NUM</a>.
	 */
	static final String CODED_ADJUDICATION_GAP_DISCOUNT_AMOUNT = "Medicare Coverage Gap Discount Amount";

	static final String CODING_SYSTEM_FHIR_EOB_ITEM_TYPE = "http://hl7.org/fhir/ValueSet/v3-ActInvoiceGroupCode";

	static final String CODED_EOB_ITEM_TYPE_CLINICAL_SERVICES_AND_PRODUCTS = "CSPINV";

	static final String CODING_SYSTEM_MONEY = "urn:std:iso:4217";

	static final String CODING_SYSTEM_MONEY_US = "USD";

	static final String CODING_SYSTEM_NDC = "https://www.accessdata.fda.gov/scripts/cder/ndc";

	static final String LINE_PLACE_OF_SERVICE_CODE = "https://www.ccwdata.org/cs/groups/public/documents/datadictionary/plcsrvc.txt";
	

	/**
	 * @param rifStream
	 *            the stream of source {@link RifRecordEvent}s to be transformed
	 * @return the stream of FHIR resource {@link Bundle}s that is the result of
	 *         transforming the specified {@link RifRecordEvent}s
	 */
	@SuppressWarnings("unchecked")
	public Stream<TransformedBundle> transform(Stream<RifRecordEvent<?>> rifStream) {
		return rifStream.map(rifRecordEvent -> {
			if (rifRecordEvent.getRecord() instanceof BeneficiaryRow)
				return transformBeneficiary((RifRecordEvent<BeneficiaryRow>) rifRecordEvent);
			else if (rifRecordEvent.getRecord() instanceof PartDEventRow)
				return transformPartDEvent((RifRecordEvent<PartDEventRow>) rifRecordEvent);
			else if (rifRecordEvent.getRecord() instanceof CarrierClaimGroup)
				return transformCarrierClaim((RifRecordEvent<CarrierClaimGroup>) rifRecordEvent);
			else if (rifRecordEvent.getRecord() instanceof InpatientClaimGroup)
				return transformInpatientClaim((RifRecordEvent<InpatientClaimGroup>) rifRecordEvent);
			else if (rifRecordEvent.getRecord() instanceof OutpatientClaimGroup)
				return transformOutpatientClaim((RifRecordEvent<OutpatientClaimGroup>) rifRecordEvent);
			else if (rifRecordEvent.getRecord() instanceof SNFClaimGroup)
				return transformSNFClaim((RifRecordEvent<SNFClaimGroup>) rifRecordEvent);
			else if (rifRecordEvent.getRecord() instanceof HospiceClaimGroup)
				return transformHospiceClaim((RifRecordEvent<HospiceClaimGroup>) rifRecordEvent);
			else if (rifRecordEvent.getRecord() instanceof HHAClaimGroup)
				return transformHHAClaim((RifRecordEvent<HHAClaimGroup>) rifRecordEvent);
			else if (rifRecordEvent.getRecord() instanceof DMEClaimGroup)
				return transformDMEClaim((RifRecordEvent<DMEClaimGroup>) rifRecordEvent);

			throw new BadCodeMonkeyException("Unhandled record type: " + rifRecordEvent.getRecord());
		});
	}

	/**
	 * @param rifRecordEvent
	 *            the source {@link RifRecordEvent} to be transformed
	 * @return the {@link TransformedBundle} that is the result of transforming
	 *         the specified {@link RifRecordEvent}
	 */
	private TransformedBundle transformBeneficiary(RifRecordEvent<BeneficiaryRow> rifRecordEvent) {
		if (rifRecordEvent == null)
			throw new IllegalArgumentException();
		BeneficiaryRow record = rifRecordEvent.getRecord();
		if (RifFilesProcessor.RECORD_FORMAT_VERSION != record.version)
			throw new IllegalArgumentException("Unsupported record version: " + record.version);
		if (record.recordAction != RecordAction.INSERT)
			// Will need refactoring to support other ops.
			throw new BadCodeMonkeyException();

		Bundle bundle = new Bundle();
		bundle.setType(BundleType.TRANSACTION);

		Patient beneficiary = new Patient();
		beneficiary.setId("Patient/bene-" + record.beneficiaryId);
		beneficiary.addIdentifier().setSystem(CODING_SYSTEM_CCW_BENE_ID).setValue(record.beneficiaryId);
		beneficiary.addAddress().setState(record.stateCode).setDistrict(record.countyCode)
				.setPostalCode(record.postalCode);
		if (record.birthDate != null) {
			beneficiary.setBirthDate(convertToDate(record.birthDate));
		}
		switch (record.sex) {
		case ('M'):
			beneficiary.setGender((AdministrativeGender.MALE));
			break;
		case ('F'):
			beneficiary.setGender((AdministrativeGender.FEMALE));
			break;
		default:
			beneficiary.setGender((AdministrativeGender.UNKNOWN));
			break;
		}
		/*
		 * TODO Could not map the following fields. Have created a JIRA ticket
		 * called "Finalize fields for Beneficiary" to revisit on where to best
		 * map the following fields. BENE_ENTLMT_RSN_ORIG, BENE_ENTLMT_RSN_CURR,
		 * BENE_ESRD_IND
		 */

		/*
		 * Has been decided that HICN will not be included in FHIR resources
		 */
		beneficiary.addName().addGiven(record.nameGiven).addGiven((String.valueOf(record.nameMiddleInitial)))
				.addFamily(record.nameSurname).setUse(HumanName.NameUse.USUAL);
		insert(bundle, beneficiary);

		/*
		 * We don't have detailed enough data on this right now, so we'll just
		 * assume that everyone has Part A, B, and D.
		 */

		Coverage partA = new Coverage();
		partA.setPlan(COVERAGE_PLAN);
		partA.setSubPlan(COVERAGE_PLAN_PART_A);
		// FIXME "fluent refs" work in the latest HAPI version, but not 1.4
		// partA.setIssuer(SharedDataManager.createReferenceToCms());
		partA.setBeneficiary(referencePatient(record.beneficiaryId));
		if (record.medicareEnrollmentStatusCode.isPresent()) {
			partA.addExtension().setUrl(CODING_SYSTEM_CCW_BENE_MDCR_STATUS_CD)
					.setValue(new StringType(record.medicareEnrollmentStatusCode.get()));
		}
		/*
		 * TODO once STU3 is available, transform bene_pta_trmntn_cd into
		 * partA.status
		 */
		insert(bundle, partA);

		Coverage partB = new Coverage();
		partB.setPlan(COVERAGE_PLAN);
		partB.setSubPlan(COVERAGE_PLAN_PART_B);
		// FIXME "fluent refs" work in the latest HAPI version, but not 1.4
		// partB.setIssuer(SharedDataManager.createReferenceToCms());
		partB.setBeneficiary(referencePatient(record.beneficiaryId));
		if (record.medicareEnrollmentStatusCode.isPresent()) {
			partB.addExtension().setUrl(CODING_SYSTEM_CCW_BENE_MDCR_STATUS_CD)
					.setValue(new StringType(record.medicareEnrollmentStatusCode.get()));
		}
		/*
		 * TODO once STU3 is available, transform bene_ptb_trmntn_cd into
		 * partB.status
		 */
		insert(bundle, partB);

		Coverage partD = new Coverage();
		partD.setPlan(COVERAGE_PLAN);
		partD.setSubPlan(COVERAGE_PLAN_PART_D);
		// FIXME "fluent refs" work in the latest HAPI version, but not 1.4
		// partD.setIssuer(SharedDataManager.createReferenceToCms());
		partD.setBeneficiary(referencePatient(record.beneficiaryId));
		if (record.medicareEnrollmentStatusCode.isPresent()) {
			partD.addExtension().setUrl(CODING_SYSTEM_CCW_BENE_MDCR_STATUS_CD)
					.setValue(new StringType(record.medicareEnrollmentStatusCode.get()));
		}

		insert(bundle, partD);

		return new TransformedBundle(rifRecordEvent, bundle);
	}

	/**
	 * @param rifRecordEvent
	 *            the source {@link RifRecordEvent} to be transformed
	 * @return the {@link TransformedBundle} that is the result of transforming
	 *         the specified {@link RifRecordEvent}
	 */
	private TransformedBundle transformPartDEvent(RifRecordEvent<PartDEventRow> rifRecordEvent) {
		if (rifRecordEvent == null)
			throw new IllegalArgumentException();
		PartDEventRow record = rifRecordEvent.getRecord();
		if (RifFilesProcessor.RECORD_FORMAT_VERSION != record.version)
			throw new IllegalArgumentException("Unsupported record version: " + record.version);
		if (record.recordAction != RecordAction.INSERT)
			// Will need refactoring to support other ops.
			throw new BadCodeMonkeyException();

		Bundle bundle = new Bundle();
		bundle.setType(BundleType.TRANSACTION);

		ExplanationOfBenefit eob = new ExplanationOfBenefit();
		eob.addIdentifier().setSystem(CODING_SYSTEM_CCW_PDE_ID).setValue(record.partDEventId);
		// TODO Specify eob.type once STU3 is available (pharmacy)
		Reference patientRef = referencePatient(record.beneficiaryId);
		eob.setPatient(patientRef);
		if (record.paymentDate.isPresent()) {
			eob.getPayment().setDate(convertToDate(record.paymentDate.get()));
		}

		ItemComponent rxItem = eob.addItem();
		rxItem.setSequence(1);
		/*
		 * FIXME item.type field for
		 * http://hl7-fhir.github.io/v3/ActInvoiceGroupCode/vs.html is missing
		 * in STU3 (though present in item.detail). Sent email to Mark/FM
		 * working group about this on 2016-10-20.
		 */
		// switch (record.compoundCode) {
		// case COMPOUNDED:
		// /* Pharmacy dispense invoice for a compound */
		// rxItem.setType(new
		// Coding().setSystem(CODING_SYSTEM_FHIR_ACT).setCode("RXCINV"));
		// break;
		// case NOT_COMPOUNDED:
		// /*
		// * Pharmacy dispense invoice not involving a compound
		// */
		// rxItem.setType(new
		// Coding().setSystem(CODING_SYSTEM_FHIR_ACT).setCode("RXDINV"));
		// break;
		// default:
		// /*
		// * Unexpected value encountered - compound code should be either
		// * compounded or not compounded.
		// */
		// throw new BadCodeMonkeyException();
		// }

		rxItem.setServiced(new DateType().setValue(convertToDate(record.prescriptionFillDate)));

		switch (record.drugCoverageStatusCode) {
		/*
		 * If covered by Part D, use value from partDPlanCoveredPaidAmount
		 */
		case COVERED:
			rxItem.addAdjudication()
					.setCategory(new Coding().setSystem(CODING_SYSTEM_ADJUDICATION_CMS)
							.setCode(CODED_ADJUDICATION_PART_D_COVERED))
					.getAmount().setSystem(CODING_SYSTEM_MONEY).setCode(CODING_SYSTEM_MONEY_US)
					.setValue(record.partDPlanCoveredPaidAmount);
			break;
		/*
		 * If not covered by Part D, use value from
		 * partDPlanNonCoveredPaidAmount. There are 2 categories of non-covered
		 * payment amounts: supplemental drugs covered by enhanced plans, and
		 * over the counter drugs that are covered only under specific
		 * circumstances.
		 */
		case SUPPLEMENTAL:
			rxItem.addAdjudication()
					.setCategory(new Coding().setSystem(CODING_SYSTEM_ADJUDICATION_CMS)
							.setCode(CODED_ADJUDICATION_PART_D_NONCOVERED_SUPPLEMENT))
					.getAmount().setSystem(CODING_SYSTEM_MONEY).setCode(CODING_SYSTEM_MONEY_US)
					.setValue(record.partDPlanNonCoveredPaidAmount);
			break;
		case OVER_THE_COUNTER:
			rxItem.addAdjudication()
					.setCategory(new Coding().setSystem(CODING_SYSTEM_ADJUDICATION_CMS)
							.setCode(CODED_ADJUDICATION_PART_D_NONCOVERED_OTC))
					.getAmount().setSystem(CODING_SYSTEM_MONEY).setCode(CODING_SYSTEM_MONEY_US)
					.setValue(record.partDPlanNonCoveredPaidAmount);
			break;
		default:
			/*
			 * Unexpected value encountered - drug coverage status code should
			 * be one of the three above.
			 */
			throw new BadCodeMonkeyException();
		}

		rxItem.addAdjudication()
				.setCategory(
						new Coding().setSystem(CODING_SYSTEM_ADJUDICATION_CMS).setCode(CODED_ADJUDICATION_PATIENT_PAY))
				.getAmount().setSystem(CODING_SYSTEM_MONEY).setCode(CODING_SYSTEM_MONEY_US)
				.setValue(record.patientPaidAmount);

		rxItem.addAdjudication()
				.setCategory(new Coding().setSystem(CODING_SYSTEM_ADJUDICATION_CMS)
						.setCode(CODED_ADJUDICATION_OTHER_TROOP_AMOUNT))
				.getAmount().setSystem(CODING_SYSTEM_MONEY).setCode(CODING_SYSTEM_MONEY_US)
				.setValue(record.otherTrueOutOfPocketPaidAmount);

		rxItem.addAdjudication()
				.setCategory(new Coding().setSystem(CODING_SYSTEM_ADJUDICATION_CMS)
						.setCode(CODED_ADJUDICATION_LOW_INCOME_SUBSIDY_AMOUNT))
				.getAmount().setSystem(CODING_SYSTEM_MONEY).setCode(CODING_SYSTEM_MONEY_US)
				.setValue(record.lowIncomeSubsidyPaidAmount);

		rxItem.addAdjudication()
				.setCategory(new Coding().setSystem(CODING_SYSTEM_ADJUDICATION_CMS)
						.setCode(CODED_ADJUDICATION_PATIENT_LIABILITY_REDUCED_AMOUNT))
				.getAmount().setSystem(CODING_SYSTEM_MONEY).setCode(CODING_SYSTEM_MONEY_US)
				.setValue(record.patientLiabilityReductionOtherPaidAmount);

		rxItem.addAdjudication()
				.setCategory(
						new Coding().setSystem(CODING_SYSTEM_ADJUDICATION_CMS).setCode(CODED_ADJUDICATION_TOTAL_COST))
				.getAmount().setSystem(CODING_SYSTEM_MONEY).setCode(CODING_SYSTEM_MONEY_US)
				.setValue(record.totalPrescriptionCost);

		rxItem.addAdjudication()
				.setCategory(new Coding().setSystem(CODING_SYSTEM_ADJUDICATION_CMS)
						.setCode(CODED_ADJUDICATION_GAP_DISCOUNT_AMOUNT))
				.getAmount().setSystem(CODING_SYSTEM_MONEY).setCode(CODING_SYSTEM_MONEY_US)
				.setValue(record.gapDiscountAmount);

		Practitioner prescriber = new Practitioner();
		/*
		 * Set the coding system for the practitioner if the qualifier code is
		 * NPI, otherwise it is unknown. NPI was used starting in April 2013, so
		 * no other code types should be found here.
		 */
		prescriber.addIdentifier().setSystem(CODING_SYSTEM_NPI_US).setValue(record.prescriberId);
		Reference prescriberRef = referencePractitioner(record.prescriberId);
		upsert(bundle, prescriber, prescriberRef.getReference());


		/*
		 * Upsert Medication using NDC as the ID.
		 */
		Medication medication = new Medication();
		Reference medicationRef = new Reference("Medication/ndc-" + record.nationalDrugCode);
		CodeableConcept ndcConcept = new CodeableConcept();
		ndcConcept.addCoding().setSystem(CODING_SYSTEM_NDC).setCode(record.nationalDrugCode);
		medication.setCode(ndcConcept);
		upsert(bundle, medication, medicationRef.getReference());

		/*
		 * MedicationOrders are represented as contained resources inside the
		 * EOB, as the lifetime of this resource should match with the EOB.
		 */
		MedicationOrder medicationOrder = new MedicationOrder();
		medicationOrder.addIdentifier().setSystem(CODING_SYSTEM_RX_SRVC_RFRNC_NUM)
				.setValue(String.valueOf(record.prescriptionReferenceNumber));
		medicationOrder.setPatient(patientRef);
		medicationOrder.setPrescriber(prescriberRef);
		medicationOrder.setMedication(medicationRef);
		SimpleQuantity quantity = new SimpleQuantity();
		quantity.setValue(record.quantityDispensed);
		Duration daysSupply = new Duration();
		daysSupply.setUnit("days");
		daysSupply.setValue(record.daysSupply);
		medicationOrder.setDispenseRequest(new MedicationOrderDispenseRequestComponent().setQuantity(quantity)
				.setExpectedSupplyDuration(daysSupply));
		/*
		 * TODO Populate substitution.allowed and substitution.reason once STU3
		 * structures are available.
		 */
		eob.setPrescription(new Reference(medicationOrder));

		Organization serviceProviderOrg = new Organization();
		serviceProviderOrg.addIdentifier().setSystem(CODING_SYSTEM_NPI_US).setValue(record.serviceProviderId);
		serviceProviderOrg.setType(new CodeableConcept().addCoding(
				new Coding().setSystem(CODING_SYSTEM_CCW_PHRMCY_SRVC_TYPE_CD).setCode(record.pharmacyTypeCode)));
		Reference serviceProviderOrgReference = upsert(bundle, serviceProviderOrg,
				referenceOrganizationByNpi(record.serviceProviderId).getReference());
		eob.setOrganization(serviceProviderOrgReference);

		/*
		 * TODO PDE coverage includes unique identifiers where other coverage
		 * objects do not yet. Coverage identifiers probably need to be
		 * standardized across the board?
		 */
		Coverage coverage = new Coverage();
		Reference coverageRef = new Reference(
				String.format("Coverage?identifier=%s|%s", CODING_SYSTEM_PDE_PLAN_CONTRACT_ID, record.planContractId));
		coverage.addIdentifier().setSystem(CODING_SYSTEM_PDE_PLAN_CONTRACT_ID).setValue(record.planContractId);
		coverage.addIdentifier().setSystem(CODING_SYSTEM_PDE_PLAN_BENEFIT_PACKAGE_ID)
				.setValue(record.planBenefitPackageId);
		coverage.setPlan(COVERAGE_PLAN);
		coverage.setSubPlan(COVERAGE_PLAN_PART_D);
		upsert(bundle, coverage, coverageRef.getReference());
		eob.getCoverage().setCoverage(coverageRef);

		/*
		 * TODO When updated to STU3, use eob.information to store values of
		 * PRCNG_EXCPTN_CD, CTSTRPHC_CVRG_CD
		 */

		insert(bundle, eob);
		return new TransformedBundle(rifRecordEvent, bundle);
	}

	/**
	 * @param rifRecordEvent
	 *            the source {@link RifRecordEvent} to be transformed
	 * @return the {@link TransformedBundle} that is the result of transforming
	 *         the specified {@link RifRecordEvent}
	 */
	private TransformedBundle transformCarrierClaim(RifRecordEvent<CarrierClaimGroup> rifRecordEvent) {
		if (rifRecordEvent == null)
			throw new IllegalArgumentException();
		CarrierClaimGroup claimGroup = rifRecordEvent.getRecord();
		if (RifFilesProcessor.RECORD_FORMAT_VERSION != claimGroup.version)
			throw new IllegalArgumentException("Unsupported record version: " + claimGroup.version);
		if (claimGroup.recordAction != RecordAction.INSERT)
			// Will need refactoring to support other ops.
			throw new BadCodeMonkeyException();

		Bundle bundle = new Bundle();
		bundle.setType(BundleType.TRANSACTION);

		ExplanationOfBenefit eob = new ExplanationOfBenefit();
		eob.addIdentifier().setSystem(CODING_SYSTEM_CCW_CLAIM_ID).setValue(claimGroup.claimId);
		eob.getCoverage().setCoverage(referenceCoverage(claimGroup.beneficiaryId, COVERAGE_PLAN_PART_B));
		eob.setPatient(referencePatient(claimGroup.beneficiaryId));
		eob.setStatus(ExplanationOfBenefitStatus.ACTIVE);

		eob.addExtension().setUrl(CODING_SYSTEM_CCW_RECORD_ID_CD)
				.setValue(new StringType(claimGroup.nearLineRecordIdCode.toString()));
		eob.setType(new Coding().setSystem(CODING_SYSTEM_CCW_CLAIM_TYPE).setCode(claimGroup.claimTypeCode));
		setPeriodStart(eob.getBillablePeriod(), claimGroup.dateFrom);
		setPeriodEnd(eob.getBillablePeriod(), claimGroup.dateThrough);

		eob.setDisposition(CODING_SYSTEM_CCW_CARR_CLAIM_DISPOSITION);
		eob.addExtension().setUrl(CODING_SYSTEM_CCW_CARR_CARRIER_NUMBER)
				.setValue(new StringType(claimGroup.carrierNumber));
		eob.addExtension().setUrl(CODING_SYSTEM_CCW_CARR_PAYMENT_DENIAL_CD)
				.setValue(new StringType(claimGroup.paymentDenialCode));
		eob.getPayment()
				.setAmount((Money) new Money().setSystem(CODING_SYSTEM_MONEY_US).setValue(claimGroup.paymentAmount));

		/*
		 * Referrals are represented as contained resources, because otherwise
		 * updating them would require an extra roundtrip to the server (can't
		 * think of an intelligent client-specified ID for them).
		 */
		if (claimGroup.referringPhysicianNpi.isPresent()) {
			Practitioner referrer = new Practitioner();
			referrer.addIdentifier().setSystem(CODING_SYSTEM_NPI_US)
					.setValue(claimGroup.referringPhysicianNpi.get());
			Reference referrerReference = upsert(bundle, referrer,
					referencePractitioner(claimGroup.referringPhysicianNpi.get()).getReference());
			ReferralRequest referral = new ReferralRequest();
			referral.setStatus(ReferralStatus.COMPLETED);
			referral.setPatient(referencePatient(claimGroup.beneficiaryId));
			referral.addRecipient(referrerReference);
			// Set the ReferralRequest as a contained resource in the EOB:
			eob.setReferral(new Reference(referral));
		}

		addDiagnosisCode(eob, claimGroup.diagnosisPrincipal);
		for (IcdCode diagnosis : claimGroup.diagnosesAdditional)
			addDiagnosisCode(eob, diagnosis);

		if (claimGroup.clinicalTrialNumber.isPresent()) {
			eob.addExtension().setUrl(CODING_SYSTEM_CCW_CARR_CLINICAL_TRIAL_NUMBER)
					.setValue(new StringType(claimGroup.clinicalTrialNumber.get()));
		}

		for (CarrierClaimLine claimLine : claimGroup.lines) {
			ItemComponent item = eob.addItem();
			item.setSequence(claimLine.number);

			DetailComponent detail = new DetailComponent();
			detail.addExtension().setUrl(CODING_SYSTEM_FHIR_EOB_ITEM_TYPE)
					.setValue(new StringType(CODED_EOB_ITEM_TYPE_CLINICAL_SERVICES_AND_PRODUCTS));

			item.addDetail(detail);

			if (claimLine.performingPhysicianNpi.isPresent()) {
				item.addCareTeam(
					new ExplanationOfBenefit.CareTeamComponent()
							.setProvider(new Identifier().setValue(claimLine.performingPhysicianNpi.get())));
			}

			if (claimLine.organizationNpi.isPresent()) {
				item.addCareTeam(new ExplanationOfBenefit.CareTeamComponent()
					.setProvider(new Identifier().setValue(claimLine.organizationNpi.get())));
				eob.setAuthor(new Identifier().setValue(claimLine.organizationNpi.get()));
			}

			if (claimLine.providerStateCode.isPresent()) {
				item.addExtension().setUrl(CODING_SYSTEM_CCW_CARR_PROVIDER_STATE_CD)
						.setValue(new StringType(claimLine.providerStateCode.get()));
			}

			if (claimLine.providerZipCode.isPresent()) {
				item.addExtension().setUrl(CODING_SYSTEM_CCW_CARR_PROVIDER_ZIP_CD)
						.setValue(new StringType(claimLine.providerZipCode.get()));
			}

			item.setCategory(
					new Coding().setSystem(CODING_SYSTEM_FHIR_EOB_ITEM_TYPE_SERVICE)
							.setCode(claimLine.cmsServiceTypeCode));
			
			item.setLocation(
					new Coding().setSystem(CODING_SYSTEM_FHIR_EOB_ITEM_LOCATION).setCode(claimLine.placeOfServiceCode));

			item.setServiced(new Period()
					.setStart(Date.from(claimLine.firstExpenseDate.atStartOfDay(ZoneId.systemDefault()).toInstant()),
							TemporalPrecisionEnum.DAY)
					.setEnd(Date.from(claimLine.lastExpenseDate.atStartOfDay(ZoneId.systemDefault()).toInstant()),
					TemporalPrecisionEnum.DAY));

			if (claimLine.hcpcsCode.isPresent()) {
				item.setService(new Coding().setSystem(CODING_SYSTEM_HCPCS).setCode(claimLine.hcpcsCode.get()));
			}
			if (claimLine.hcpcsInitialModifierCode.isPresent()) {
				item.addModifier(new Coding().setSystem(HCPCS_INITIAL_MODIFIER_CODE1)
						.setCode(claimLine.hcpcsInitialModifierCode.get()));
			}
			if (claimLine.hcpcsSecondModifierCode.isPresent()) {
				item.addModifier(new Coding().setSystem(HCPCS_INITIAL_MODIFIER_CODE2)
						.setCode(claimLine.hcpcsSecondModifierCode.get()));
			}
			if (claimLine.betosCode.isPresent()) {
				item.addExtension().setUrl(CODING_SYSTEM_BETOS).setValue(new StringType(claimLine.betosCode.get()));
			}

			item.addAdjudication()
					.setCategory(
							new Coding().setSystem(CODING_SYSTEM_ADJUDICATION_CMS).setCode(CODED_ADJUDICATION_PAYMENT))
					.getAmount().setSystem(CODING_SYSTEM_MONEY).setCode(CODING_SYSTEM_MONEY_US)
					.setValue(claimLine.paymentAmount);

			item.addAdjudication()
					.setCategory(new Coding().setSystem(CODING_SYSTEM_ADJUDICATION_CMS)
							.setCode(CODED_ADJUDICATION_BENEFICIARY_PAYMENT_AMOUNT))
					.getAmount().setSystem(CODING_SYSTEM_MONEY).setCode(CODING_SYSTEM_MONEY_US)
					.setValue(claimLine.beneficiaryPaymentAmount);

			item.addAdjudication()
					.setCategory(new Coding().setSystem(CODING_SYSTEM_ADJUDICATION_CMS)
							.setCode(CODED_ADJUDICATION_PAYMENT_B))
					.getAmount().setSystem(CODING_SYSTEM_MONEY).setCode(CODING_SYSTEM_MONEY_US)
					.setValue(claimLine.providerPaymentAmount);

			item.addAdjudication()
					.setCategory(new Coding().setSystem(CODING_SYSTEM_ADJUDICATION_CMS)
							.setCode(CODED_ADJUDICATION_DEDUCTIBLE))
					.getAmount().setSystem(CODING_SYSTEM_MONEY).setCode(CODING_SYSTEM_MONEY_US)
					.setValue(claimLine.beneficiaryPartBDeductAmount);

			item.addAdjudication()
					.setCategory(new Coding().setSystem(CODING_SYSTEM_ADJUDICATION_CMS)
							.setCode(CODED_ADJUDICATION_PRIMARY_PAYER_PAID_AMOUNT))
					.getAmount().setSystem(CODING_SYSTEM_MONEY).setCode(CODING_SYSTEM_MONEY_US)
					.setValue(claimLine.primaryPayerPaidAmount);

			item.addAdjudication()
					.setCategory(new Coding().setSystem(CODING_SYSTEM_ADJUDICATION_CMS)
							.setCode(CODED_ADJUDICATION_LINE_COINSURANCE_AMOUNT))
					.getAmount().setSystem(CODING_SYSTEM_MONEY).setCode(CODING_SYSTEM_MONEY_US)
					.setValue(claimLine.coinsuranceAmount);

			item.addAdjudication()
					.setCategory(new Coding().setSystem(CODING_SYSTEM_ADJUDICATION_CMS)
							.setCode(CODED_ADJUDICATION_SUBMITTED_CHARGE_AMOUNT))
					.getAmount().setSystem(CODING_SYSTEM_MONEY).setCode(CODING_SYSTEM_MONEY_US)
					.setValue(claimLine.submittedChargeAmount);

			item.addAdjudication()
					.setCategory(new Coding().setSystem(CODING_SYSTEM_ADJUDICATION_CMS)
							.setCode(CODED_ADJUDICATION_ALLOWED_CHARGE))
					.getAmount().setSystem(CODING_SYSTEM_MONEY).setCode(CODING_SYSTEM_MONEY_US)
					.setValue(claimLine.allowedChargeAmount);

			addDiagnosisLink(eob, item, claimLine.diagnosis);

			if (claimLine.nationalDrugCode.isPresent()) {
				item.addExtension().setUrl(CODING_SYSTEM_NDC)
						.setValue(new StringType(claimLine.nationalDrugCode.get()));
			}

		}

		insert(bundle, eob);
		return new TransformedBundle(rifRecordEvent, bundle);
	}

	/**
	 * @param rifRecordEvent
	 *            the source {@link RifRecordEvent} to be transformed
	 * @return the {@link TransformedBundle} that is the result of transforming
	 *         the specified {@link RifRecordEvent}
	 */
	private TransformedBundle transformInpatientClaim(RifRecordEvent<InpatientClaimGroup> rifRecordEvent) {
		if (rifRecordEvent == null)
			throw new IllegalArgumentException();
		InpatientClaimGroup claimGroup = rifRecordEvent.getRecord();
		if (RifFilesProcessor.RECORD_FORMAT_VERSION != claimGroup.version)
			throw new IllegalArgumentException("Unsupported record version: " + claimGroup.version);
		if (claimGroup.recordAction != RecordAction.INSERT)
			// Will need refactoring to support other ops.
			throw new BadCodeMonkeyException();

		Bundle bundle = new Bundle();
		bundle.setType(BundleType.TRANSACTION);

		ExplanationOfBenefit eob = new ExplanationOfBenefit();
		eob.addIdentifier().setSystem(CODING_SYSTEM_CCW_CLAIM_ID).setValue(claimGroup.claimId);
		eob.getCoverage().setCoverage(referenceCoverage(claimGroup.beneficiaryId, COVERAGE_PLAN_PART_A));
		eob.setPatient(referencePatient(claimGroup.beneficiaryId));
		eob.addExtension().setUrl(CODING_SYSTEM_CCW_RECORD_ID_CD)
				.setValue(new StringType(claimGroup.nearLineRecordIdCode.toString()));

		eob.setType(new Coding().setSystem(CODING_SYSTEM_CCW_CLAIM_TYPE).setCode(claimGroup.claimTypeCode));
		eob.setStatus(ExplanationOfBenefitStatus.ACTIVE);

		setPeriodStart(eob.getBillablePeriod(), claimGroup.dateFrom);
		setPeriodEnd(eob.getBillablePeriod(), claimGroup.dateThrough);

		if (claimGroup.claimNonPaymentReasonCode.isPresent()) {
			eob.addExtension().setUrl(CODING_SYSTEM_CCW_INP_PAYMENT_DENIAL_CD)
					.setValue(new StringType(claimGroup.claimNonPaymentReasonCode.get()));
		}
		eob.getPayment()
				.setAmount((Money) new Money().setSystem(CODING_SYSTEM_MONEY_US).setValue(claimGroup.paymentAmount));
		eob.setTotalCost((Money) new Money().setSystem(CODING_SYSTEM_MONEY_US).setValue(claimGroup.totalChargeAmount));

		if (claimGroup.organizationNpi.isPresent()) {
			Organization serviceProviderOrg = new Organization();
			serviceProviderOrg.addIdentifier().setSystem(CODING_SYSTEM_NPI_US)
					.setValue(claimGroup.organizationNpi.get());
			serviceProviderOrg.setType(new CodeableConcept().addCoding(new Coding()
				.setSystem(CODING_SYSTEM_CCW_FACILITY_TYPE_CD).setCode(claimGroup.claimFacilityTypeCode.toString())));
			Reference serviceProviderOrgReference = upsert(bundle, serviceProviderOrg,
					referenceOrganizationByNpi(claimGroup.organizationNpi.get()).getReference());
			eob.setOrganization(serviceProviderOrgReference);
			eob.setAuthor(new Identifier().setValue(claimGroup.organizationNpi.get()));
		}

		eob.addExtension().setUrl(CODING_SYSTEM_CCW_CLAIM_SERVICE_CLASSIFICATION_TYPE_CD)
				.setValue(new StringType(claimGroup.claimServiceClassificationTypeCode.toString()));

		if (claimGroup.attendingPhysicianNpi.isPresent()) {
			eob.addExtension().setUrl(CODING_SYSTEM_CCW_ATTENDING_PHYSICIAN_NPI)
					.setValue(new StringType(claimGroup.attendingPhysicianNpi.get()));
		}

		if (claimGroup.operatingPhysicianNpi.isPresent()) {
			eob.addExtension().setUrl(CODING_SYSTEM_CCW_OPERATING_PHYSICIAN_NPI)
					.setValue(new StringType(claimGroup.operatingPhysicianNpi.get()));
		}

		if (claimGroup.otherPhysicianNpi.isPresent()) {
			eob.addExtension().setUrl(CODING_SYSTEM_CCW_OTHER_PHYSICIAN_NPI)
					.setValue(new StringType(claimGroup.otherPhysicianNpi.get()));
		}

		addDiagnosisCode(eob, claimGroup.diagnosisAdmitting);
		addDiagnosisCode(eob, claimGroup.diagnosisPrincipal);
		for (IcdCode diagnosis : claimGroup.diagnosesAdditional)
			addDiagnosisCode(eob, diagnosis);

		if (claimGroup.diagnosisFirstClaimExternal.isPresent()) {
			addDiagnosisCode(eob, (claimGroup.diagnosisFirstClaimExternal.get()));
		}

		for (IcdCode diagnosis : claimGroup.diagnosesExternal)
			if (!diagnosis.getCode().isEmpty()) {
				addDiagnosisCode(eob, diagnosis);
			}

		for (IcdCode procedure : claimGroup.procedureCodes)
			if (!procedure.getCode().isEmpty()) {
				addProcedureCode(eob, procedure);
			}

		for (InpatientClaimLine claimLine : claimGroup.lines) {
			ItemComponent item = eob.addItem();
			item.setSequence(claimLine.lineNumber);

			DetailComponent detail = new DetailComponent();
			detail.addExtension().setUrl(CODING_SYSTEM_FHIR_EOB_ITEM_TYPE)
					.setValue(new StringType(CODED_EOB_ITEM_TYPE_CLINICAL_SERVICES_AND_PRODUCTS));

			item.addDetail(detail);

			if (claimLine.hcpcsCode.isPresent()) {
				item.setService(new Coding().setSystem(CODING_SYSTEM_HCPCS).setCode(claimLine.hcpcsCode.get()));
			}

			item.setLocation(new Address().setState((claimGroup.providerStateCode)));

			item.addAdjudication()
					.setCategory(new Coding().setSystem(CODING_SYSTEM_ADJUDICATION_CMS)
							.setCode(CODED_ADJUDICATION_TOTAL_CHARGE_AMOUNT))
					.getAmount().setSystem(CODING_SYSTEM_MONEY).setCode(CODING_SYSTEM_MONEY_US)
					.setValue(claimLine.totalChargeAmount);

			item.addAdjudication()
					.setCategory(new Coding().setSystem(CODING_SYSTEM_ADJUDICATION_CMS)
							.setCode(CODED_ADJUDICATION_NONCOVERED_CHARGE))
					.getAmount().setSystem(CODING_SYSTEM_MONEY).setCode(CODING_SYSTEM_MONEY_US)
					.setValue(claimLine.nonCoveredChargeAmount);

		}

		insert(bundle, eob);
		return new TransformedBundle(rifRecordEvent, bundle);
	}

	/**
	 * @param rifRecordEvent
	 *            the source {@link RifRecordEvent} to be transformed
	 * @return the {@link TransformedBundle} that is the result of transforming
	 *         the specified {@link RifRecordEvent}
	 */
	private TransformedBundle transformOutpatientClaim(RifRecordEvent<OutpatientClaimGroup> rifRecordEvent) {
		if (rifRecordEvent == null)
			throw new IllegalArgumentException();
		OutpatientClaimGroup claimGroup = rifRecordEvent.getRecord();
		if (RifFilesProcessor.RECORD_FORMAT_VERSION != claimGroup.version)
			throw new IllegalArgumentException("Unsupported record version: " + claimGroup.version);
		if (claimGroup.recordAction != RecordAction.INSERT)
			// Will need refactoring to support other ops.
			throw new BadCodeMonkeyException();

		Bundle bundle = new Bundle();
		bundle.setType(BundleType.TRANSACTION);

		ExplanationOfBenefit eob = new ExplanationOfBenefit();
		eob.addIdentifier().setSystem(CODING_SYSTEM_CCW_CLAIM_ID).setValue(claimGroup.claimId);
		eob.getCoverage().setCoverage(referenceCoverage(claimGroup.beneficiaryId, COVERAGE_PLAN_PART_B));
		eob.setPatient(referencePatient(claimGroup.beneficiaryId));
		eob.addExtension().setUrl(CODING_SYSTEM_CCW_RECORD_ID_CD)
				.setValue(new StringType(claimGroup.nearLineRecordIdCode.toString()));

		eob.setType(new Coding().setSystem(CODING_SYSTEM_CCW_CLAIM_TYPE).setCode(claimGroup.claimTypeCode));
		eob.setStatus(ExplanationOfBenefitStatus.ACTIVE);

		setPeriodStart(eob.getBillablePeriod(), claimGroup.dateFrom);
		setPeriodEnd(eob.getBillablePeriod(), claimGroup.dateThrough);

		// TODO Set eob.disposition to descriptive value of code once code is
		// created - claimGroup.patientDischargeStatusCode

		if (claimGroup.claimNonPaymentReasonCode.isPresent()) {
			eob.addExtension().setUrl(CODING_SYSTEM_CCW_INP_PAYMENT_DENIAL_CD)
					.setValue(new StringType(claimGroup.claimNonPaymentReasonCode.get()));
		}
		eob.getPayment()
				.setAmount((Money) new Money().setSystem(CODING_SYSTEM_MONEY_US).setValue(claimGroup.paymentAmount));
		eob.setTotalCost((Money) new Money().setSystem(CODING_SYSTEM_MONEY_US).setValue(claimGroup.totalChargeAmount));

		if (claimGroup.organizationNpi.isPresent()) {
			Organization serviceProviderOrg = new Organization();
			serviceProviderOrg.addIdentifier().setSystem(CODING_SYSTEM_NPI_US)
					.setValue(claimGroup.organizationNpi.get());
			serviceProviderOrg.setType(new CodeableConcept().addCoding(new Coding()
				.setSystem(CODING_SYSTEM_CCW_FACILITY_TYPE_CD).setCode(claimGroup.claimFacilityTypeCode.toString())));
			Reference serviceProviderOrgReference = upsert(bundle, serviceProviderOrg,
					referenceOrganizationByNpi(claimGroup.organizationNpi.get()).getReference());
			eob.setOrganization(serviceProviderOrgReference);
			eob.setAuthor(new Identifier().setValue(claimGroup.organizationNpi.get()));
		}

		eob.addExtension().setUrl(CODING_SYSTEM_CCW_CLAIM_SERVICE_CLASSIFICATION_TYPE_CD)
				.setValue(new StringType(claimGroup.claimServiceClassificationTypeCode.toString()));

		if (claimGroup.attendingPhysicianNpi.isPresent()) {
			eob.addExtension().setUrl(CODING_SYSTEM_CCW_ATTENDING_PHYSICIAN_NPI)
					.setValue(new StringType(claimGroup.attendingPhysicianNpi.get()));
		}

		if (claimGroup.operatingPhysicianNpi.isPresent()) {
			eob.addExtension().setUrl(CODING_SYSTEM_CCW_OPERATING_PHYSICIAN_NPI)
					.setValue(new StringType(claimGroup.operatingPhysicianNpi.get()));
		}

		if (claimGroup.otherPhysicianNpi.isPresent()) {
			eob.addExtension().setUrl(CODING_SYSTEM_CCW_OTHER_PHYSICIAN_NPI)
					.setValue(new StringType(claimGroup.otherPhysicianNpi.get()));
		}

		addDiagnosisCode(eob, claimGroup.diagnosisPrincipal);
		for (IcdCode diagnosis : claimGroup.diagnosesAdditional)
			addDiagnosisCode(eob, diagnosis);

		if (claimGroup.diagnosisFirstClaimExternal.isPresent()) {
			addDiagnosisCode(eob, (claimGroup.diagnosisFirstClaimExternal.get()));
		}

		for (IcdCode diagnosis : claimGroup.diagnosesExternal)
			if (!diagnosis.getCode().isEmpty()) {
				addDiagnosisCode(eob, diagnosis);
			}

		for (IcdCode procedure : claimGroup.procedureCodes)
			if (!procedure.getCode().isEmpty()) {
				addProcedureCode(eob, procedure);
			}

		for (IcdCode diagnosis : claimGroup.diagnosesReasonForVisit)
			if (!diagnosis.getCode().isEmpty()) {
				addDiagnosisCode(eob, diagnosis);
			}

		for (OutpatientClaimLine claimLine : claimGroup.lines) {
			ItemComponent item = eob.addItem();
			item.setSequence(claimLine.lineNumber);

			DetailComponent detail = new DetailComponent();
			detail.addExtension().setUrl(CODING_SYSTEM_FHIR_EOB_ITEM_TYPE)
					.setValue(new StringType(CODED_EOB_ITEM_TYPE_CLINICAL_SERVICES_AND_PRODUCTS));

			item.addDetail(detail);

			item.setLocation(new Address().setState((claimGroup.providerStateCode)));

			item.setService(new Coding().setSystem(CODING_SYSTEM_HCPCS).setCode(claimLine.hcpcsCode.get()));

			if (claimLine.hcpcsInitialModifierCode.isPresent()) {
				item.addModifier(new Coding().setSystem(HCPCS_INITIAL_MODIFIER_CODE1)
						.setCode(claimLine.hcpcsInitialModifierCode.get()));
			}
			if (claimLine.hcpcsSecondModifierCode.isPresent()) {
				item.addModifier(new Coding().setSystem(HCPCS_INITIAL_MODIFIER_CODE2)
						.setCode(claimLine.hcpcsSecondModifierCode.get()));
			}

			item.addAdjudication()
					.setCategory(new Coding().setSystem(CODING_SYSTEM_ADJUDICATION_CMS)
							.setCode(CODED_ADJUDICATION_BLOOD_DEDUCTIBLE))
					.getAmount().setSystem(CODING_SYSTEM_MONEY).setCode(CODING_SYSTEM_MONEY_US)
					.setValue(claimLine.bloodDeductibleAmount);

			item.addAdjudication()
					.setCategory(new Coding().setSystem(CODING_SYSTEM_ADJUDICATION_CMS)
							.setCode(CODED_ADJUDICATION_CASH_DEDUCTIBLE))
					.getAmount().setSystem(CODING_SYSTEM_MONEY).setCode(CODING_SYSTEM_MONEY_US)
					.setValue(claimLine.cashDeductibleAmount);

			item.addAdjudication()
					.setCategory(new Coding().setSystem(CODING_SYSTEM_ADJUDICATION_CMS)
							.setCode(CODED_ADJUDICATION_WAGE_ADJ_COINSURANCE_AMOUNT))
					.getAmount().setSystem(CODING_SYSTEM_MONEY).setCode(CODING_SYSTEM_MONEY_US)
					.setValue(claimLine.wageAdjustedCoinsuranceAmount);

			item.addAdjudication()
					.setCategory(new Coding().setSystem(CODING_SYSTEM_ADJUDICATION_CMS)
							.setCode(CODED_ADJUDICATION_REDUCED_COINSURANCE_AMOUNT))
					.getAmount().setSystem(CODING_SYSTEM_MONEY).setCode(CODING_SYSTEM_MONEY_US)
					.setValue(claimLine.reducedCoinsuranceAmount);

			item.addAdjudication()
					.setCategory(new Coding().setSystem(CODING_SYSTEM_ADJUDICATION_CMS)
							.setCode(CODED_ADJUDICATION_PROVIDER_PAYMENT_AMOUNT))
					.getAmount().setSystem(CODING_SYSTEM_MONEY).setCode(CODING_SYSTEM_MONEY_US)
					.setValue(claimLine.providerPaymentAmount);

			item.addAdjudication()
					.setCategory(new Coding().setSystem(CODING_SYSTEM_ADJUDICATION_CMS)
							.setCode(CODED_ADJUDICATION_BENEFICIARY_PAYMENT_AMOUNT))
					.getAmount().setSystem(CODING_SYSTEM_MONEY).setCode(CODING_SYSTEM_MONEY_US)
					.setValue(claimLine.benficiaryPaymentAmount);

			item.addAdjudication()
					.setCategory(new Coding().setSystem(CODING_SYSTEM_ADJUDICATION_CMS)
							.setCode(CODED_ADJUDICATION_PATIENT_RESPONSIBILITY_AMOUNT))
					.getAmount().setSystem(CODING_SYSTEM_MONEY).setCode(CODING_SYSTEM_MONEY_US)
					.setValue(claimLine.patientResponsibilityAmount);

			item.addAdjudication()
					.setCategory(
							new Coding().setSystem(CODING_SYSTEM_ADJUDICATION_CMS).setCode(CODED_ADJUDICATION_PAYMENT))
					.getAmount().setSystem(CODING_SYSTEM_MONEY).setCode(CODING_SYSTEM_MONEY_US)
					.setValue(claimLine.paymentAmount);

			item.addAdjudication()
					.setCategory(new Coding().setSystem(CODING_SYSTEM_ADJUDICATION_CMS)
							.setCode(CODED_ADJUDICATION_TOTAL_CHARGE_AMOUNT))
					.getAmount().setSystem(CODING_SYSTEM_MONEY).setCode(CODING_SYSTEM_MONEY_US)
					.setValue(claimLine.totalChargeAmount);

			item.addAdjudication()
					.setCategory(new Coding().setSystem(CODING_SYSTEM_ADJUDICATION_CMS)
							.setCode(CODED_ADJUDICATION_NONCOVERED_CHARGE))
					.getAmount().setSystem(CODING_SYSTEM_MONEY).setCode(CODING_SYSTEM_MONEY_US)
					.setValue(claimLine.nonCoveredChargeAmount);
		}

		insert(bundle, eob);
		return new TransformedBundle(rifRecordEvent, bundle);
	}

	/**
	 * @param rifRecordEvent
	 *            the source {@link RifRecordEvent} to be transformed
	 * @return the {@link TransformedBundle} that is the result of transforming
	 *         the specified {@link RifRecordEvent}
	 */
	private TransformedBundle transformSNFClaim(RifRecordEvent<SNFClaimGroup> rifRecordEvent) {
		if (rifRecordEvent == null)
			throw new IllegalArgumentException();
		SNFClaimGroup claimGroup = rifRecordEvent.getRecord();
		if (RifFilesProcessor.RECORD_FORMAT_VERSION != claimGroup.version)
			throw new IllegalArgumentException("Unsupported record version: " + claimGroup.version);
		if (claimGroup.recordAction != RecordAction.INSERT)
			// Will need refactoring to support other ops.
			throw new BadCodeMonkeyException();

		Bundle bundle = new Bundle();
		bundle.setType(BundleType.TRANSACTION);

		ExplanationOfBenefit eob = new ExplanationOfBenefit();
		eob.addIdentifier().setSystem(CODING_SYSTEM_CCW_CLAIM_ID).setValue(claimGroup.claimId);
		eob.getCoverage().setCoverage(referenceCoverage(claimGroup.beneficiaryId, COVERAGE_PLAN_PART_A));
		eob.setPatient(referencePatient(claimGroup.beneficiaryId));
		eob.addExtension().setUrl(CODING_SYSTEM_CCW_RECORD_ID_CD)
				.setValue(new StringType(claimGroup.nearLineRecordIdCode.toString()));
		eob.setStatus(ExplanationOfBenefitStatus.ACTIVE);
		eob.setType(new Coding().setSystem(CODING_SYSTEM_CCW_CLAIM_TYPE).setCode(claimGroup.claimTypeCode));
		setPeriodStart(eob.getBillablePeriod(), claimGroup.dateFrom);
		setPeriodEnd(eob.getBillablePeriod(), claimGroup.dateThrough);
		if (claimGroup.claimNonPaymentReasonCode.isPresent()) {
			eob.addExtension().setUrl(CODING_SYSTEM_CCW_INP_PAYMENT_DENIAL_CD)
					.setValue(new StringType(claimGroup.claimNonPaymentReasonCode.get()));
		}
		eob.getPayment()
				.setAmount((Money) new Money().setSystem(CODING_SYSTEM_MONEY_US).setValue(claimGroup.paymentAmount));
		eob.setTotalCost((Money) new Money().setSystem(CODING_SYSTEM_MONEY_US).setValue(claimGroup.totalChargeAmount));

		eob.addExtension().setUrl(CODING_SYSTEM_CCW_CLAIM_SERVICE_CLASSIFICATION_TYPE_CD).setValue(new StringType(claimGroup.claimServiceClassificationTypeCode.toString()));
		
		if (claimGroup.organizationNpi.isPresent()) {
			Organization serviceProviderOrg = new Organization();
			serviceProviderOrg.addIdentifier().setSystem(CODING_SYSTEM_NPI_US)
					.setValue(claimGroup.organizationNpi.get());
			serviceProviderOrg.setType(new CodeableConcept().addCoding(new Coding()
				.setSystem(CODING_SYSTEM_CCW_FACILITY_TYPE_CD).setCode(claimGroup.claimFacilityTypeCode.toString())));
			Reference serviceProviderOrgReference = upsert(bundle, serviceProviderOrg,
					referenceOrganizationByNpi(claimGroup.organizationNpi.get()).getReference());
			eob.setOrganization(serviceProviderOrgReference);
			eob.setAuthor(new Identifier().setValue(claimGroup.organizationNpi.get()));
		}

		if (claimGroup.attendingPhysicianNpi.isPresent()) {
			eob.addExtension().setUrl(CODING_SYSTEM_CCW_ATTENDING_PHYSICIAN_NPI)
					.setValue(new StringType(claimGroup.attendingPhysicianNpi.get()));
		}

		if (claimGroup.operatingPhysicianNpi.isPresent()) {
			eob.addExtension().setUrl(CODING_SYSTEM_CCW_OPERATING_PHYSICIAN_NPI)
					.setValue(new StringType(claimGroup.operatingPhysicianNpi.get()));
		}

		if (claimGroup.otherPhysicianNpi.isPresent()) {
			eob.addExtension().setUrl(CODING_SYSTEM_CCW_OTHER_PHYSICIAN_NPI)
					.setValue(new StringType(claimGroup.otherPhysicianNpi.get()));
		}

		addDiagnosisCode(eob, claimGroup.diagnosisAdmitting);
		addDiagnosisCode(eob, claimGroup.diagnosisPrincipal);
		for (IcdCode diagnosis : claimGroup.diagnosesAdditional)
			addDiagnosisCode(eob, diagnosis);

		if (claimGroup.diagnosisFirstClaimExternal.isPresent()) {
			addDiagnosisCode(eob, (claimGroup.diagnosisFirstClaimExternal.get()));
		}

		for (IcdCode diagnosis : claimGroup.diagnosesExternal)
			if (!diagnosis.getCode().isEmpty()) {
				addDiagnosisCode(eob, diagnosis);
			}

		for (IcdCode procedure : claimGroup.procedureCodes)
			if (!procedure.getCode().isEmpty()) {
				addProcedureCode(eob, procedure);
			}

		for (SNFClaimLine claimLine : claimGroup.lines) {
			ItemComponent item = eob.addItem();
			item.setSequence(claimLine.lineNumber);

			DetailComponent detail = new DetailComponent();
			detail.addExtension().setUrl(CODING_SYSTEM_FHIR_EOB_ITEM_TYPE)
					.setValue(new StringType(CODED_EOB_ITEM_TYPE_CLINICAL_SERVICES_AND_PRODUCTS));

			item.addDetail(detail);

			item.setLocation(new Address().setState((claimGroup.providerStateCode)));

			if (claimLine.hcpcsCode.isPresent()) {
				item.setService(new Coding().setSystem(CODING_SYSTEM_HCPCS).setCode(claimLine.hcpcsCode.get()));
			}

			item.addAdjudication()
					.setCategory(new Coding().setSystem(CODING_SYSTEM_ADJUDICATION_CMS)
							.setCode(CODED_ADJUDICATION_TOTAL_CHARGE_AMOUNT))
					.getAmount().setSystem(CODING_SYSTEM_MONEY).setCode(CODING_SYSTEM_MONEY_US)
					.setValue(claimLine.totalChargeAmount);

			item.addAdjudication()
					.setCategory(new Coding().setSystem(CODING_SYSTEM_ADJUDICATION_CMS)
							.setCode(CODED_ADJUDICATION_NONCOVERED_CHARGE))
					.getAmount().setSystem(CODING_SYSTEM_MONEY).setCode(CODING_SYSTEM_MONEY_US)
					.setValue(claimLine.nonCoveredChargeAmount);

			/*
			 * TODO once STU3 available, transform revenue center to
			 * eob.item.revenue
			 */
		}

		insert(bundle, eob);
		return new TransformedBundle(rifRecordEvent, bundle);
	}

	/**
	 * @param rifRecordEvent
	 *            the source {@link RifRecordEvent} to be transformed
	 * @return the {@link TransformedBundle} that is the result of transforming
	 *         the specified {@link RifRecordEvent}
	 */
	private TransformedBundle transformHospiceClaim(RifRecordEvent<HospiceClaimGroup> rifRecordEvent) {
		if (rifRecordEvent == null)
			throw new IllegalArgumentException();
		HospiceClaimGroup claimGroup = rifRecordEvent.getRecord();
		if (RifFilesProcessor.RECORD_FORMAT_VERSION != claimGroup.version)
			throw new IllegalArgumentException("Unsupported record version: " + claimGroup.version);
		if (claimGroup.recordAction != RecordAction.INSERT)
			// Will need refactoring to support other ops.
			throw new BadCodeMonkeyException();

		Bundle bundle = new Bundle();
		bundle.setType(BundleType.TRANSACTION);

		ExplanationOfBenefit eob = new ExplanationOfBenefit();
		eob.addIdentifier().setSystem(CODING_SYSTEM_CCW_CLAIM_ID).setValue(claimGroup.claimId);
		eob.getCoverage().setCoverage(referenceCoverage(claimGroup.beneficiaryId, COVERAGE_PLAN_PART_A));
		eob.setPatient(referencePatient(claimGroup.beneficiaryId));
		eob.addExtension().setUrl(CODING_SYSTEM_CCW_RECORD_ID_CD)
				.setValue(new StringType(claimGroup.nearLineRecordIdCode.toString()));
		eob.setStatus(ExplanationOfBenefitStatus.ACTIVE);

		eob.setType(new Coding().setSystem(CODING_SYSTEM_CCW_CLAIM_TYPE).setCode(claimGroup.claimTypeCode));
		
		setPeriodStart(eob.getBillablePeriod(), claimGroup.dateFrom);
		setPeriodEnd(eob.getBillablePeriod(), claimGroup.dateThrough);

		if (claimGroup.claimNonPaymentReasonCode.isPresent()) {
			eob.addExtension().setUrl(CODING_SYSTEM_CCW_INP_PAYMENT_DENIAL_CD)
					.setValue(new StringType(claimGroup.claimNonPaymentReasonCode.get()));
		}
		eob.getPayment()
				.setAmount((Money) new Money().setSystem(CODING_SYSTEM_MONEY_US).setValue(claimGroup.paymentAmount));
		eob.setTotalCost((Money) new Money().setSystem(CODING_SYSTEM_MONEY_US).setValue(claimGroup.totalChargeAmount));

		eob.addExtension().setUrl(CODING_SYSTEM_CCW_CLAIM_SERVICE_CLASSIFICATION_TYPE_CD).setValue(new StringType(claimGroup.claimServiceClassificationTypeCode.toString()));

		setDateInExtension(eob.addExtension(), CLAIM_HOSPICE_START_DATE, claimGroup.claimHospiceStartDate);
		
		if (claimGroup.organizationNpi.isPresent()) {
			Organization serviceProviderOrg = new Organization();
			serviceProviderOrg.addIdentifier().setSystem(CODING_SYSTEM_NPI_US)
					.setValue(claimGroup.organizationNpi.get());
			serviceProviderOrg.setType(new CodeableConcept().addCoding(new Coding()
				.setSystem(CODING_SYSTEM_CCW_FACILITY_TYPE_CD).setCode(claimGroup.claimFacilityTypeCode.toString())));
			Reference serviceProviderOrgReference = upsert(bundle, serviceProviderOrg,
					referenceOrganizationByNpi(claimGroup.organizationNpi.get()).getReference());
			eob.setOrganization(serviceProviderOrgReference);
			eob.setAuthor(new Identifier().setValue(claimGroup.organizationNpi.get()));
		}

		if (claimGroup.attendingPhysicianNpi.isPresent()) {
			eob.addExtension().setUrl(CODING_SYSTEM_CCW_ATTENDING_PHYSICIAN_NPI)
					.setValue(new StringType(claimGroup.attendingPhysicianNpi.get()));
		}

		addDiagnosisCode(eob, claimGroup.diagnosisPrincipal);
		for (IcdCode diagnosis : claimGroup.diagnosesAdditional)
			addDiagnosisCode(eob, diagnosis);

		if (claimGroup.diagnosisFirstClaimExternal.isPresent()) {
			addDiagnosisCode(eob, (claimGroup.diagnosisFirstClaimExternal.get()));
		}

		for (IcdCode diagnosis : claimGroup.diagnosesExternal)
			if (!diagnosis.getCode().isEmpty()) {
				addDiagnosisCode(eob, diagnosis);
			}

		for (HospiceClaimLine claimLine : claimGroup.lines) {
			ItemComponent item = eob.addItem();
			item.setSequence(claimLine.lineNumber);

			if (claimLine.hcpcsCode.isPresent()) {
				item.setService(new Coding().setSystem(CODING_SYSTEM_HCPCS).setCode(claimLine.hcpcsCode.get()));
			}

			item.setLocation(new Address().setState((claimGroup.providerStateCode)));

			if (claimLine.hcpcsInitialModifierCode.isPresent()) {
				item.addModifier(new Coding().setSystem(HCPCS_INITIAL_MODIFIER_CODE1)
						.setCode(claimLine.hcpcsInitialModifierCode.get()));
			}
			if (claimLine.hcpcsSecondModifierCode.isPresent()) {
				item.addModifier(new Coding().setSystem(HCPCS_INITIAL_MODIFIER_CODE2)
						.setCode(claimLine.hcpcsSecondModifierCode.get()));
			}

			DetailComponent detail = new DetailComponent();
			detail.addExtension().setUrl(CODING_SYSTEM_FHIR_EOB_ITEM_TYPE).setValue(new StringType(CODED_EOB_ITEM_TYPE_CLINICAL_SERVICES_AND_PRODUCTS));
			
			item.addDetail(detail);

			item.addAdjudication()
					.setCategory(new Coding().setSystem(CODING_SYSTEM_ADJUDICATION_CMS)
							.setCode(CODED_ADJUDICATION_PROVIDER_PAYMENT_AMOUNT))
					.getAmount().setSystem(CODING_SYSTEM_MONEY).setCode(CODING_SYSTEM_MONEY_US)
					.setValue(claimLine.providerPaymentAmount);

			item.addAdjudication()
					.setCategory(new Coding().setSystem(CODING_SYSTEM_ADJUDICATION_CMS)
							.setCode(CODED_ADJUDICATION_BENEFICIARY_PAYMENT_AMOUNT))
					.getAmount().setSystem(CODING_SYSTEM_MONEY).setCode(CODING_SYSTEM_MONEY_US)
					.setValue(claimLine.benficiaryPaymentAmount);

			item.addAdjudication()
					.setCategory(
							new Coding().setSystem(CODING_SYSTEM_ADJUDICATION_CMS).setCode(CODED_ADJUDICATION_PAYMENT))
					.getAmount().setSystem(CODING_SYSTEM_MONEY).setCode(CODING_SYSTEM_MONEY_US)
					.setValue(claimLine.paymentAmount);

			item.addAdjudication()
					.setCategory(new Coding().setSystem(CODING_SYSTEM_ADJUDICATION_CMS)
							.setCode(CODED_ADJUDICATION_TOTAL_CHARGE_AMOUNT))
					.getAmount().setSystem(CODING_SYSTEM_MONEY).setCode(CODING_SYSTEM_MONEY_US)
					.setValue(claimLine.totalChargeAmount);

			item.addAdjudication()
					.setCategory(new Coding().setSystem(CODING_SYSTEM_ADJUDICATION_CMS)
							.setCode(CODED_ADJUDICATION_NONCOVERED_CHARGE))
					.getAmount().setSystem(CODING_SYSTEM_MONEY).setCode(CODING_SYSTEM_MONEY_US)
					.setValue(claimLine.nonCoveredChargeAmount);
		}

		insert(bundle, eob);
		return new TransformedBundle(rifRecordEvent, bundle);
	}

	/**
	 * @param rifRecordEvent
	 *            the source {@link RifRecordEvent} to be transformed
	 * @return the {@link TransformedBundle} that is the result of transforming
	 *         the specified {@link RifRecordEvent}
	 */
	private TransformedBundle transformHHAClaim(RifRecordEvent<HHAClaimGroup> rifRecordEvent) {
		if (rifRecordEvent == null)
			throw new IllegalArgumentException();
		HHAClaimGroup claimGroup = rifRecordEvent.getRecord();
		if (RifFilesProcessor.RECORD_FORMAT_VERSION != claimGroup.version)
			throw new IllegalArgumentException("Unsupported record version: " + claimGroup.version);
		if (claimGroup.recordAction != RecordAction.INSERT)
			// Will need refactoring to support other ops.
			throw new BadCodeMonkeyException();

		Bundle bundle = new Bundle();
		bundle.setType(BundleType.TRANSACTION);

		ExplanationOfBenefit eob = new ExplanationOfBenefit();
		eob.addIdentifier().setSystem(CODING_SYSTEM_CCW_CLAIM_ID).setValue(claimGroup.claimId);
		eob.getCoverage().setCoverage(referenceCoverage(claimGroup.beneficiaryId, COVERAGE_PLAN_PART_A));
		eob.setPatient(referencePatient(claimGroup.beneficiaryId));
		eob.addExtension().setUrl(CODING_SYSTEM_CCW_RECORD_ID_CD)
				.setValue(new StringType(claimGroup.nearLineRecordIdCode.toString()));
		eob.setStatus(ExplanationOfBenefitStatus.ACTIVE);

		eob.setType(new Coding().setSystem(CODING_SYSTEM_CCW_CLAIM_TYPE).setCode(claimGroup.claimTypeCode));
		
		
		setPeriodStart(eob.getBillablePeriod(), claimGroup.dateFrom);
		setPeriodEnd(eob.getBillablePeriod(), claimGroup.dateThrough);

		if (claimGroup.claimNonPaymentReasonCode.isPresent()) {
			eob.addExtension().setUrl(CODING_SYSTEM_CCW_INP_PAYMENT_DENIAL_CD)
					.setValue(new StringType(claimGroup.claimNonPaymentReasonCode.get()));
		}
		eob.getPayment()
				.setAmount((Money) new Money().setSystem(CODING_SYSTEM_MONEY_US).setValue(claimGroup.paymentAmount));
		eob.setTotalCost((Money) new Money().setSystem(CODING_SYSTEM_MONEY_US).setValue(claimGroup.totalChargeAmount));

		if (claimGroup.organizationNpi.isPresent()) {
			Organization serviceProviderOrg = new Organization();
			serviceProviderOrg.addIdentifier().setSystem(CODING_SYSTEM_NPI_US)
					.setValue(claimGroup.organizationNpi.get());
			serviceProviderOrg.setType(new CodeableConcept().addCoding(new Coding()
				.setSystem(CODING_SYSTEM_CCW_FACILITY_TYPE_CD).setCode(claimGroup.claimFacilityTypeCode.toString())));
			Reference serviceProviderOrgReference = upsert(bundle, serviceProviderOrg,
					referenceOrganizationByNpi(claimGroup.organizationNpi.get()).getReference());
			eob.setOrganization(serviceProviderOrgReference);
			eob.setAuthor(new Identifier().setValue(claimGroup.organizationNpi.get()));
		}

		if (claimGroup.attendingPhysicianNpi.isPresent()) {
			eob.addExtension().setUrl(CODING_SYSTEM_CCW_ATTENDING_PHYSICIAN_NPI)
					.setValue(new StringType(claimGroup.attendingPhysicianNpi.get()));
		}

		eob.addExtension().setUrl(CODING_SYSTEM_CCW_CLAIM_SERVICE_CLASSIFICATION_TYPE_CD)
		.setValue(new StringType(claimGroup.claimServiceClassificationTypeCode.toString()));

		addDiagnosisCode(eob, claimGroup.diagnosisPrincipal);
		for (IcdCode diagnosis : claimGroup.diagnosesAdditional)
			addDiagnosisCode(eob, diagnosis);

		if (claimGroup.diagnosisFirstClaimExternal.isPresent()) {
			addDiagnosisCode(eob, (claimGroup.diagnosisFirstClaimExternal.get()));
		}

		for (IcdCode diagnosis : claimGroup.diagnosesExternal)
			if (!diagnosis.getCode().isEmpty()) {
				addDiagnosisCode(eob, diagnosis);
			}

		for (HHAClaimLine claimLine : claimGroup.lines) {
			ItemComponent item = eob.addItem();
			item.setSequence(claimLine.lineNumber);

			DetailComponent detail = new DetailComponent();
			detail.addExtension().setUrl(CODING_SYSTEM_FHIR_EOB_ITEM_TYPE).setValue(new StringType(CODED_EOB_ITEM_TYPE_CLINICAL_SERVICES_AND_PRODUCTS));
			
			item.addDetail(detail);
			
			item.setLocation(new Address().setState((claimGroup.providerStateCode)));

			if (claimLine.hcpcsCode.isPresent()) {
				item.setService(new Coding().setSystem(CODING_SYSTEM_HCPCS).setCode(claimLine.hcpcsCode.get()));
			}
			
			item.addAdjudication()
					.setCategory(
							new Coding().setSystem(CODING_SYSTEM_ADJUDICATION_CMS).setCode(CODED_ADJUDICATION_PAYMENT))
					.getAmount().setSystem(CODING_SYSTEM_MONEY).setCode(CODING_SYSTEM_MONEY_US)
					.setValue(claimLine.paymentAmount);

			item.addAdjudication()
					.setCategory(new Coding().setSystem(CODING_SYSTEM_ADJUDICATION_CMS)
							.setCode(CODED_ADJUDICATION_TOTAL_CHARGE_AMOUNT))
					.getAmount().setSystem(CODING_SYSTEM_MONEY).setCode(CODING_SYSTEM_MONEY_US)
					.setValue(claimLine.totalChargeAmount);

			item.addAdjudication()
					.setCategory(new Coding().setSystem(CODING_SYSTEM_ADJUDICATION_CMS)
							.setCode(CODED_ADJUDICATION_NONCOVERED_CHARGE))
					.getAmount().setSystem(CODING_SYSTEM_MONEY).setCode(CODING_SYSTEM_MONEY_US)
					.setValue(claimLine.nonCoveredChargeAmount);
			
			if (claimLine.hcpcsInitialModifierCode.isPresent()) {
				item.addModifier(new Coding().setSystem(HCPCS_INITIAL_MODIFIER_CODE1)
						.setCode(claimLine.hcpcsInitialModifierCode.get()));
			}
			if (claimLine.hcpcsSecondModifierCode.isPresent()) {
				item.addModifier(new Coding().setSystem(HCPCS_INITIAL_MODIFIER_CODE2)
						.setCode(claimLine.hcpcsSecondModifierCode.get()));
			}

		}

		insert(bundle, eob);
		return new TransformedBundle(rifRecordEvent, bundle);
	}

	/**
	 * @param rifRecordEvent
	 *            the source {@link RifRecordEvent} to be transformed
	 * @return the {@link TransformedBundle} that is the result of transforming
	 *         the specified {@link RifRecordEvent}
	 */
	private TransformedBundle transformDMEClaim(RifRecordEvent<DMEClaimGroup> rifRecordEvent) {
		if (rifRecordEvent == null)
			throw new IllegalArgumentException();
		DMEClaimGroup claimGroup = rifRecordEvent.getRecord();
		if (RifFilesProcessor.RECORD_FORMAT_VERSION != claimGroup.version)
			throw new IllegalArgumentException("Unsupported record version: " + claimGroup.version);
		if (claimGroup.recordAction != RecordAction.INSERT)
			// Will need refactoring to support other ops.
			throw new BadCodeMonkeyException();

		Bundle bundle = new Bundle();
		bundle.setType(BundleType.TRANSACTION);

		ExplanationOfBenefit eob = new ExplanationOfBenefit();
		eob.addIdentifier().setSystem(CODING_SYSTEM_CCW_CLAIM_ID).setValue(claimGroup.claimId);
		eob.getCoverage().setCoverage(referenceCoverage(claimGroup.beneficiaryId, COVERAGE_PLAN_PART_B));
		eob.setPatient(referencePatient(claimGroup.beneficiaryId));
		eob.setStatus(ExplanationOfBenefitStatus.ACTIVE);
<<<<<<< HEAD

		if (claimGroup.clinicalTrialNumber.isPresent()) {
=======
		eob.addExtension().setUrl(CLAIM_CLINICAL_TRIAL_NUMBER).setValue(new StringType(claimGroup.clinicalTrialNumber));
		
		if (!claimGroup.clinicalTrialNumber.isEmpty()) {
>>>>>>> 43dcfe58
			eob.addExtension().setUrl(CODING_SYSTEM_CCW_CARR_CLINICAL_TRIAL_NUMBER)
					.setValue(new StringType(claimGroup.clinicalTrialNumber.get()));
		}

		eob.addExtension().setUrl(CODING_SYSTEM_CCW_RECORD_ID_CD)
				.setValue(new StringType(claimGroup.nearLineRecordIdCode.toString()));

		eob.setType(new Coding().setSystem(CODING_SYSTEM_CCW_CLAIM_TYPE).setCode(claimGroup.claimTypeCode));
		setPeriodStart(eob.getBillablePeriod(), claimGroup.dateFrom);
		setPeriodEnd(eob.getBillablePeriod(), claimGroup.dateThrough);

		eob.setDisposition(CODING_SYSTEM_CCW_CARR_CLAIM_DISPOSITION);
		eob.addExtension().setUrl(CODING_SYSTEM_CCW_CARR_CARRIER_NUMBER)
				.setValue(new StringType(claimGroup.carrierNumber));
		eob.addExtension().setUrl(CODING_SYSTEM_CCW_CARR_PAYMENT_DENIAL_CD)
				.setValue(new StringType(claimGroup.paymentDenialCode));
		eob.getPayment()
				.setAmount((Money) new Money().setSystem(CODING_SYSTEM_MONEY_US).setValue(claimGroup.paymentAmount));
		
		/*
		 * Referrals are represented as contained resources, because otherwise
		 * updating them would require an extra roundtrip to the server (can't
		 * think of an intelligent client-specified ID for them).
		 */
		Practitioner referrer = null;
		if (claimGroup.referringPhysicianNpi.isPresent()) {
			referrer = new Practitioner();
			referrer.addIdentifier().setSystem(CODING_SYSTEM_NPI_US).setValue(claimGroup.referringPhysicianNpi.get());
			Reference referrerReference = upsert(bundle, referrer,
					referencePractitioner(claimGroup.referringPhysicianNpi.get()).getReference());
			ReferralRequest referral = new ReferralRequest();
			referral.setStatus(ReferralStatus.COMPLETED);
			referral.setPatient(referencePatient(claimGroup.beneficiaryId));
			referral.addRecipient(referrerReference);
			// Set the ReferralRequest as a contained resource in the EOB:
			eob.setReferral(new Reference(referral));
		}
		
		addDiagnosisCode(eob, claimGroup.diagnosisPrincipal);
		for (IcdCode diagnosis : claimGroup.diagnosesAdditional)
			addDiagnosisCode(eob, diagnosis);

		eob.addExtension().setUrl(CLAIM_CLINICAL_TRIAL_NUMBER)
				.setValue(new StringType(claimGroup.clinicalTrialNumber.get()));


		for (DMEClaimLine claimLine : claimGroup.lines) {
			ItemComponent item = eob.addItem();
			item.setSequence(claimLine.number);

			DetailComponent detail = new DetailComponent();
			detail.addExtension().setUrl(CODING_SYSTEM_FHIR_EOB_ITEM_TYPE)
					.setValue(new StringType(CODED_EOB_ITEM_TYPE_CLINICAL_SERVICES_AND_PRODUCTS));

<<<<<<< HEAD
			item.addDetail(detail);

			if (!claimLine.providerStateCode.isEmpty()) {
				item.addExtension().setUrl(CODING_SYSTEM_CCW_CARR_PROVIDER_STATE_CD)
						.setValue(new StringType(claimLine.providerStateCode));
			}

			item.setCategory(
					new Coding().setSystem(CODING_SYSTEM_FHIR_EOB_ITEM_TYPE_SERVICE)
							.setCode(claimLine.cmsServiceTypeCode));
=======
			/*
			 * TODO once STU3 is available, transform placeofServiceCode into
			 * eob.line.location
			 */
			/*
			 * TODO once STU3 is available, transform these fields into
			 * eob.item.careTeam entries: providerNPI, providerSpecialityCode,
			 * providerParticipatingIndCode, providerStateCode
			 */

			/*
			 * TODO once STU3 available, transform cmsServiceTypeCode into
			 * eob.item.category.
			 */
			
			item.setLocation(new Coding().setSystem(CODING_SYSTEM_FHIR_EOB_ITEM_LOCATION).setCode(claimLine.placeOfServiceCode));
			
			if (claimLine.hcpcsCode.isPresent()) {
				item.setService(new Coding().setSystem(CODING_SYSTEM_HCPCS).setCode(claimLine.hcpcsCode.get()));
			}
			if (claimLine.betosCode.isPresent()) {
				item.addExtension().setUrl(CODING_SYSTEM_BETOS).setValue(new StringType(claimLine.betosCode.get()));
			}
			DateTimeFormatter df = DateTimeFormatter.ofPattern("yyyy-MM-dd"); 

			item.setService(new Coding().setSystem(CODING_SYSTEM_HCPCS).setCode(claimLine.hcpcsCode.get()));

			item.setServiced(new Coding().setSystem(LINE_1ST_EXPNS_DATE).setCode(claimLine.firstExpenseDate.format(df)));

			item.setServiced(new Coding().setSystem(LINE_LAST_EXPNS_DATE).setCode(claimLine.lastExpenseDate.format(df)));
>>>>>>> 43dcfe58
			
			item.setLocation(
					new Coding().setSystem(CODING_SYSTEM_FHIR_EOB_ITEM_LOCATION).setCode(claimLine.placeOfServiceCode));

			item.setServiced(new Period()
					.setStart(Date.from(claimLine.firstExpenseDate.atStartOfDay(ZoneId.systemDefault()).toInstant()),
							TemporalPrecisionEnum.DAY)
					.setEnd(Date.from(claimLine.lastExpenseDate.atStartOfDay(ZoneId.systemDefault()).toInstant()),
					TemporalPrecisionEnum.DAY));

			if (claimLine.hcpcsCode.isPresent()) {
				item.setService(new Coding().setSystem(CODING_SYSTEM_HCPCS).setCode(claimLine.hcpcsCode.get()));
			}
			if (claimLine.hcpcsInitialModifierCode.isPresent()) {
				item.addModifier(new Coding().setSystem(HCPCS_INITIAL_MODIFIER_CODE1)
						.setCode(claimLine.hcpcsInitialModifierCode.get()));
			}
			if (claimLine.hcpcsSecondModifierCode.isPresent()) {
				item.addModifier(new Coding().setSystem(HCPCS_INITIAL_MODIFIER_CODE2)
						.setCode(claimLine.hcpcsSecondModifierCode.get()));
			}

			if (claimLine.hcpcsThirdModifierCode.isPresent()) {
				item.addModifier(new Coding().setSystem(HCPCS_INITIAL_MODIFIER_CODE3)
						.setCode(claimLine.hcpcsThirdModifierCode.get()));
			}
			if (claimLine.hcpcsFourthModifierCode.isPresent()) {
				item.addModifier(new Coding().setSystem(HCPCS_INITIAL_MODIFIER_CODE4)
						.setCode(claimLine.hcpcsFourthModifierCode.get()));
			}
			
			if (claimLine.betosCode.isPresent()) {
				item.addExtension().setUrl(CODING_SYSTEM_BETOS).setValue(new StringType(claimLine.betosCode.get()));
			}

			if (!claimLine.providerNPI.isEmpty()) {
				item.addCareTeam(new ExplanationOfBenefit.CareTeamComponent()
					.setProvider(new Identifier().setValue(claimLine.providerNPI)));
			}
			
			item.addAdjudication()
					.setCategory(
							new Coding().setSystem(CODING_SYSTEM_ADJUDICATION_CMS).setCode(CODED_ADJUDICATION_PAYMENT))
					.getAmount().setSystem(CODING_SYSTEM_MONEY).setCode(CODING_SYSTEM_MONEY_US)
					.setValue(claimLine.paymentAmount);

			item.addAdjudication()
					.setCategory(new Coding().setSystem(CODING_SYSTEM_ADJUDICATION_CMS)
							.setCode(CODED_ADJUDICATION_BENEFICIARY_PAYMENT_AMOUNT))
					.getAmount().setSystem(CODING_SYSTEM_MONEY).setCode(CODING_SYSTEM_MONEY_US)
					.setValue(claimLine.beneficiaryPaymentAmount);

			item.addAdjudication()
					.setCategory(new Coding().setSystem(CODING_SYSTEM_ADJUDICATION_CMS)
							.setCode(CODED_ADJUDICATION_PAYMENT_B))
					.getAmount().setSystem(CODING_SYSTEM_MONEY).setCode(CODING_SYSTEM_MONEY_US)
					.setValue(claimLine.providerPaymentAmount);

			item.addAdjudication()
					.setCategory(new Coding().setSystem(CODING_SYSTEM_ADJUDICATION_CMS)
							.setCode(CODED_ADJUDICATION_DEDUCTIBLE))
					.getAmount().setSystem(CODING_SYSTEM_MONEY).setCode(CODING_SYSTEM_MONEY_US)
					.setValue(claimLine.beneficiaryPartBDeductAmount);

			item.addAdjudication()
					.setCategory(new Coding().setSystem(CODING_SYSTEM_ADJUDICATION_CMS)
							.setCode(CODED_ADJUDICATION_PRIMARY_PAYER_PAID_AMOUNT))
					.getAmount().setSystem(CODING_SYSTEM_MONEY).setCode(CODING_SYSTEM_MONEY_US)
					.setValue(claimLine.primaryPayerPaidAmount);

			item.addAdjudication()
					.setCategory(new Coding().setSystem(CODING_SYSTEM_ADJUDICATION_CMS)
							.setCode(CODED_ADJUDICATION_LINE_COINSURANCE_AMOUNT))
					.getAmount().setSystem(CODING_SYSTEM_MONEY).setCode(CODING_SYSTEM_MONEY_US)
					.setValue(claimLine.coinsuranceAmount);

			item.addAdjudication()
					.setCategory(new Coding().setSystem(CODING_SYSTEM_ADJUDICATION_CMS)
							.setCode(CODED_ADJUDICATION_LINE_PRIMARY_PAYER_ALLOWED_CHARGE))
					.getAmount().setSystem(CODING_SYSTEM_MONEY).setCode(CODING_SYSTEM_MONEY_US)
					.setValue(claimLine.primaryPayerAllowedChargeAmount);

			item.addAdjudication()
					.setCategory(new Coding().setSystem(CODING_SYSTEM_ADJUDICATION_CMS)
							.setCode(CODED_ADJUDICATION_SUBMITTED_CHARGE_AMOUNT))
					.getAmount().setSystem(CODING_SYSTEM_MONEY).setCode(CODING_SYSTEM_MONEY_US)
					.setValue(claimLine.submittedChargeAmount);

			item.addAdjudication()
					.setCategory(new Coding().setSystem(CODING_SYSTEM_ADJUDICATION_CMS)
							.setCode(CODED_ADJUDICATION_ALLOWED_CHARGE))
					.getAmount().setSystem(CODING_SYSTEM_MONEY).setCode(CODING_SYSTEM_MONEY_US)
					.setValue(claimLine.allowedChargeAmount);

			addDiagnosisLink(eob, item, claimLine.diagnosis);

			item.addAdjudication()
					.setCategory(new Coding().setSystem(CODING_SYSTEM_ADJUDICATION_CMS)
							.setCode(CODED_ADJUDICATION_LINE_PURCHASE_PRICE_AMOUNT))
					.getAmount().setSystem(CODING_SYSTEM_MONEY).setCode(CODING_SYSTEM_MONEY_US)
					.setValue(claimLine.purchasePriceAmount);

			if (claimLine.nationalDrugCode.isPresent()) {
				item.addExtension().setUrl(CODING_SYSTEM_NDC)
						.setValue(new StringType(claimLine.nationalDrugCode.get()));
			}

		}

		insert(bundle, eob);
		return new TransformedBundle(rifRecordEvent, bundle);
	}

	/**
	 * @param urlText
	 *            the URL or URL portion to be encoded
	 * @return a URL-encoded version of the specified text
	 */
	public static String urlEncode(String urlText) {
		try {
			return URLEncoder.encode(urlText, StandardCharsets.UTF_8.name());
		} catch (UnsupportedEncodingException e) {
			throw new BadCodeMonkeyException(e);
		}
	}

	/**
	 * Adds the specified {@link Resource}s to the specified {@link Bundle},
	 * setting it as a <a href="http://hl7-fhir.github.io/http.html#insert">FHIR
	 * "insert" operation</a> if {@link Resource#getId()} is <code>null</code>,
	 * or a <a href="http://hl7-fhir.github.io/http.html#update">FHIR "update"
	 * operation</a> if it is not.
	 * 
	 * @param bundle
	 *            the {@link Bundle} to include the resource in
	 * @param resource
	 *            the FHIR {@link Resource} to upsert into the specified
	 *            {@link Bundle}
	 * @return a {@link Reference} instance, which must be used for any
	 *         references to the {@link Resource} within the same {@link Bundle}
	 */
	private static Reference insert(Bundle bundle, Resource resource) {
		if (bundle == null)
			throw new IllegalArgumentException();
		if (resource == null)
			throw new IllegalArgumentException();

		BundleEntryComponent bundleEntry = bundle.addEntry();
		if (resource.getId() == null)
			bundleEntry.setResource(resource).getRequest().setMethod(HTTPVerb.POST);
		else
			bundleEntry.setResource(resource).getRequest().setMethod(HTTPVerb.PUT).setUrl(resource.getId());

		Reference bundleEntryReference = setFullUrl(bundleEntry);
		return bundleEntryReference;
	}

	/**
	 * Adds the specified {@link Resource}s to the specified {@link Bundle},
	 * setting it as a
	 * <a href="http://hl7-fhir.github.io/http.html#2.1.0.10.2">FHIR
	 * "conditional update" operation</a>.
	 * 
	 * @param bundle
	 *            the {@link Bundle} to include the resource in
	 * @param resource
	 *            the FHIR {@link Resource} to upsert into the specified
	 *            {@link Bundle}
	 * @param resourceUrl
	 *            the value to use for
	 *            {@link BundleEntryRequestComponent#setUrl(String)}, which will
	 *            typically be a search query of the form
	 *            "<code>Patient/?field=value</code>" (there are good examples
	 *            of this here: <a href=
	 *            "http://hl7-fhir.github.io/bundle-transaction.xml.html">
	 *            Bundle- transaction.xml</a>)
	 * @return a {@link Reference} instance, which must be used for any
	 *         references to the {@link Resource} within the same {@link Bundle}
	 */
	public static Reference upsert(Bundle bundle, Resource resource, String resourceUrl) {
		if (bundle == null)
			throw new IllegalArgumentException();
		if (resource == null)
			throw new IllegalArgumentException();

		if (resource.getId() != null)
			throw new IllegalArgumentException("FHIR conditional updates don't allow IDs to be specified client-side");

		BundleEntryComponent bundleEntry = bundle.addEntry();
		bundleEntry.setResource(resource).getRequest().setMethod(HTTPVerb.PUT).setUrl(resourceUrl);

		Reference bundleEntryReference = setFullUrl(bundleEntry);
		return bundleEntryReference;
	}

	/**
	 * <p>
	 * Sets the {@link BundleEntryComponent#getFullUrl()} field of the specified
	 * {@link BundleEntryComponent}. This is a required field, and a bit tricky:
	 * </p>
	 * <ol>
	 * <li>Each entry may use a UUID (i.e. "<code>urn:uuid:...</code>") as its
	 * URL. If so, other resources within the same {@link Bundle} may reference
	 * that UUID when defining relationships with that resource.</li>
	 * <li>Optionally: If the resource is known to <strong>already</strong>
	 * exist on the server, the entry URL may be set to the absolute URL of that
	 * resource. Again: this is optional; existing resources included in the
	 * bundle may also be assigned and referred to via a bundle-specific UUID.
	 * </li>
	 * </ol>
	 * 
	 * 
	 * @param bundleEntry
	 *            the {@link BundleEntryComponent} to modify
	 * @return a {@link Reference} to the {@link Resource} in the specified
	 *         {@link BundleEntryComponent}'s that can be used by other
	 *         resources in the same {@link Bundle}
	 */
	private static Reference setFullUrl(BundleEntryComponent bundleEntry) {
		/*
		 * For sanity, only this method should be used to set this field. And
		 * only once per bundle entry.
		 */
		if (bundleEntry.getFullUrl() != null)
			throw new BadCodeMonkeyException();

		/*
		 * The logic here is super simple. ... So why is this a method, you
		 * might ask? Mostly just so there's a single place for the explanation
		 * in this method's JavaDoc, which took quite a while to figure out.
		 */

		IdType entryId = IdType.newRandomUuid();
		bundleEntry.setFullUrl(entryId.getValue());

		return new Reference(entryId);
	}

	/**
	 * @param organizationNpi
	 *            the {@link Organization#getIdentifier()} value to match (where
	 *            {@link Identifier#getSystem()} is
	 *            {@value #CODING_SYSTEM_NPI_US})
	 * @return a {@link Reference} to the {@link Organization} resource that
	 *         matches the specified parameters
	 */
	static Reference referenceOrganizationByNpi(String organizationNpi) {
		return new Reference(
				String.format("Organization?identifier=%s|%s", CODING_SYSTEM_NPI_US, organizationNpi));
	}

	/**
	 * @param subPlan
	 *            the {@link Coverage#getSubPlan()} value to match
	 * @param subscriberPatientId
	 *            the {@link Patient#getId()} for the
	 *            {@link Coverage#getSubscriber()} value to match
	 * @return a {@link Reference} to the {@link Coverage} resource where
	 *         {@link Coverage#getPlan()} matches {@link #COVERAGE_PLAN} and the
	 *         other parameters specified also match
	 */
	static Reference referenceCoverage(String subscriberPatientId, String subPlan) {
		return new Reference(String.format("Coverage?subscriber=Patient/bene-%s&plan=%s&subplan=%s",
				urlEncode(subscriberPatientId), urlEncode(COVERAGE_PLAN), urlEncode(subPlan)));
	}

	/**
	 * @param patientId
	 *            the {@link Patient#getId()} value to match
	 * @return a {@link Reference} to the {@link Patient} resource that matches
	 *         the specified parameters
	 */
	static Reference referencePatient(String patientId) {
		return new Reference(String.format("Patient/bene-%s", urlEncode(patientId)));
	}

	/**
	 * @param practitionerNpi
	 *            the {@link Practitioner#getIdentifier()} value to match (where
	 *            {@link Identifier#getSystem()} is
	 *            {@value #CODING_SYSTEM_NPI_US})
	 * @return a {@link Reference} to the {@link Practitioner} resource that
	 *         matches the specified parameters
	 */
	static Reference referencePractitioner(String practitionerNpi) {
		return new Reference(String.format("Practitioner?identifier=%s|%s", urlEncode(CODING_SYSTEM_NPI_US),
				urlEncode(practitionerNpi)));
	}

	/**
	 * @param period
	 *            the {@link Period} to adjust
	 * @param date
	 *            the {@link LocalDate} to set the {@link Period#getStart()}
	 *            value with/to
	 */
	private static void setPeriodStart(Period period, LocalDate date) {
		period.setStart(Date.from(date.atStartOfDay(ZoneId.systemDefault()).toInstant()), TemporalPrecisionEnum.DAY);
	}

	private static void setDateInExtension(Extension ext, String systemUrl, LocalDate date) {
		ext.setUrl(systemUrl);
		ext.setValue(new DateTimeType(Date.from(date.atStartOfDay(ZoneId.systemDefault()).toInstant()), TemporalPrecisionEnum.DAY));
	}

	/**
	 * @param period
	 *            the {@link Period} to adjust
	 * @param date
	 *            the {@link LocalDate} to set the {@link Period#getEnd()} value
	 *            with/to
	 */
	private static void setPeriodEnd(Period period, LocalDate date) {
		period.setEnd(Date.from(date.atStartOfDay(ZoneId.systemDefault()).toInstant()), TemporalPrecisionEnum.DAY);
	}

	/**
	 * @param eob
	 *            the {@link ExplanationOfBenefit} to (possibly) modify
	 * @param diagnosis
	 *            the {@link IcdCode} to add, if it's not already present
	 * @return the {@link DiagnosisComponent#getSequence()} of the existing or
	 *         newly-added entry
	 */
	private static int addDiagnosisCode(ExplanationOfBenefit eob, IcdCode diagnosis) {
		Optional<DiagnosisComponent> existingDiagnosis = eob.getDiagnosis().stream()
				.filter(d -> d.getDiagnosis().getSystem().equals(diagnosis.getVersion().getFhirSystem()))
				.filter(d -> d.getDiagnosis().getCode().equals(diagnosis.getCode())).findAny();
		if (existingDiagnosis.isPresent())
			return existingDiagnosis.get().getSequence();

		DiagnosisComponent diagnosisComponent = new DiagnosisComponent().setSequence(eob.getDiagnosis().size());
		diagnosisComponent.getDiagnosis().setSystem(diagnosis.getVersion().getFhirSystem())
				.setCode(diagnosis.getCode());
		if (!diagnosis.getPresentOnAdmission().isEmpty()) {
			diagnosisComponent.addExtension().setUrl(CODING_SYSTEM_CCW_INP_POA_CD)
					.setValue(new StringType(diagnosis.getPresentOnAdmission()));
		}
		eob.getDiagnosis().add(diagnosisComponent);
		return diagnosisComponent.getSequence();
	}

	/**
	 * @param eob
	 *            the {@link ExplanationOfBenefit} that the specified
	 *            {@link ItemComponent} is a child of
	 * @param item
	 *            the {@link ItemComponent} to add an
	 *            {@link ItemComponent#getDiagnosisLinkId()} entry to
	 * @param diagnosis
	 *            the diagnosis code to add a link for
	 */
	private static void addDiagnosisLink(ExplanationOfBenefit eob, ItemComponent item, IcdCode diagnosis) {
		int diagnosisSequence = addDiagnosisCode(eob, diagnosis);
		item.addDiagnosisLinkId(diagnosisSequence);
	}

	/**
	 * @param eob
	 *            the {@link ExplanationOfBenefit} to (possibly) modify
	 * @param diagnosis
	 *            the {@link IcdCode} to add, if it's not already present
	 * @return the {@link ProcedureComponent#getSequence()} of the existing or
	 *         newly-added entry
	 */
	private static int addProcedureCode(ExplanationOfBenefit eob, IcdCode procedure) {
		Optional<ProcedureComponent> existingProcedure = eob.getProcedure().stream().filter(d -> {
			try {
				return d.getProcedureCoding().getSystem().equals(procedure.getVersion().getFhirSystem());
			} catch (FHIRException e) {
				return false;
			}
		}).filter(d -> {
			try {
				return d.getProcedureCoding().getCode().equals(procedure.getCode());
			} catch (FHIRException e) {
				return false;
			}

		}).findAny();
		if (existingProcedure.isPresent())
			return existingProcedure.get().getSequence();

		ProcedureComponent procedureComponent = new ProcedureComponent().setSequence(eob.getProcedure().size());
		procedureComponent.setProcedure(
				new Coding().setSystem(procedure.getVersion().getFhirSystem()).setCode(procedure.getCode()));
		procedureComponent
				.setDate(Date.from(procedure.getProcedureDate().atStartOfDay(ZoneId.systemDefault()).toInstant()));

		eob.getProcedure().add(procedureComponent);
		return procedureComponent.getSequence();
	}

	/**
	 * @param localDate
	 *            the {@link LocalDate} to convert
	 * @return a {@link Date} version of the specified {@link LocalDate}
	 */
	private static Date convertToDate(LocalDate localDate) {
		/*
		 * We use the system TZ here to ensure that the date doesn't shift at
		 * all, as FHIR will just use this as an unzoned Date (I think, and if
		 * not, it's almost certainly using the same TZ as this system).
		 */
		return Date.from(localDate.atStartOfDay(ZoneId.systemDefault()).toInstant());
	}
	
	/**
  	 * @param eob
 	 *            the {@link ExplanationOfBenefit} to (possibly) modify
 	 * @param diagnosis
 	 *            the {@link IcdCode} to add, if it's not already present
 	 * @return the {@link ProcedureComponent#getSequence()} of the existing or
 	 *         newly-added entry
 	 */
 	private static int addProcedureCode(ExplanationOfBenefit eob, IcdCode procedure) {
 		Optional<ProcedureComponent> existingProcedure = eob.getProcedure().stream()
 				.filter(d -> {
 					try {
 						return d.getProcedureCoding().getSystem().equals(procedure.getVersion().getFhirSystem());
 					} catch (FHIRException e) {
 						return false;
 					}
 				}).filter(d -> {
 					try {
 						return d.getProcedureCoding().getCode().equals(procedure.getCode());
 					} catch (FHIRException e) {
 						return false;
 					}
 
 				}).findAny();
 		if (existingProcedure.isPresent())
 			return existingProcedure.get().getSequence();
 
 		ProcedureComponent procedureComponent = new ProcedureComponent().setSequence(eob.getProcedure().size());
 		procedureComponent.setProcedure(
 				new Coding().setSystem(procedure.getVersion().getFhirSystem()).setCode(procedure.getCode()));
 		procedureComponent
 				.setDate(Date.from(procedure.getProcedureDate().atStartOfDay(ZoneId.systemDefault()).toInstant()));
 		
 		eob.getProcedure().add(procedureComponent);
 		return procedureComponent.getSequence();
 	}
 
}<|MERGE_RESOLUTION|>--- conflicted
+++ resolved
@@ -3,6 +3,8 @@
 import java.io.UnsupportedEncodingException;
 import java.net.URLEncoder;
 import java.nio.charset.StandardCharsets;
+import java.text.DateFormat;
+import java.text.SimpleDateFormat;
 import java.time.LocalDate;
 import java.time.ZoneId;
 import java.time.format.DateTimeFormatter;
@@ -1628,14 +1630,8 @@
 		eob.getCoverage().setCoverage(referenceCoverage(claimGroup.beneficiaryId, COVERAGE_PLAN_PART_B));
 		eob.setPatient(referencePatient(claimGroup.beneficiaryId));
 		eob.setStatus(ExplanationOfBenefitStatus.ACTIVE);
-<<<<<<< HEAD
 
 		if (claimGroup.clinicalTrialNumber.isPresent()) {
-=======
-		eob.addExtension().setUrl(CLAIM_CLINICAL_TRIAL_NUMBER).setValue(new StringType(claimGroup.clinicalTrialNumber));
-		
-		if (!claimGroup.clinicalTrialNumber.isEmpty()) {
->>>>>>> 43dcfe58
 			eob.addExtension().setUrl(CODING_SYSTEM_CCW_CARR_CLINICAL_TRIAL_NUMBER)
 					.setValue(new StringType(claimGroup.clinicalTrialNumber.get()));
 		}
@@ -1690,7 +1686,6 @@
 			detail.addExtension().setUrl(CODING_SYSTEM_FHIR_EOB_ITEM_TYPE)
 					.setValue(new StringType(CODED_EOB_ITEM_TYPE_CLINICAL_SERVICES_AND_PRODUCTS));
 
-<<<<<<< HEAD
 			item.addDetail(detail);
 
 			if (!claimLine.providerStateCode.isEmpty()) {
@@ -1701,38 +1696,6 @@
 			item.setCategory(
 					new Coding().setSystem(CODING_SYSTEM_FHIR_EOB_ITEM_TYPE_SERVICE)
 							.setCode(claimLine.cmsServiceTypeCode));
-=======
-			/*
-			 * TODO once STU3 is available, transform placeofServiceCode into
-			 * eob.line.location
-			 */
-			/*
-			 * TODO once STU3 is available, transform these fields into
-			 * eob.item.careTeam entries: providerNPI, providerSpecialityCode,
-			 * providerParticipatingIndCode, providerStateCode
-			 */
-
-			/*
-			 * TODO once STU3 available, transform cmsServiceTypeCode into
-			 * eob.item.category.
-			 */
-			
-			item.setLocation(new Coding().setSystem(CODING_SYSTEM_FHIR_EOB_ITEM_LOCATION).setCode(claimLine.placeOfServiceCode));
-			
-			if (claimLine.hcpcsCode.isPresent()) {
-				item.setService(new Coding().setSystem(CODING_SYSTEM_HCPCS).setCode(claimLine.hcpcsCode.get()));
-			}
-			if (claimLine.betosCode.isPresent()) {
-				item.addExtension().setUrl(CODING_SYSTEM_BETOS).setValue(new StringType(claimLine.betosCode.get()));
-			}
-			DateTimeFormatter df = DateTimeFormatter.ofPattern("yyyy-MM-dd"); 
-
-			item.setService(new Coding().setSystem(CODING_SYSTEM_HCPCS).setCode(claimLine.hcpcsCode.get()));
-
-			item.setServiced(new Coding().setSystem(LINE_1ST_EXPNS_DATE).setCode(claimLine.firstExpenseDate.format(df)));
-
-			item.setServiced(new Coding().setSystem(LINE_LAST_EXPNS_DATE).setCode(claimLine.lastExpenseDate.format(df)));
->>>>>>> 43dcfe58
 			
 			item.setLocation(
 					new Coding().setSystem(CODING_SYSTEM_FHIR_EOB_ITEM_LOCATION).setCode(claimLine.placeOfServiceCode));
@@ -2139,42 +2102,4 @@
 		 */
 		return Date.from(localDate.atStartOfDay(ZoneId.systemDefault()).toInstant());
 	}
-	
-	/**
-  	 * @param eob
- 	 *            the {@link ExplanationOfBenefit} to (possibly) modify
- 	 * @param diagnosis
- 	 *            the {@link IcdCode} to add, if it's not already present
- 	 * @return the {@link ProcedureComponent#getSequence()} of the existing or
- 	 *         newly-added entry
- 	 */
- 	private static int addProcedureCode(ExplanationOfBenefit eob, IcdCode procedure) {
- 		Optional<ProcedureComponent> existingProcedure = eob.getProcedure().stream()
- 				.filter(d -> {
- 					try {
- 						return d.getProcedureCoding().getSystem().equals(procedure.getVersion().getFhirSystem());
- 					} catch (FHIRException e) {
- 						return false;
- 					}
- 				}).filter(d -> {
- 					try {
- 						return d.getProcedureCoding().getCode().equals(procedure.getCode());
- 					} catch (FHIRException e) {
- 						return false;
- 					}
- 
- 				}).findAny();
- 		if (existingProcedure.isPresent())
- 			return existingProcedure.get().getSequence();
- 
- 		ProcedureComponent procedureComponent = new ProcedureComponent().setSequence(eob.getProcedure().size());
- 		procedureComponent.setProcedure(
- 				new Coding().setSystem(procedure.getVersion().getFhirSystem()).setCode(procedure.getCode()));
- 		procedureComponent
- 				.setDate(Date.from(procedure.getProcedureDate().atStartOfDay(ZoneId.systemDefault()).toInstant()));
- 		
- 		eob.getProcedure().add(procedureComponent);
- 		return procedureComponent.getSequence();
- 	}
- 
 }