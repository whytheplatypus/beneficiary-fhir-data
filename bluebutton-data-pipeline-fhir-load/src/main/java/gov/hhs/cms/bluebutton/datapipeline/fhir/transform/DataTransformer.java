--- conflicted
+++ resolved
@@ -55,13 +55,10 @@
 import gov.hhs.cms.bluebutton.datapipeline.ccw.jdo.PartBClaimLineFact;
 import gov.hhs.cms.bluebutton.datapipeline.ccw.jdo.PartDEventFact;
 import gov.hhs.cms.bluebutton.datapipeline.rif.model.BeneficiaryRow;
-<<<<<<< HEAD
 import gov.hhs.cms.bluebutton.datapipeline.rif.model.CarrierClaimGroup;
 import gov.hhs.cms.bluebutton.datapipeline.rif.model.CarrierClaimGroup.CarrierClaimLine;
 import gov.hhs.cms.bluebutton.datapipeline.rif.model.IcdCode;
-=======
 import gov.hhs.cms.bluebutton.datapipeline.rif.model.PartDEventRow;
->>>>>>> 6a8660f9
 import gov.hhs.cms.bluebutton.datapipeline.rif.model.RecordAction;
 import gov.hhs.cms.bluebutton.datapipeline.rif.model.RifRecordEvent;
 
@@ -828,13 +825,10 @@
 		return rifStream.map(rifRecordEvent -> {
 			if (rifRecordEvent.getRecord() instanceof BeneficiaryRow)
 				return transformBeneficiary((RifRecordEvent<BeneficiaryRow>) rifRecordEvent);
-<<<<<<< HEAD
+			else if (rifRecordEvent.getRecord() instanceof PartDEventRow)
+				return transformPartDEvent((RifRecordEvent<PartDEventRow>) rifRecordEvent);
 			else if (rifRecordEvent.getRecord() instanceof CarrierClaimGroup)
 				return transformCarrierClaim((RifRecordEvent<CarrierClaimGroup>) rifRecordEvent);
-=======
-			else if (rifRecordEvent.getRecord() instanceof PartDEventRow)
-				return transformPartDEvent((RifRecordEvent<PartDEventRow>) rifRecordEvent);
->>>>>>> 6a8660f9
 
 			throw new BadCodeMonkeyException("Unhandled record type: " + rifRecordEvent.getRecord());
 		});
@@ -910,15 +904,6 @@
 	 * @return the {@link TransformedBundle} that is the result of transforming
 	 *         the specified {@link RifRecordEvent}
 	 */
-<<<<<<< HEAD
-	private TransformedBundle transformCarrierClaim(RifRecordEvent<CarrierClaimGroup> rifRecordEvent) {
-		if (rifRecordEvent == null)
-			throw new IllegalArgumentException();
-		CarrierClaimGroup claimGroup = rifRecordEvent.getRecord();
-		if (1 != claimGroup.version)
-			throw new IllegalArgumentException("Unsupported record version: " + claimGroup.version);
-		if (claimGroup.recordAction != RecordAction.INSERT)
-=======
 	private TransformedBundle transformPartDEvent(RifRecordEvent<PartDEventRow> rifRecordEvent) {
 		if (rifRecordEvent == null)
 			throw new IllegalArgumentException();
@@ -926,70 +911,10 @@
 		if (1 != record.version)
 			throw new IllegalArgumentException("Unsupported record version: " + record.version);
 		if (record.recordAction != RecordAction.INSERT)
->>>>>>> 6a8660f9
 			// Will need refactoring to support other ops.
 			throw new BadCodeMonkeyException();
 
 		Bundle bundle = new Bundle();
-<<<<<<< HEAD
-
-		ExplanationOfBenefit eob = new ExplanationOfBenefit();
-		eob.setId("ExplanationOfBenefit/" + claimGroup.claimId);
-		eob.getCoverage().setCoverage(referenceCoverage(claimGroup.beneficiaryId, COVERAGE_PLAN_PART_B));
-		eob.setPatient(referencePatient(claimGroup.beneficiaryId));
-
-		setPeriodStart(eob.getBillablePeriod(), claimGroup.dateFrom);
-		setPeriodEnd(eob.getBillablePeriod(), claimGroup.dateThrough);
-
-		/*
-		 * Referrals are represented as contained resources, because otherwise
-		 * updating them would require an extra roundtrip to the server (can't
-		 * think of an intelligent client-specified ID for them).
-		 */
-		Practitioner referrer = new Practitioner();
-		referrer.addIdentifier().setSystem(CODING_SYSTEM_NPI_US).setValue(claimGroup.referringPhysicianNpi);
-		Reference referrerRef = referencePractitioner(claimGroup.referringPhysicianNpi);
-		upsert(bundle, referrer, referrerRef.getReference());
-		ReferralRequest referral = new ReferralRequest();
-		referral.setStatus(ReferralStatus.COMPLETED);
-		referral.setPatient(referencePatient(claimGroup.beneficiaryId));
-		referral.addRecipient(referrerRef);
-		eob.setReferral(new Reference(referral));
-
-		/*
-		 * TODO once STU3 is available, transform financial/payment amounts into
-		 * eob.information entries
-		 */
-
-		addDiagnosisCode(eob, claimGroup.diagnosisPrincipal);
-		for (IcdCode diagnosis : claimGroup.diagnosesAdditional)
-			addDiagnosisCode(eob, diagnosis);
-
-		for (CarrierClaimLine claimLine : claimGroup.lines) {
-			ItemsComponent item = eob.addItem();
-			item.setSequence(claimLine.number);
-
-			/*
-			 * TODO once STU3 is available, transform these fields into
-			 * eob.item.careTeam entries: organizationNpi.
-			 */
-
-			/*
-			 * TODO once STU3 available, transform cmsServiceTypeCode into
-			 * eob.item.category.
-			 */
-
-			item.setService(new Coding().setSystem(CODING_SYSTEM_HCPCS).setCode(claimLine.hcpcsCode));
-
-			item.addAdjudication()
-					.setCategory(new Coding().setSystem(CODING_SYSTEM_ADJUDICATION_CMS)
-							.setCode(CODED_ADJUDICATION_PAYMENT_B))
-					.getAmount().setSystem(CODING_SYSTEM_MONEY).setCode(CODING_SYSTEM_MONEY_US)
-					.setValue(claimLine.providerPaymentAmount);
-
-			addDiagnosisLink(eob, item, claimLine.diagnosis);
-		}
-=======
 		ExplanationOfBenefit eob = new ExplanationOfBenefit();
 		eob.setId(IdType.newRandomUuid());
 		eob.addIdentifier().setSystem(CODING_SYSTEM_CCW_PDE_ID).setValue(record.partDEventId);
@@ -1017,7 +942,85 @@
 		medicationOrder.setId(IdType.newRandomUuid());
 		eob.setPrescription(new Reference().setReference(medicationOrder.getId()));
 		// TODO rest of mapping
->>>>>>> 6a8660f9
+
+		insert(bundle, eob);
+		return new TransformedBundle(rifRecordEvent, bundle);
+	}
+
+	/**
+	 * @param rifRecordEvent
+	 *            the source {@link RifRecordEvent} to be transformed
+	 * @return the {@link TransformedBundle} that is the result of transforming
+	 *         the specified {@link RifRecordEvent}
+	 */
+	private TransformedBundle transformCarrierClaim(RifRecordEvent<CarrierClaimGroup> rifRecordEvent) {
+		if (rifRecordEvent == null)
+			throw new IllegalArgumentException();
+		CarrierClaimGroup claimGroup = rifRecordEvent.getRecord();
+		if (1 != claimGroup.version)
+			throw new IllegalArgumentException("Unsupported record version: " + claimGroup.version);
+		if (claimGroup.recordAction != RecordAction.INSERT)
+			// Will need refactoring to support other ops.
+			throw new BadCodeMonkeyException();
+
+		Bundle bundle = new Bundle();
+
+		ExplanationOfBenefit eob = new ExplanationOfBenefit();
+		eob.setId("ExplanationOfBenefit/" + claimGroup.claimId);
+		eob.getCoverage().setCoverage(referenceCoverage(claimGroup.beneficiaryId, COVERAGE_PLAN_PART_B));
+		eob.setPatient(referencePatient(claimGroup.beneficiaryId));
+
+		setPeriodStart(eob.getBillablePeriod(), claimGroup.dateFrom);
+		setPeriodEnd(eob.getBillablePeriod(), claimGroup.dateThrough);
+
+		/*
+		 * Referrals are represented as contained resources, because otherwise
+		 * updating them would require an extra roundtrip to the server (can't
+		 * think of an intelligent client-specified ID for them).
+		 */
+		Practitioner referrer = new Practitioner();
+		referrer.addIdentifier().setSystem(CODING_SYSTEM_NPI_US).setValue(claimGroup.referringPhysicianNpi);
+		Reference referrerRef = referencePractitioner(claimGroup.referringPhysicianNpi);
+		upsert(bundle, referrer, referrerRef.getReference());
+		ReferralRequest referral = new ReferralRequest();
+		referral.setStatus(ReferralStatus.COMPLETED);
+		referral.setPatient(referencePatient(claimGroup.beneficiaryId));
+		referral.addRecipient(referrerRef);
+		eob.setReferral(new Reference(referral));
+
+		/*
+		 * TODO once STU3 is available, transform financial/payment amounts into
+		 * eob.information entries
+		 */
+
+		addDiagnosisCode(eob, claimGroup.diagnosisPrincipal);
+		for (IcdCode diagnosis : claimGroup.diagnosesAdditional)
+			addDiagnosisCode(eob, diagnosis);
+
+		for (CarrierClaimLine claimLine : claimGroup.lines) {
+			ItemsComponent item = eob.addItem();
+			item.setSequence(claimLine.number);
+
+			/*
+			 * TODO once STU3 is available, transform these fields into
+			 * eob.item.careTeam entries: organizationNpi.
+			 */
+
+			/*
+			 * TODO once STU3 available, transform cmsServiceTypeCode into
+			 * eob.item.category.
+			 */
+
+			item.setService(new Coding().setSystem(CODING_SYSTEM_HCPCS).setCode(claimLine.hcpcsCode));
+
+			item.addAdjudication()
+					.setCategory(new Coding().setSystem(CODING_SYSTEM_ADJUDICATION_CMS)
+							.setCode(CODED_ADJUDICATION_PAYMENT_B))
+					.getAmount().setSystem(CODING_SYSTEM_MONEY).setCode(CODING_SYSTEM_MONEY_US)
+					.setValue(claimLine.providerPaymentAmount);
+
+			addDiagnosisLink(eob, item, claimLine.diagnosis);
+		}
 
 		insert(bundle, eob);
 		return new TransformedBundle(rifRecordEvent, bundle);
