package gov.hhs.cms.bluebutton.datapipeline.rif.extract.s3;

import java.io.IOException;
import java.time.Instant;
import java.time.format.DateTimeFormatter;
import java.time.format.DateTimeParseException;
import java.util.HashSet;
import java.util.List;
import java.util.Set;
import java.util.concurrent.ScheduledExecutorService;
import java.util.regex.Matcher;
import java.util.regex.Pattern;
import java.util.stream.Collectors;

import javax.xml.bind.JAXBContext;
import javax.xml.bind.JAXBException;
import javax.xml.bind.Unmarshaller;

import org.apache.commons.collections4.queue.CircularFifoQueue;
import org.slf4j.Logger;
import org.slf4j.LoggerFactory;

import com.amazonaws.AmazonClientException;
import com.amazonaws.AmazonServiceException;
import com.amazonaws.services.s3.AmazonS3;
import com.amazonaws.services.s3.model.CopyObjectRequest;
import com.amazonaws.services.s3.model.DeleteObjectsRequest;
import com.amazonaws.services.s3.model.DeleteObjectsRequest.KeyVersion;
import com.amazonaws.services.s3.model.GetObjectRequest;
import com.amazonaws.services.s3.model.ListObjectsRequest;
import com.amazonaws.services.s3.model.ObjectListing;
import com.amazonaws.services.s3.model.ObjectMetadata;
import com.amazonaws.services.s3.model.S3Object;
import com.amazonaws.services.s3.model.S3ObjectSummary;
import com.amazonaws.services.s3.model.SSEAwsKeyManagementParams;

import gov.hhs.cms.bluebutton.datapipeline.rif.extract.ExtractionOptions;
import gov.hhs.cms.bluebutton.datapipeline.rif.extract.s3.DataSetManifest.DataSetManifestEntry;
import gov.hhs.cms.bluebutton.datapipeline.rif.model.RifFilesEvent;

/**
 * <p>
 * Acts as a worker {@link Runnable} for {@link DataSetMonitor}. It is expected
 * that this will be run on a repeating basis, via a
 * {@link ScheduledExecutorService} .
 * </p>
 * <p>
 * When executed via {@link #run()}, the {@link DataSetMonitorWorker} will scan
 * the specified Amazon S3 bucket. It will look for <code>manifest.xml</code>
 * objects/files and select the oldest one available. If such a manifest is
 * found, it will then wait for all of the objects in the data set represented
 * by it to become available. Once they're all available, it will kick off the
 * processing of the data set, and block until that processing has completed.
 * </p>
 */
public final class DataSetMonitorWorker implements Runnable {
	/**
	 * The maximum number of data sets that might be pending at any one time.
	 * (This is only used to avoid memory leaks, so it should err on the high
	 * side.)
	 */
	private static final int MAX_EXPECTED_DATA_SETS_PENDING = 10000;

	private static final Logger LOGGER = LoggerFactory.getLogger(DataSetMonitorWorker.class);

	/**
	 * The directory name that pending/incoming RIF data sets will be pulled
	 * from in S3.
	 */
	public static final String S3_PREFIX_PENDING_DATA_SETS = "Incoming";

	/**
	 * The directory name that completed/done RIF data sets will be moved to in
	 * S3.
	 */
	public static final String S3_PREFIX_COMPLETED_DATA_SETS = "Done";

	/**
	 * The {@link Logger} message that will be recorded if/when the
	 * {@link DataSetMonitorWorker} goes and looks, but doesn't find any data
	 * sets waiting to be processed.
	 */
	public static final String LOG_MESSAGE_NO_DATA_SETS = "No data sets to process found.";

	/**
	 * The {@link Logger} message that will be recorded if/when the
	 * {@link DataSetMonitorWorker} completes the processing of a data set.
	 */
	public static final String LOG_MESSAGE_DATA_SET_COMPLETE = "Data set renamed in S3, now that processing is complete.";

	private static final Pattern REGEX_PENDING_MANIFEST = Pattern
			.compile("^" + S3_PREFIX_PENDING_DATA_SETS + "\\/(.*)\\/manifest\\.xml$");

	private static final Pattern REGEX_COMPLETED_MANIFEST = Pattern
			.compile("^" + S3_PREFIX_COMPLETED_DATA_SETS + "\\/(.*)\\/manifest\\.xml$");

	private final ExtractionOptions options;
	private final DataSetMonitorListener listener;
	private final AmazonS3 s3Client;

	/**
	 * Tracks the {@link DataSetManifest#getTimestamp()} values of the most
	 * recently processed data sets, to ensure that the same data set isn't
	 * processed more than once. It's constrained to a fixed number of items, to
	 * keep it from becoming a memory leak.
	 */
	private CircularFifoQueue<Instant> recentlyProcessedManifests;

	/**
	 * Tracks the {@link DataSetManifest#getTimestamp()} values of data sets
	 * that have been skipped (per {@link #shouldSkipDataSet(RifFilesEvent)}),
	 * to ensure that the processing doesn't get stuck in a loop, always
	 * skipping the same data set. It's constrained to a fixed number of items,
	 * to keep it from becoming a memory leak.
	 */
	private CircularFifoQueue<Instant> skippedDataSets;

	/**
	 * Constructs a new {@link DataSetMonitorWorker} instance.
	 * 
	 * @param options
	 *            the {@link ExtractionOptions} to use
	 * @param listener
	 *            the {@link DataSetMonitorListener} to send events to
	 */
	public DataSetMonitorWorker(ExtractionOptions options, DataSetMonitorListener listener) {
		this.options = options;
		this.listener = listener;
		this.s3Client = S3Utilities.createS3Client(options);
		this.recentlyProcessedManifests = new CircularFifoQueue<>(MAX_EXPECTED_DATA_SETS_PENDING);
		this.skippedDataSets = new CircularFifoQueue<>(MAX_EXPECTED_DATA_SETS_PENDING);
	}

	/**
	 * @see java.lang.Runnable#run()
	 */
	@Override
	public void run() {
		LOGGER.info("Scanning for data sets to process...");

		/*
		 * Request a list of all objects in the configured bucket and directory.
		 * (In the results, we'll be looking for the oldest manifest file, if
		 * any.)
		 */
		ListObjectsRequest bucketListRequest = new ListObjectsRequest();
		bucketListRequest.setBucketName(options.getS3BucketName());

		/*
		 * S3 will return results in separate pages. Loop through all of the
		 * pages, looking for the oldest manifest file that is available.
		 */
		String manifestToProcessKey = null;
		int pendingManifests = 0;
		int completedManifests = 0;
		ObjectListing objectListing = s3Client.listObjects(bucketListRequest);
		do {
			for (S3ObjectSummary objectSummary : objectListing.getObjectSummaries()) {
				String key = objectSummary.getKey();
				if (REGEX_PENDING_MANIFEST.matcher(key).matches()) {
					/*
					 * We've got an object that *looks like* it might be a
					 * manifest file. But we also need to ensure that it starts
					 * with a valid timestamp, and if so, check to see if that
					 * timestamp is the oldest one we've encountered so far. If
					 * so, we mark it as the "current oldest" and continue
					 * looking through the other keys.
					 */
					Instant dataSetTimestamp = parseDataSetTimestamp(key);
					if (dataSetTimestamp == null)
						continue;

					pendingManifests++;

					// Don't process the same data set more than once.
					if (recentlyProcessedManifests.contains(dataSetTimestamp)) {
						LOGGER.debug("Skipping already-processed data set: {}", dataSetTimestamp);
						continue;
					}
					if (skippedDataSets.contains(dataSetTimestamp)) {
						LOGGER.trace("Skipping already-skipped data set: {}", dataSetTimestamp);
						continue;
					}

					if (manifestToProcessKey == null)
						manifestToProcessKey = key;
					else if (dataSetTimestamp.compareTo(parseDataSetTimestamp(manifestToProcessKey)) < 0)
						manifestToProcessKey = key;
				} else if (REGEX_COMPLETED_MANIFEST.matcher(key).matches()) {
					completedManifests++;
				}
			}

			objectListing = s3Client.listNextBatchOfObjects(objectListing);
		} while (objectListing.isTruncated());

		// If no manifest was found, we're done (until next time).
		if (manifestToProcessKey == null) {
			LOGGER.info(LOG_MESSAGE_NO_DATA_SETS);
			listener.noDataAvailable();
			return;
		}

		// We've found the oldest manifest. Now go download and parse it.
		DataSetManifest dataSetManifest = readManifest(manifestToProcessKey);
		LOGGER.info(
				"Found data set to process at '{}': '{}'."
						+ " There were '{}' total pending data sets and '{}' completed ones.",
				manifestToProcessKey, dataSetManifest.toString(), pendingManifests, completedManifests);

		/*
		 * We've got a dataset to process. However, it might still be uploading
		 * to S3, so we need to wait for that to complete before we start
		 * processing it.
		 */
		boolean alreadyLoggedWaitingEvent = false;
		while (!dataSetIsAvailable(dataSetManifest)) {
			/*
			 * We're very patient here, so we keep looping, but it's prudent to
			 * pause between each iteration. TODO should eventually time out,
			 * once we know how long transfers might take
			 */
			try {
				if(!alreadyLoggedWaitingEvent){
					LOGGER.info("Data set not ready: '{}'. Waiting for it to finish uploading...", manifestToProcessKey);
					alreadyLoggedWaitingEvent = true;
				}
				Thread.sleep(1000 * 1);
			} catch (InterruptedException e) {
				/*
				 * Many Java applications use InterruptedExceptions to signal
				 * that a thread should stop what it's doing ASAP. This app
				 * doesn't, so this is unexpected, and accordingly, we don't
				 * know what to do. Safest bet is to blow up.
				 */
				throw new RuntimeException(e);
			}
		}

		if (options.getDataSetFilter().test(dataSetManifest)) {
			/*
			 * Huzzah! We've got a data set to process and we've verified it's
			 * all there and ready to go. Now we can hand that off to the
			 * DataSetMonitorListener, to do the *real* work of actually
			 * processing that data set. It's important that we block until it's
			 * completed, in order to ensure that we don't end up processing
			 * multiple data sets in parallel (which would lead to data
			 * consistency problems).
			 */
<<<<<<< HEAD
			LOGGER.info("Data set ready. Processing it...");
=======
			LOGGER.info("Data set finished uploading. Processing it...");
			Set<S3RifFile> rifFiles = dataSetManifest.getEntries().stream().map(e -> {
				String key = String.format("%s/%s/%s", S3_PREFIX_PENDING_DATA_SETS,
						DateTimeFormatter.ISO_INSTANT.format(dataSetManifest.getTimestamp()), e.getName());
				return new S3RifFile(s3Client, e.getType(), new GetObjectRequest(options.getS3BucketName(), key));
			}).collect(Collectors.toSet());
			RifFilesEvent rifFilesEvent = new RifFilesEvent(dataSetManifest.getTimestamp(), new HashSet<>(rifFiles));

>>>>>>> 9ac61fec
			listener.dataAvailable(rifFilesEvent);

		/*
		 * Now that the data set has been processed, we need to ensure that we
		 * don't end up processing it again. We ensure this two ways: 1) we keep
		 * a list of the data sets most recently processed, and 2) we rename the
		 * S3 objects that comprise that data set. (#1 is required as S3
		 * deletes/moves are only *eventually* consistent, so #2 may not take
		 * effect right away.)
		 */
		rifFiles.stream().forEach(f -> f.cleanupTempFile());
		recentlyProcessedManifests.add(dataSetManifest.getTimestamp());
			markDataSetCompleteInS3(dataSetManifest);
		} else {
			skippedDataSets.add(dataSetManifest.getTimestamp());
			LOGGER.debug("Data set skipped: {}", dataSetManifest.toString());
		}
	}

	/**
	 * @param key
	 *            the S3 object key of a manifest file
	 * @return the timestamp of the data set represented by the specified
	 *         manifest object key
	 */
	private static Instant parseDataSetTimestamp(String key) {
		Matcher manifestKeyMatcher = REGEX_PENDING_MANIFEST.matcher(key);
		manifestKeyMatcher.matches();

		String dataSetId = manifestKeyMatcher.group(1);

		try {
			Instant dataSetTimestamp = Instant.parse(dataSetId);
			return dataSetTimestamp;
		} catch (DateTimeParseException e) {
			return null;
		}
	}

	/**
	 * @param manifestToProcessKey
	 *            the {@link S3Object#getKey()} of the S3 object for the
	 *            manifest to be read
	 * @return the {@link DataSetManifest} that was contained in the specified
	 *         S3 object
	 */
	private DataSetManifest readManifest(String manifestToProcessKey) {
		try (S3Object manifestObject = s3Client.getObject(options.getS3BucketName(), manifestToProcessKey)) {
			JAXBContext jaxbContext = JAXBContext.newInstance(DataSetManifest.class);
			Unmarshaller jaxbUnmarshaller = jaxbContext.createUnmarshaller();

			DataSetManifest manifest = (DataSetManifest) jaxbUnmarshaller.unmarshal(manifestObject.getObjectContent());

			return manifest;
		} catch (JAXBException e) {
			// This is not a recoverable error. Stop the world.
			throw new RuntimeException(e);
		} catch (AmazonServiceException e) {
			/*
			 * This could likely be retried, but we don't currently support
			 * that. For now, just go boom.
			 */
			throw new RuntimeException(e);
		} catch (AmazonClientException e) {
			/*
			 * This could likely be retried, but we don't currently support
			 * that. For now, just go boom.
			 */
			throw new RuntimeException(e);
		} catch (IOException e) {
			/*
			 * This could likely be retried, but we don't currently support
			 * that. For now, just go boom.
			 */
			throw new RuntimeException(e);
		}
	}

	/**
	 * @param manifest
	 *            the {@link DataSetManifest} that lists the objects to verify
	 *            the presence of
	 * @return <code>true</code> if all of the objects listed in the specified
	 *         manifest can be found in S3, <code>false</code> if not
	 */
	private boolean dataSetIsAvailable(DataSetManifest manifest) {
		/*
		 * There are two ways to do this: 1) list all the objects in the data
		 * set and verify the ones we're looking for are there after, or 2) try
		 * to grab the metadata for each object. Option #2 *should* be simpler,
		 * but isn't, because each missing object will result in an exception.
		 * Exceptions-as-control-flow is a poor design choice, so we'll go with
		 * option #1.
		 */

		String dataSetKeyPrefix = String.format("%s/%s/", S3_PREFIX_PENDING_DATA_SETS,
				DateTimeFormatter.ISO_INSTANT.format(manifest.getTimestamp()));

		ListObjectsRequest bucketListRequest = new ListObjectsRequest();
		bucketListRequest.setBucketName(options.getS3BucketName());
		bucketListRequest.setPrefix(dataSetKeyPrefix);

		Set<String> dataSetObjectNames = new HashSet<>();
		ObjectListing objectListing = s3Client.listObjects(bucketListRequest);
		do {
			/*
			 * Pull the object names from the keys that were returned, by
			 * stripping the timestamp prefix and slash from each of them.
			 */
			Set<String> namesForObjectsInPage = objectListing.getObjectSummaries().stream().map(s -> s.getKey())
					.peek(s -> LOGGER.debug("Found object: '{}'", s)).map(k -> k.substring(dataSetKeyPrefix.length()))
					.collect(Collectors.toSet());
			dataSetObjectNames.addAll(namesForObjectsInPage);

			// On to the next page! (If any.)
			objectListing = s3Client.listNextBatchOfObjects(objectListing);
		} while (objectListing.isTruncated());

		for (DataSetManifestEntry manifestEntry : manifest.getEntries()) {
			if (!dataSetObjectNames.contains(manifestEntry.getName()))
				return false;
		}

		return true;
	}

	/**
	 * Deletes the (now complete) data set in S3, after copying it to a
	 * "<code>Done</code>" folder in the same bucket.
	 * 
	 * @param dataSetManifest
	 *            the {@link DataSetManifest} of the data set to mark as
	 *            complete
	 */
	private void markDataSetCompleteInS3(DataSetManifest dataSetManifest) {
		/*
		 * S3 doesn't support batch/transactional operations, or an atomic move
		 * operation. Instead, we have to first copy all of the objects to their
		 * new location, and then remove the old objects. If something blows up
		 * in the middle of this method, orphaned S3 object WILL be created.
		 * That's an unlikely enough occurrence, though, that we're not going to
		 * engineer around it right now.
		 */

		// First, get a list of all the object keys to work on.
		List<String> s3KeySuffixesToMove = dataSetManifest.getEntries()
				.stream().map(e -> String.format("%s/%s",
						DateTimeFormatter.ISO_INSTANT.format(dataSetManifest.getTimestamp()), e.getName()))
				.collect(Collectors.toList());
		s3KeySuffixesToMove.add(
				String.format("%s/manifest.xml", DateTimeFormatter.ISO_INSTANT.format(dataSetManifest.getTimestamp())));

		/*
		 * Then, loop through each of those objects and copy them (S3 has no
		 * bulk copy operation).
		 */
		for (String s3KeySuffixToMove : s3KeySuffixesToMove) {
			String sourceKey = String.format("%s/%s", S3_PREFIX_PENDING_DATA_SETS, s3KeySuffixToMove);
			String targetKey = String.format("%s/%s", S3_PREFIX_COMPLETED_DATA_SETS, s3KeySuffixToMove);

			/*
			 * Before copying, grab the metadata of the source object to ensure
			 * that we maintain its encryption settings (by default, the copy
			 * will maintain all metadata EXCEPT: server-side-encryption,
			 * storage-class, and website-redirect-location).
			 */
			ObjectMetadata objectMetadata = s3Client.getObjectMetadata(options.getS3BucketName(), sourceKey);
			CopyObjectRequest copyRequest = new CopyObjectRequest(options.getS3BucketName(), sourceKey,
					options.getS3BucketName(), targetKey);
			if (objectMetadata.getSSEAwsKmsKeyId() != null)
			{
				copyRequest.setSSEAwsKeyManagementParams(
						new SSEAwsKeyManagementParams(objectMetadata.getSSEAwsKmsKeyId()));
			}

			s3Client.copyObject(copyRequest);
		}
		LOGGER.debug("Data set copied in S3 (step 1 of move).");

		DeleteObjectsRequest deleteObjectsRequest = new DeleteObjectsRequest(options.getS3BucketName());
		deleteObjectsRequest
				.setKeys(s3KeySuffixesToMove.stream().map(k -> String.format("%s/%s", S3_PREFIX_PENDING_DATA_SETS, k))
						.map(k -> new KeyVersion(k)).collect(Collectors.toList()));
		s3Client.deleteObjects(deleteObjectsRequest);
		LOGGER.debug("Data set deleted in S3 (step 2 of move).");

		LOGGER.info(LOG_MESSAGE_DATA_SET_COMPLETE);
	}
}<|MERGE_RESOLUTION|>--- conflicted
+++ resolved
@@ -247,10 +247,7 @@
 			 * multiple data sets in parallel (which would lead to data
 			 * consistency problems).
 			 */
-<<<<<<< HEAD
 			LOGGER.info("Data set ready. Processing it...");
-=======
-			LOGGER.info("Data set finished uploading. Processing it...");
 			Set<S3RifFile> rifFiles = dataSetManifest.getEntries().stream().map(e -> {
 				String key = String.format("%s/%s/%s", S3_PREFIX_PENDING_DATA_SETS,
 						DateTimeFormatter.ISO_INSTANT.format(dataSetManifest.getTimestamp()), e.getName());
@@ -258,7 +255,6 @@
 			}).collect(Collectors.toSet());
 			RifFilesEvent rifFilesEvent = new RifFilesEvent(dataSetManifest.getTimestamp(), new HashSet<>(rifFiles));
 
->>>>>>> 9ac61fec
 			listener.dataAvailable(rifFilesEvent);
 
 		/*
