--- conflicted
+++ resolved
@@ -1,4 +1,4 @@
-<<<<<<< HEAD
+
 package gov.hhs.cms.bluebutton.datapipeline.rif.extract;
 
 import java.io.IOException;
@@ -1540,1558 +1540,4 @@
 
 		return icdCodes;
 	}
-}
-=======
-package gov.hhs.cms.bluebutton.datapipeline.rif.extract;
-
-import java.io.IOException;
-import java.io.InputStream;
-import java.io.InputStreamReader;
-import java.math.BigDecimal;
-import java.time.LocalDate;
-import java.time.format.DateTimeFormatter;
-import java.time.format.DateTimeFormatterBuilder;
-import java.util.ArrayList;
-import java.util.Collections;
-import java.util.Comparator;
-import java.util.Iterator;
-import java.util.LinkedList;
-import java.util.List;
-import java.util.Optional;
-import java.util.Spliterator;
-import java.util.Spliterators;
-import java.util.stream.Collectors;
-import java.util.stream.Stream;
-import java.util.stream.StreamSupport;
-
-import org.apache.commons.csv.CSVFormat;
-import org.apache.commons.csv.CSVParser;
-import org.apache.commons.csv.CSVRecord;
-import org.apache.commons.io.input.BOMInputStream;
-import org.slf4j.Logger;
-import org.slf4j.LoggerFactory;
-
-import com.justdavis.karl.misc.exceptions.BadCodeMonkeyException;
-
-import gov.hhs.cms.bluebutton.datapipeline.rif.extract.CsvRecordGroupingIterator.CsvRecordGrouper;
-import gov.hhs.cms.bluebutton.datapipeline.rif.model.BeneficiaryRow;
-import gov.hhs.cms.bluebutton.datapipeline.rif.model.CarrierClaimGroup;
-import gov.hhs.cms.bluebutton.datapipeline.rif.model.CarrierClaimGroup.CarrierClaimLine;
-import gov.hhs.cms.bluebutton.datapipeline.rif.model.CompoundCode;
-import gov.hhs.cms.bluebutton.datapipeline.rif.model.DMEClaimGroup;
-import gov.hhs.cms.bluebutton.datapipeline.rif.model.DMEClaimGroup.DMEClaimLine;
-import gov.hhs.cms.bluebutton.datapipeline.rif.model.DrugCoverageStatus;
-import gov.hhs.cms.bluebutton.datapipeline.rif.model.HHAClaimGroup;
-import gov.hhs.cms.bluebutton.datapipeline.rif.model.HHAClaimGroup.HHAClaimLine;
-import gov.hhs.cms.bluebutton.datapipeline.rif.model.HospiceClaimGroup;
-import gov.hhs.cms.bluebutton.datapipeline.rif.model.HospiceClaimGroup.HospiceClaimLine;
-import gov.hhs.cms.bluebutton.datapipeline.rif.model.IcdCode;
-import gov.hhs.cms.bluebutton.datapipeline.rif.model.IcdCode.IcdVersion;
-import gov.hhs.cms.bluebutton.datapipeline.rif.model.InpatientClaimGroup;
-import gov.hhs.cms.bluebutton.datapipeline.rif.model.InpatientClaimGroup.InpatientClaimLine;
-import gov.hhs.cms.bluebutton.datapipeline.rif.model.OutpatientClaimGroup;
-import gov.hhs.cms.bluebutton.datapipeline.rif.model.OutpatientClaimGroup.OutpatientClaimLine;
-import gov.hhs.cms.bluebutton.datapipeline.rif.model.PartDEventRow;
-import gov.hhs.cms.bluebutton.datapipeline.rif.model.RecordAction;
-import gov.hhs.cms.bluebutton.datapipeline.rif.model.RifFile;
-import gov.hhs.cms.bluebutton.datapipeline.rif.model.RifFileType;
-import gov.hhs.cms.bluebutton.datapipeline.rif.model.RifFilesEvent;
-import gov.hhs.cms.bluebutton.datapipeline.rif.model.RifRecordEvent;
-import gov.hhs.cms.bluebutton.datapipeline.rif.model.SNFClaimGroup;
-import gov.hhs.cms.bluebutton.datapipeline.rif.model.SNFClaimGroup.SNFClaimLine;
-
-/**
- * Contains services responsible for handling new RIF files.
- */
-public final class RifFilesProcessor {
-	/**
-	 * The {@link BeneficiaryRow#version}, {@link CarrierClaimGroup#version},
-	 * etc. value that is currently supported.
-	 */
-	public static final int RECORD_FORMAT_VERSION = 5;
-
-	private static DateTimeFormatter formatter = new DateTimeFormatterBuilder().parseCaseInsensitive()
-			.appendPattern("dd-MMM-yyyy").toFormatter();
-
-	private static final Logger LOGGER = LoggerFactory.getLogger(RifFilesProcessor.class);
-
-	/**
-	 * FIXME The data uses a two-digit year format, which is awful. Just awful.
-	 */
-	private final static DateTimeFormatter RIF_DATE_FORMATTER = new DateTimeFormatterBuilder().parseCaseInsensitive()
-			.appendPattern("dd-MMM-yyyy").toFormatter();
-
-	/**
-	 * <p>
-	 * Processes the specified {@link RifFilesEvent}, reading in the data found
-	 * in it and converting that data into {@link RifRecordEvent}s that can be
-	 * handled downstream in the ETL pipeline.
-	 * </p>
-	 * <h3>Design Notes</h3>
-	 * <p>
-	 * This method must accept {@link RifFilesEvent} instances, rather than
-	 * individual {@link RifFile} instances. This is due to processing order
-	 * constraints that would otherwise be impossible to implement:
-	 * </p>
-	 * <ol>
-	 * <li>{@link RifFileType#BENEFICIARY} files must always be processed first
-	 * (if more than one {@link RifFile} is available). This is necessary in
-	 * order to ensure that FHIR <code>Patient</code> resources are always
-	 * created before (and can be referenced by)
-	 * <code>ExplanationOfBenefit</code> resources.</li>
-	 * <li>While still honoring the previous rule, {@link RifFile}s with earlier
-	 * {@link RifFile#getLastModifiedTimestamp()} values must be processed
-	 * before those with later values. This is necessary in order to ensure
-	 * that, if a backlog of {@link RifFile}s occurs, FHIR updates are not
-	 * pushed out of order, which would result in newer data being overwritten
-	 * by older data.</li>
-	 * </ol>
-	 * <p>
-	 * Please note that, assuming the extraction process that produces
-	 * {@link RifFile}s is functioning correctly (i.e. it's producing and
-	 * pushing files to S3 in the correct order), it is always safe to process a
-	 * single {@link RifFile}, if it's the only one found/available. There is no
-	 * need to wait for a "full" set of {@link RifFile}s to be present. The
-	 * above constraints only impact this class' behavior when multiple RIF
-	 * files are found/available at the same time.
-	 * </p>
-	 * 
-	 * @param event
-	 *            the {@link RifFilesEvent} to be processed
-	 * @return a {@link List} of {@link RifRecordEvent} {@link Stream}s, one
-	 *         {@link Stream} per {@link RifFile}, where each {@link Stream}
-	 *         must be processed serially in a single thread, to avoid data race
-	 *         conditions
-	 */
-	public List<Stream<RifRecordEvent<?>>> process(RifFilesEvent event) {
-		/*
-		 * Given that the bottleneck in our ETL processing is the Load phase
-		 * (and likely always will be, due to network overhead and the FHIR
-		 * server's performance), the Extract and Transform phases are
-		 * single-threaded and likely to remain so. This allows the system to
-		 * prevent resource over-consumption by blocking in the Load phase: the
-		 * Load phase should block the Extract and Load phases' thread if too
-		 * many records are in-flight at once. This is effectively backpressure,
-		 * which will keep the Extract phase from over-producing and blowing the
-		 * heap.
-		 */
-		// TODO test the above assertions, to ensure I'm not a liar
-
-		List<RifFile> filesOrderedSafely = new ArrayList<>(event.getFiles());
-		Comparator<RifFile> someComparator = new Comparator<RifFile>() {
-			@Override
-			public int compare(RifFile o1, RifFile o2) {
-				if (o1.getFileType() == RifFileType.BENEFICIARY && o2.getFileType() != RifFileType.BENEFICIARY)
-					return -1;
-				else if (o1.getFileType() != RifFileType.BENEFICIARY && o2.getFileType() == RifFileType.BENEFICIARY)
-					return 1;
-				else
-					return 0;
-			}
-		};
-		Collections.sort(filesOrderedSafely, someComparator);
-
-		/*
-		 * FIXME I've got a resource ownership problem: no way to tell when the
-		 * stream is fully mapped, such that it's safe to close the parser. I be
-		 * fucked.
-		 */
-
-		List<Stream<RifRecordEvent<?>>> recordProducer = filesOrderedSafely.stream()
-				.map(file -> produceRecords(event, file)).collect(Collectors.toList());
-		return recordProducer;
-	}
-
-	/**
-	 * @param rifFilesEvent
-	 *            the {@link RifFilesEvent} that is being processed
-	 * @param file
-	 *            the {@link RifFile} to produce {@link RifRecordEvent}s from
-	 * @return a {@link Stream} that produces the {@link RifRecordEvent}s
-	 *         represented in the specified {@link RifFile}
-	 */
-	private Stream<RifRecordEvent<?>> produceRecords(RifFilesEvent rifFilesEvent, RifFile file) {
-		/*
-		 * Approach used here to parse CSV as a Java 8 Stream is courtesy of
-		 * https://rumianom.pl/rumianom/entry/apache-commons-csv-with-java.
-		 * However, we have to screw around directly with the Iterator in order
-		 * to ensure that the CSVParser (and its Reader and InputStream) are
-		 * properly closed after the last record is read. Unfortunately,
-		 * try-with-resources won't work here, due to the lazy nature of Stream
-		 * processing (the CSVParser would be closed before it's even used).
-		 */
-
-		CSVParser parser = createCsvParser(file);
-
-		Stream<RifRecordEvent<?>> rifRecordStream;
-		if (file.getFileType() == RifFileType.BENEFICIARY) {
-			Iterator<CSVRecord> csvIterator = parser.iterator();
-			Spliterator<CSVRecord> spliterator = Spliterators.spliteratorUnknownSize(csvIterator,
-					Spliterator.IMMUTABLE | Spliterator.DISTINCT | Spliterator.NONNULL);
-			Stream<CSVRecord> csvRecordStream = StreamSupport.stream(spliterator, false);
-
-			rifRecordStream = csvRecordStream.map(csvRecord -> {
-				RifRecordEvent<BeneficiaryRow> recordEvent = new RifRecordEvent<BeneficiaryRow>(rifFilesEvent, file,
-						buildBeneficiaryEvent(csvRecord));
-				closeParserIfDone(parser, csvIterator);
-				return recordEvent;
-			});
-		} else if (file.getFileType() == RifFileType.PDE) {
-			Iterator<CSVRecord> csvIterator = parser.iterator();
-			Spliterator<CSVRecord> spliterator = Spliterators.spliteratorUnknownSize(csvIterator,
-					Spliterator.IMMUTABLE | Spliterator.DISTINCT | Spliterator.NONNULL);
-			Stream<CSVRecord> csvRecordStream = StreamSupport.stream(spliterator, false);
-
-			rifRecordStream = csvRecordStream.map(csvRecord -> {
-				RifRecordEvent<PartDEventRow> recordEvent = new RifRecordEvent<>(rifFilesEvent, file,
-						buildPartDEvent(csvRecord));
-				closeParserIfDone(parser, csvIterator);
-				return recordEvent;
-			});
-		} else if (file.getFileType() == RifFileType.CARRIER) {
-			CsvRecordGrouper grouper = new CsvRecordGrouper() {
-				@Override
-				public int compare(CSVRecord o1, CSVRecord o2) {
-					if (o1 == null)
-						throw new IllegalArgumentException();
-					if (o2 == null)
-						throw new IllegalArgumentException();
-
-					String claimId1 = o1.get(CarrierClaimGroup.Column.CLM_ID);
-					String claimId2 = o2.get(CarrierClaimGroup.Column.CLM_ID);
-
-					return claimId1.compareTo(claimId2);
-				}
-			};
-
-			Iterator<List<CSVRecord>> csvIterator = new CsvRecordGroupingIterator(parser, grouper);
-			Spliterator<List<CSVRecord>> spliterator = Spliterators.spliteratorUnknownSize(csvIterator,
-					Spliterator.IMMUTABLE | Spliterator.DISTINCT | Spliterator.NONNULL);
-			Stream<List<CSVRecord>> csvRecordStream = StreamSupport.stream(spliterator, false);
-
-			rifRecordStream = csvRecordStream.map(csvRecordGroup -> {
-				RifRecordEvent<CarrierClaimGroup> recordEvent = new RifRecordEvent<CarrierClaimGroup>(rifFilesEvent,
-						file, buildCarrierClaimEvent(csvRecordGroup));
-				closeParserIfDone(parser, csvIterator);
-				return recordEvent;
-			});
-		} else if (file.getFileType() == RifFileType.INPATIENT) {
-			CsvRecordGrouper grouper = new CsvRecordGrouper() {
-				@Override
-				public int compare(CSVRecord o1, CSVRecord o2) {
-					if (o1 == null)
-						throw new IllegalArgumentException();
-					if (o2 == null)
-						throw new IllegalArgumentException();
-
-					String claimId1 = o1.get(InpatientClaimGroup.Column.CLM_ID);
-					String claimId2 = o2.get(InpatientClaimGroup.Column.CLM_ID);
-
-					return claimId1.compareTo(claimId2);
-				}
-			};
-
-			Iterator<List<CSVRecord>> csvIterator = new CsvRecordGroupingIterator(parser, grouper);
-			Spliterator<List<CSVRecord>> spliterator = Spliterators.spliteratorUnknownSize(csvIterator,
-					Spliterator.IMMUTABLE | Spliterator.DISTINCT | Spliterator.NONNULL);
-			Stream<List<CSVRecord>> csvRecordStream = StreamSupport.stream(spliterator, false);
-
-			rifRecordStream = csvRecordStream.map(csvRecordGroup -> {
-				RifRecordEvent<InpatientClaimGroup> recordEvent = new RifRecordEvent<InpatientClaimGroup>(rifFilesEvent,
-						file, buildInpatientClaimEvent(csvRecordGroup));
-				closeParserIfDone(parser, csvIterator);
-				return recordEvent;
-			});
-		} else if (file.getFileType() == RifFileType.OUTPATIENT) {
-			CsvRecordGrouper grouper = new CsvRecordGrouper() {
-				@Override
-				public int compare(CSVRecord o1, CSVRecord o2) {
-					if (o1 == null)
-						throw new IllegalArgumentException();
-					if (o2 == null)
-						throw new IllegalArgumentException();
-
-					String claimId1 = o1.get(OutpatientClaimGroup.Column.CLM_ID);
-					String claimId2 = o2.get(OutpatientClaimGroup.Column.CLM_ID);
-
-					return claimId1.compareTo(claimId2);
-				}
-			};
-
-			Iterator<List<CSVRecord>> csvIterator = new CsvRecordGroupingIterator(parser, grouper);
-			Spliterator<List<CSVRecord>> spliterator = Spliterators.spliteratorUnknownSize(csvIterator,
-					Spliterator.IMMUTABLE | Spliterator.DISTINCT | Spliterator.NONNULL);
-			Stream<List<CSVRecord>> csvRecordStream = StreamSupport.stream(spliterator, false);
-
-			rifRecordStream = csvRecordStream.map(csvRecordGroup -> {
-				RifRecordEvent<OutpatientClaimGroup> recordEvent = new RifRecordEvent<OutpatientClaimGroup>(
-						rifFilesEvent, file, buildOutpatientClaimEvent(csvRecordGroup));
-				closeParserIfDone(parser, csvIterator);
-				return recordEvent;
-			});
-		} else if (file.getFileType() == RifFileType.SNF) {
-			CsvRecordGrouper grouper = new CsvRecordGrouper() {
-				@Override
-				public int compare(CSVRecord o1, CSVRecord o2) {
-					if (o1 == null)
-						throw new IllegalArgumentException();
-					if (o2 == null)
-						throw new IllegalArgumentException();
-
-					String claimId1 = o1.get(SNFClaimGroup.Column.CLM_ID);
-					String claimId2 = o2.get(SNFClaimGroup.Column.CLM_ID);
-
-					return claimId1.compareTo(claimId2);
-				}
-			};
-
-			Iterator<List<CSVRecord>> csvIterator = new CsvRecordGroupingIterator(parser, grouper);
-			Spliterator<List<CSVRecord>> spliterator = Spliterators.spliteratorUnknownSize(csvIterator,
-					Spliterator.IMMUTABLE | Spliterator.DISTINCT | Spliterator.NONNULL);
-			Stream<List<CSVRecord>> csvRecordStream = StreamSupport.stream(spliterator, false);
-
-			rifRecordStream = csvRecordStream.map(csvRecordGroup -> {
-				RifRecordEvent<SNFClaimGroup> recordEvent = new RifRecordEvent<SNFClaimGroup>(rifFilesEvent, file,
-						buildSNFClaimEvent(csvRecordGroup));
-				closeParserIfDone(parser, csvIterator);
-				return recordEvent;
-			});
-		} else if (file.getFileType() == RifFileType.HOSPICE) {
-			CsvRecordGrouper grouper = new CsvRecordGrouper() {
-				@Override
-				public int compare(CSVRecord o1, CSVRecord o2) {
-					if (o1 == null)
-						throw new IllegalArgumentException();
-					if (o2 == null)
-						throw new IllegalArgumentException();
-
-					String claimId1 = o1.get(HospiceClaimGroup.Column.CLM_ID);
-					String claimId2 = o2.get(HospiceClaimGroup.Column.CLM_ID);
-
-					return claimId1.compareTo(claimId2);
-				}
-			};
-
-			Iterator<List<CSVRecord>> csvIterator = new CsvRecordGroupingIterator(parser, grouper);
-			Spliterator<List<CSVRecord>> spliterator = Spliterators.spliteratorUnknownSize(csvIterator,
-					Spliterator.IMMUTABLE | Spliterator.DISTINCT | Spliterator.NONNULL);
-			Stream<List<CSVRecord>> csvRecordStream = StreamSupport.stream(spliterator, false);
-
-			rifRecordStream = csvRecordStream.map(csvRecordGroup -> {
-				RifRecordEvent<HospiceClaimGroup> recordEvent = new RifRecordEvent<HospiceClaimGroup>(rifFilesEvent,
-						file, buildHospiceClaimEvent(csvRecordGroup));
-				closeParserIfDone(parser, csvIterator);
-				return recordEvent;
-			});
-		} else if (file.getFileType() == RifFileType.HHA) {
-			CsvRecordGrouper grouper = new CsvRecordGrouper() {
-				@Override
-				public int compare(CSVRecord o1, CSVRecord o2) {
-					if (o1 == null)
-						throw new IllegalArgumentException();
-					if (o2 == null)
-						throw new IllegalArgumentException();
-
-					String claimId1 = o1.get(HHAClaimGroup.Column.CLM_ID);
-					String claimId2 = o2.get(HHAClaimGroup.Column.CLM_ID);
-
-					return claimId1.compareTo(claimId2);
-				}
-			};
-
-			Iterator<List<CSVRecord>> csvIterator = new CsvRecordGroupingIterator(parser, grouper);
-			Spliterator<List<CSVRecord>> spliterator = Spliterators.spliteratorUnknownSize(csvIterator,
-					Spliterator.IMMUTABLE | Spliterator.DISTINCT | Spliterator.NONNULL);
-			Stream<List<CSVRecord>> csvRecordStream = StreamSupport.stream(spliterator, false);
-
-			rifRecordStream = csvRecordStream.map(csvRecordGroup -> {
-				RifRecordEvent<HHAClaimGroup> recordEvent = new RifRecordEvent<HHAClaimGroup>(rifFilesEvent, file,
-						buildHHAClaimEvent(csvRecordGroup));
-				closeParserIfDone(parser, csvIterator);
-				return recordEvent;
-			});
-		} else if (file.getFileType() == RifFileType.DME) {
-			CsvRecordGrouper grouper = new CsvRecordGrouper() {
-				@Override
-				public int compare(CSVRecord o1, CSVRecord o2) {
-					if (o1 == null)
-						throw new IllegalArgumentException();
-					if (o2 == null)
-						throw new IllegalArgumentException();
-
-					String claimId1 = o1.get(DMEClaimGroup.Column.CLM_ID);
-					String claimId2 = o2.get(DMEClaimGroup.Column.CLM_ID);
-
-					return claimId1.compareTo(claimId2);
-				}
-			};
-
-			Iterator<List<CSVRecord>> csvIterator = new CsvRecordGroupingIterator(parser, grouper);
-			Spliterator<List<CSVRecord>> spliterator = Spliterators.spliteratorUnknownSize(csvIterator,
-					Spliterator.IMMUTABLE | Spliterator.DISTINCT | Spliterator.NONNULL);
-			Stream<List<CSVRecord>> csvRecordStream = StreamSupport.stream(spliterator, false);
-
-			rifRecordStream = csvRecordStream.map(csvRecordGroup -> {
-				RifRecordEvent<DMEClaimGroup> recordEvent = new RifRecordEvent<DMEClaimGroup>(rifFilesEvent, file,
-						buildDMEClaimEvent(csvRecordGroup));
-				closeParserIfDone(parser, csvIterator);
-				return recordEvent;
-			});
-
-		} else {
-			throw new BadCodeMonkeyException();
-		}
-
-		return rifRecordStream;
-	}
-
-	/**
-	 * @param file
-	 *            the {@link RifFile} to parse
-	 * @return a {@link CSVParser} for the specified {@link RifFile}
-	 */
-	private static CSVParser createCsvParser(RifFile file) {
-		CSVFormat csvFormat = CSVFormat.EXCEL.withHeader().withDelimiter('|').withEscape('\\');
-
-		InputStream fileStream = file.open();
-		BOMInputStream fileStreamWithoutBom = new BOMInputStream(fileStream, false);
-		InputStreamReader reader = new InputStreamReader(fileStreamWithoutBom, file.getCharset());
-
-		try {
-			CSVParser parser = new CSVParser(reader, csvFormat);
-			return parser;
-		} catch (IOException e) {
-			/*
-			 * Per the docs, this should only be thrown if there's an issue with
-			 * the header record. We don't use header records, so this shouldn't
-			 * ever occur.
-			 */
-			throw new BadCodeMonkeyException(e);
-		}
-	}
-
-	/**
-	 * Closes the specified {@link CSVParser} if {@link Iterator#hasNext()} is
-	 * <code>false</code> for the specified {@link Iterator}.
-	 * 
-	 * @param parser
-	 *            the {@link CSVParser} to close
-	 * @param csvIterator
-	 *            the {@link Iterator} that is being used, from the specified
-	 *            {@link CSVParser}
-	 */
-	private static void closeParserIfDone(CSVParser parser, Iterator<?> csvIterator) {
-		if (!csvIterator.hasNext()) {
-			try {
-				/*
-				 * This will also close the Reader and InputStream that the
-				 * CSVParser was consuming.
-				 */
-				parser.close();
-			} catch (IOException e) {
-				LOGGER.warn("Unable to close CSVParser", e);
-			}
-		}
-	}
-
-	/**
-	 * @param csvRecord
-	 *            the {@link CSVRecord} to be mapped, which must be from a
-	 *            {@link RifFileType#BENEFICIARY} {@link RifFile}
-	 * @return a {@link BeneficiaryRow} built from the specified
-	 *         {@link CSVRecord}
-	 */
-	private static BeneficiaryRow buildBeneficiaryEvent(CSVRecord csvRecord) {
-		if (LOGGER.isTraceEnabled())
-			LOGGER.trace(csvRecord.toString());
-
-		BeneficiaryRow beneficiaryRow = new BeneficiaryRow();
-		beneficiaryRow.version = Integer.parseInt(csvRecord.get(BeneficiaryRow.Column.VERSION));
-		beneficiaryRow.recordAction = RecordAction.match(csvRecord.get(BeneficiaryRow.Column.DML_IND));
-		beneficiaryRow.beneficiaryId = csvRecord.get(BeneficiaryRow.Column.BENE_ID);
-		beneficiaryRow.stateCode = csvRecord.get(BeneficiaryRow.Column.STATE_CODE);
-		beneficiaryRow.countyCode = csvRecord.get(BeneficiaryRow.Column.BENE_COUNTY_CD);
-		beneficiaryRow.postalCode = csvRecord.get(BeneficiaryRow.Column.BENE_ZIP_CD);
-		beneficiaryRow.birthDate = parseDate(csvRecord.get(BeneficiaryRow.Column.BENE_BIRTH_DT));
-		beneficiaryRow.sex = parseCharacter(csvRecord.get(BeneficiaryRow.Column.BENE_SEX_IDENT_CD));
-		beneficiaryRow.race = parseOptCharacter(csvRecord.get(BeneficiaryRow.Column.BENE_RACE_CD));
-		beneficiaryRow.entitlementCodeOriginal = parseOptCharacter(
-				csvRecord.get(BeneficiaryRow.Column.BENE_ENTLMT_RSN_ORIG));
-		beneficiaryRow.entitlementCodeCurrent = parseOptCharacter(
-				csvRecord.get(BeneficiaryRow.Column.BENE_ENTLMT_RSN_CURR));
-		beneficiaryRow.endStageRenalDiseaseCode = parseOptCharacter(csvRecord.get(BeneficiaryRow.Column.BENE_ESRD_IND));
-		beneficiaryRow.medicareEnrollmentStatusCode = parseOptString(
-				csvRecord.get(BeneficiaryRow.Column.BENE_MDCR_STATUS_CD));
-		beneficiaryRow.partATerminationCode = parseOptCharacter(
-				csvRecord.get(BeneficiaryRow.Column.BENE_PTA_TRMNTN_CD));
-		beneficiaryRow.partBTerminationCode = parseOptCharacter(
-				csvRecord.get(BeneficiaryRow.Column.BENE_PTB_TRMNTN_CD));
-		beneficiaryRow.hicn = csvRecord.get(BeneficiaryRow.Column.BENE_CRNT_HIC_NUM);
-		beneficiaryRow.nameSurname = csvRecord.get(BeneficiaryRow.Column.BENE_SRNM_NAME);
-		beneficiaryRow.nameGiven = csvRecord.get(BeneficiaryRow.Column.BENE_GVN_NAME);
-		beneficiaryRow.nameMiddleInitial = parseOptCharacter(csvRecord.get(BeneficiaryRow.Column.BENE_MDL_NAME));
-
-		// Sanity check:
-		if (RECORD_FORMAT_VERSION != beneficiaryRow.version)
-			throw new IllegalArgumentException("Unsupported record version: " + beneficiaryRow);
-
-		return beneficiaryRow;
-	}
-
-	/**
-	 * @param csvRecord
-	 *            the {@link CSVRecord} to be mapped, which must be from a
-	 *            {@link RifFileType#PDE} {@link RifFile}
-	 * @return a {@link PartDEventRow} built from the specified
-	 *         {@link CSVRecord}
-	 */
-	private static PartDEventRow buildPartDEvent(CSVRecord csvRecord) {
-		if (LOGGER.isTraceEnabled())
-			LOGGER.trace(csvRecord.toString());
-
-		PartDEventRow pdeRow = new PartDEventRow();
-		pdeRow.version = Integer.parseInt(csvRecord.get(PartDEventRow.Column.VERSION));
-		// Sanity check:
-		if (RECORD_FORMAT_VERSION != pdeRow.version)
-			throw new IllegalArgumentException("Unsupported record version: " + pdeRow.version);
-
-		pdeRow.recordAction = RecordAction.match(csvRecord.get(PartDEventRow.Column.DML_IND));
-		pdeRow.partDEventId = csvRecord.get(PartDEventRow.Column.PDE_ID);
-		pdeRow.beneficiaryId = csvRecord.get(PartDEventRow.Column.BENE_ID);
-		pdeRow.prescriptionFillDate = LocalDate.parse(csvRecord.get(PartDEventRow.Column.SRVC_DT), RIF_DATE_FORMATTER);
-		pdeRow.paymentDate = parseOptDate(csvRecord.get(PartDEventRow.Column.PD_DT));
-		pdeRow.serviceProviderIdQualiferCode = csvRecord.get(PartDEventRow.Column.SRVC_PRVDR_ID_QLFYR_CD);
-		pdeRow.serviceProviderId = csvRecord.get(PartDEventRow.Column.SRVC_PRVDR_ID);
-		pdeRow.prescriberIdQualifierCode = csvRecord.get(PartDEventRow.Column.PRSCRBR_ID_QLFYR_CD);
-		pdeRow.prescriberId = csvRecord.get(PartDEventRow.Column.PRSCRBR_ID);
-		pdeRow.prescriptionReferenceNumber = Long.parseLong(csvRecord.get(PartDEventRow.Column.RX_SRVC_RFRNC_NUM));
-		pdeRow.nationalDrugCode = csvRecord.get(PartDEventRow.Column.PROD_SRVC_ID);
-		pdeRow.planContractId = csvRecord.get(PartDEventRow.Column.PLAN_CNTRCT_REC_ID);
-		pdeRow.planBenefitPackageId = csvRecord.get(PartDEventRow.Column.PLAN_PBP_REC_NUM);
-		pdeRow.compoundCode = CompoundCode
-				.parseRifValue(Integer.parseInt(csvRecord.get(PartDEventRow.Column.CMPND_CD)));
-		pdeRow.dispenseAsWrittenProductSelectionCode = csvRecord.get(PartDEventRow.Column.DAW_PROD_SLCTN_CD);
-		pdeRow.quantityDispensed = new BigDecimal(csvRecord.get(PartDEventRow.Column.QTY_DSPNSD_NUM));
-		pdeRow.daysSupply = Integer.parseInt(csvRecord.get(PartDEventRow.Column.DAYS_SUPLY_NUM));
-		pdeRow.fillNumber = Integer.parseInt(csvRecord.get(PartDEventRow.Column.FILL_NUM));
-		pdeRow.dispensingStatuscode = parseOptCharacter(csvRecord.get(PartDEventRow.Column.DSPNSNG_STUS_CD));
-		pdeRow.drugCoverageStatusCode = DrugCoverageStatus
-				.parseRifValue(csvRecord.get(PartDEventRow.Column.DRUG_CVRG_STUS_CD));
-		pdeRow.adjustmentDeletionCode = parseOptCharacter(csvRecord.get(PartDEventRow.Column.ADJSTMT_DLTN_CD));
-		pdeRow.nonstandardFormatCode = parseOptCharacter(csvRecord.get(PartDEventRow.Column.NSTD_FRMT_CD));
-		pdeRow.pricingExceptionCode = parseOptCharacter(csvRecord.get(PartDEventRow.Column.PRCNG_EXCPTN_CD));
-		pdeRow.catastrophicCoverageCode = parseOptCharacter(csvRecord.get(PartDEventRow.Column.CTSTRPHC_CVRG_CD));
-		pdeRow.grossCostBelowOutOfPocketThreshold = new BigDecimal(
-				csvRecord.get(PartDEventRow.Column.GDC_BLW_OOPT_AMT));
-		pdeRow.grossCostAboveOutOfPocketThreshold = new BigDecimal(
-				csvRecord.get(PartDEventRow.Column.GDC_ABV_OOPT_AMT));
-		pdeRow.patientPaidAmount = new BigDecimal(csvRecord.get(PartDEventRow.Column.PTNT_PAY_AMT));
-		pdeRow.otherTrueOutOfPocketPaidAmount = new BigDecimal(csvRecord.get(PartDEventRow.Column.OTHR_TROOP_AMT));
-		pdeRow.lowIncomeSubsidyPaidAmount = new BigDecimal(csvRecord.get(PartDEventRow.Column.LICS_AMT));
-		pdeRow.patientLiabilityReductionOtherPaidAmount = new BigDecimal(csvRecord.get(PartDEventRow.Column.PLRO_AMT));
-		pdeRow.partDPlanCoveredPaidAmount = new BigDecimal(csvRecord.get(PartDEventRow.Column.CVRD_D_PLAN_PD_AMT));
-		pdeRow.partDPlanNonCoveredPaidAmount = new BigDecimal(csvRecord.get(PartDEventRow.Column.NCVRD_PLAN_PD_AMT));
-		pdeRow.totalPrescriptionCost = new BigDecimal(csvRecord.get(PartDEventRow.Column.TOT_RX_CST_AMT));
-		pdeRow.prescriptionOriginationCode = parseOptCharacter(csvRecord.get(PartDEventRow.Column.RX_ORGN_CD));
-		pdeRow.gapDiscountAmount = new BigDecimal(csvRecord.get(PartDEventRow.Column.RPTD_GAP_DSCNT_NUM));
-		/*
-		 * TODO Re-enable this mapping once it is determined for sure if this is
-		 * optional or not.
-		 */
-		// pdeRow.brandGenericCode =
-		// csvRecord.get(PartDEventRow.Column.BRND_GNRC_CD).charAt(0);
-		pdeRow.pharmacyTypeCode = csvRecord.get(PartDEventRow.Column.PHRMCY_SRVC_TYPE_CD);
-		pdeRow.patientResidenceCode = csvRecord.get(PartDEventRow.Column.PTNT_RSDNC_CD);
-		pdeRow.submissionClarificationCode = parseOptString(csvRecord.get(PartDEventRow.Column.SUBMSN_CLR_CD));
-
-		return pdeRow;
-	}
-
-	private static InpatientClaimGroup buildInpatientClaimEvent(List<CSVRecord> csvRecords) {
-		if (LOGGER.isTraceEnabled())
-			LOGGER.trace(csvRecords.toString());
-
-		CSVRecord firstClaimLine = csvRecords.get(0);
-
-		InpatientClaimGroup claimGroup = new InpatientClaimGroup();
-
-		/*
-		 * Parse the claim header fields.
-		 */
-		claimGroup.version = parseInt(firstClaimLine.get(InpatientClaimGroup.Column.VERSION));
-		claimGroup.recordAction = RecordAction.match(firstClaimLine.get(InpatientClaimGroup.Column.DML_IND));
-		claimGroup.beneficiaryId = firstClaimLine.get(InpatientClaimGroup.Column.BENE_ID);
-		claimGroup.claimId = firstClaimLine.get(InpatientClaimGroup.Column.CLM_ID);
-		claimGroup.nearLineRecordIdCode = parseCharacter(
-				firstClaimLine.get(InpatientClaimGroup.Column.NCH_NEAR_LINE_REC_IDENT_CD));
-		claimGroup.claimTypeCode = firstClaimLine.get(InpatientClaimGroup.Column.NCH_CLM_TYPE_CD);
-		claimGroup.dateFrom = parseDate(firstClaimLine.get(InpatientClaimGroup.Column.CLM_FROM_DT));
-		claimGroup.dateThrough = parseDate(firstClaimLine.get(InpatientClaimGroup.Column.CLM_THRU_DT));
-		claimGroup.weeklyProcessDate = parseDate(firstClaimLine.get(InpatientClaimGroup.Column.NCH_WKLY_PROC_DT));
-		claimGroup.providerNumber = firstClaimLine.get(InpatientClaimGroup.Column.PRVDR_NUM);
-		claimGroup.claimFacilityTypeCode = parseCharacter(
-				firstClaimLine.get(InpatientClaimGroup.Column.CLM_FAC_TYPE_CD));
-		claimGroup.claimServiceClassificationTypeCode = parseCharacter(
-				firstClaimLine.get(InpatientClaimGroup.Column.CLM_SRVC_CLSFCTN_TYPE_CD));
-		claimGroup.claimNonPaymentReasonCode = parseOptString(
-				firstClaimLine.get(InpatientClaimGroup.Column.CLM_MDCR_NON_PMT_RSN_CD));
-		claimGroup.paymentAmount = parseDecimal(firstClaimLine.get(InpatientClaimGroup.Column.CLM_PMT_AMT));
-		claimGroup.primaryPayerPaidAmount = parseDecimal(
-				firstClaimLine.get(InpatientClaimGroup.Column.NCH_PRMRY_PYR_CLM_PD_AMT));
-		claimGroup.providerStateCode = firstClaimLine.get(InpatientClaimGroup.Column.PRVDR_STATE_CD);
-		claimGroup.organizationNpi = parseOptString(firstClaimLine.get(InpatientClaimGroup.Column.ORG_NPI_NUM));
-		claimGroup.attendingPhysicianNpi = parseOptString(firstClaimLine.get(InpatientClaimGroup.Column.AT_PHYSN_NPI));
-		claimGroup.operatingPhysicianNpi = parseOptString(firstClaimLine.get(InpatientClaimGroup.Column.OP_PHYSN_NPI));
-		claimGroup.otherPhysicianNpi = parseOptString(firstClaimLine.get(InpatientClaimGroup.Column.OT_PHYSN_NPI));
-		claimGroup.patientDischargeStatusCode = firstClaimLine.get(InpatientClaimGroup.Column.PTNT_DSCHRG_STUS_CD);
-		claimGroup.totalChargeAmount = parseDecimal(firstClaimLine.get(InpatientClaimGroup.Column.CLM_TOT_CHRG_AMT));
-		claimGroup.passThruPerDiemAmount = parseDecimal(
-				firstClaimLine.get(InpatientClaimGroup.Column.CLM_PASS_THRU_PER_DIEM_AMT));
-		claimGroup.deductibleAmount = parseDecimal(
-				firstClaimLine.get(InpatientClaimGroup.Column.NCH_BENE_IP_DDCTBL_AMT));
-		claimGroup.partACoinsuranceLiabilityAmount = parseDecimal(
-				firstClaimLine.get(InpatientClaimGroup.Column.NCH_BENE_PTA_COINSRNC_LBLTY_AM));
-		claimGroup.bloodDeductibleLiabilityAmount = parseDecimal(
-				firstClaimLine.get(InpatientClaimGroup.Column.NCH_BENE_BLOOD_DDCTBL_LBLTY_AM));
-		claimGroup.professionalComponentCharge = parseDecimal(
-				firstClaimLine.get(InpatientClaimGroup.Column.NCH_PROFNL_CMPNT_CHRG_AMT));
-		claimGroup.noncoveredCharge = parseDecimal(
-				firstClaimLine.get(InpatientClaimGroup.Column.NCH_IP_NCVRD_CHRG_AMT));
-		claimGroup.totalDeductionAmount = parseDecimal(
-				firstClaimLine.get(InpatientClaimGroup.Column.NCH_IP_TOT_DDCTN_AMT));
-		claimGroup.diagnosisAdmitting = parseIcdCode(firstClaimLine.get(InpatientClaimGroup.Column.ADMTG_DGNS_CD),
-				firstClaimLine.get(InpatientClaimGroup.Column.ADMTG_DGNS_VRSN_CD));
-		claimGroup.diagnosisPrincipal = parseIcdCode(firstClaimLine.get(InpatientClaimGroup.Column.PRNCPAL_DGNS_CD),
-				firstClaimLine.get(InpatientClaimGroup.Column.PRNCPAL_DGNS_VRSN_CD));
-		claimGroup.diagnosesAdditional = parseIcdCodesWithPOA(firstClaimLine,
-				InpatientClaimGroup.Column.ICD_DGNS_CD1.ordinal(),
-				InpatientClaimGroup.Column.ICD_DGNS_VRSN_CD25.ordinal());
-		claimGroup.diagnosisFirstClaimExternal = parseOptIcdCode(
-				firstClaimLine.get(InpatientClaimGroup.Column.FST_DGNS_E_CD),
-				firstClaimLine.get(InpatientClaimGroup.Column.FST_DGNS_E_VRSN_CD));
-		claimGroup.diagnosesExternal = parseIcdCodesWithPOA(firstClaimLine,
-				InpatientClaimGroup.Column.ICD_DGNS_E_CD1.ordinal(),
-				InpatientClaimGroup.Column.ICD_DGNS_E_VRSN_CD12.ordinal());
-		claimGroup.procedureCodes = parseIcdCodesProcedure(firstClaimLine,
-				InpatientClaimGroup.Column.ICD_PRCDR_CD1.ordinal(),
-				InpatientClaimGroup.Column.ICD_PRCDR_VRSN_CD25.ordinal());
-
-		/*
-		 * TODO Need to parse procedure codes once STU3 is available
-		 * 
-		 */
-		/*
-		 * Parse the claim lines.
-		 */
-		for (CSVRecord claimLineRecord : csvRecords) {
-			InpatientClaimLine claimLine = new InpatientClaimLine();
-
-			claimLine.lineNumber = parseInt(claimLineRecord.get(InpatientClaimGroup.Column.CLM_LINE_NUM));
-			claimLine.hcpcsCode = parseOptString(claimLineRecord.get(InpatientClaimGroup.Column.HCPCS_CD));
-			claimLine.totalChargeAmount = parseDecimal(
-					claimLineRecord.get(InpatientClaimGroup.Column.REV_CNTR_TOT_CHRG_AMT));
-			claimLine.nonCoveredChargeAmount = parseDecimal(
-					claimLineRecord.get(InpatientClaimGroup.Column.REV_CNTR_NCVRD_CHRG_AMT));
-
-			claimGroup.lines.add(claimLine);
-		}
-
-		// Sanity check:
-		if (RECORD_FORMAT_VERSION != claimGroup.version)
-			throw new IllegalArgumentException("Unsupported record version: " + claimGroup);
-
-		return claimGroup;
-	}
-
-	private static OutpatientClaimGroup buildOutpatientClaimEvent(List<CSVRecord> csvRecords) {
-		if (LOGGER.isTraceEnabled())
-			LOGGER.trace(csvRecords.toString());
-
-		CSVRecord firstClaimLine = csvRecords.get(0);
-
-		OutpatientClaimGroup claimGroup = new OutpatientClaimGroup();
-
-		/*
-		 * Parse the claim header fields.
-		 */
-		claimGroup.version = parseInt(firstClaimLine.get(OutpatientClaimGroup.Column.VERSION));
-		claimGroup.recordAction = RecordAction.match(firstClaimLine.get(OutpatientClaimGroup.Column.DML_IND));
-		claimGroup.beneficiaryId = firstClaimLine.get(OutpatientClaimGroup.Column.BENE_ID);
-		claimGroup.claimId = firstClaimLine.get(OutpatientClaimGroup.Column.CLM_ID);
-		claimGroup.nearLineRecordIdCode = parseCharacter(
-				firstClaimLine.get(OutpatientClaimGroup.Column.NCH_NEAR_LINE_REC_IDENT_CD));
-		claimGroup.claimTypeCode = firstClaimLine.get(OutpatientClaimGroup.Column.NCH_CLM_TYPE_CD);
-		claimGroup.dateFrom = parseDate(firstClaimLine.get(OutpatientClaimGroup.Column.CLM_FROM_DT));
-		claimGroup.dateThrough = parseDate(firstClaimLine.get(OutpatientClaimGroup.Column.CLM_THRU_DT));
-		claimGroup.weeklyProcessDate = parseDate(firstClaimLine.get(OutpatientClaimGroup.Column.NCH_WKLY_PROC_DT));
-		claimGroup.providerNumber = firstClaimLine.get(OutpatientClaimGroup.Column.PRVDR_NUM);
-		claimGroup.claimFacilityTypeCode = parseCharacter(
-				firstClaimLine.get(OutpatientClaimGroup.Column.CLM_FAC_TYPE_CD));
-		claimGroup.claimServiceClassificationTypeCode = parseCharacter(
-				firstClaimLine.get(OutpatientClaimGroup.Column.CLM_SRVC_CLSFCTN_TYPE_CD));
-		claimGroup.claimNonPaymentReasonCode = parseOptString(
-				firstClaimLine.get(OutpatientClaimGroup.Column.CLM_MDCR_NON_PMT_RSN_CD));
-		claimGroup.paymentAmount = parseDecimal(firstClaimLine.get(OutpatientClaimGroup.Column.CLM_PMT_AMT));
-		claimGroup.primaryPayerPaidAmount = parseDecimal(
-				firstClaimLine.get(OutpatientClaimGroup.Column.NCH_PRMRY_PYR_CLM_PD_AMT));
-		claimGroup.providerStateCode = firstClaimLine.get(OutpatientClaimGroup.Column.PRVDR_STATE_CD);
-		claimGroup.organizationNpi = parseOptString(firstClaimLine.get(OutpatientClaimGroup.Column.ORG_NPI_NUM));
-		claimGroup.attendingPhysicianNpi = parseOptString(firstClaimLine.get(OutpatientClaimGroup.Column.AT_PHYSN_NPI));
-		claimGroup.operatingPhysicianNpi = parseOptString(firstClaimLine.get(OutpatientClaimGroup.Column.OP_PHYSN_NPI));
-		claimGroup.otherPhysicianNpi = parseOptString(firstClaimLine.get(OutpatientClaimGroup.Column.OT_PHYSN_NPI));
-		claimGroup.patientDischargeStatusCode = parseOptString(
-				firstClaimLine.get(OutpatientClaimGroup.Column.PTNT_DSCHRG_STUS_CD));
-		claimGroup.totalChargeAmount = parseDecimal(firstClaimLine.get(OutpatientClaimGroup.Column.CLM_TOT_CHRG_AMT));
-		claimGroup.bloodDeductibleLiabilityAmount = parseDecimal(
-				firstClaimLine.get(OutpatientClaimGroup.Column.NCH_BENE_BLOOD_DDCTBL_LBLTY_AM));
-		claimGroup.professionalComponentCharge = parseDecimal(
-				firstClaimLine.get(OutpatientClaimGroup.Column.NCH_PROFNL_CMPNT_CHRG_AMT));
-		claimGroup.diagnosisPrincipal = parseIcdCode(firstClaimLine.get(OutpatientClaimGroup.Column.PRNCPAL_DGNS_CD),
-				firstClaimLine.get(OutpatientClaimGroup.Column.PRNCPAL_DGNS_VRSN_CD));
-		claimGroup.diagnosesAdditional = parseIcdCodes(firstClaimLine,
-				OutpatientClaimGroup.Column.ICD_DGNS_CD1.ordinal(),
-				OutpatientClaimGroup.Column.ICD_DGNS_VRSN_CD25.ordinal());
-		claimGroup.diagnosisFirstClaimExternal = parseOptIcdCode(
-				firstClaimLine.get(OutpatientClaimGroup.Column.FST_DGNS_E_CD),
-				firstClaimLine.get(OutpatientClaimGroup.Column.FST_DGNS_E_VRSN_CD));
-		claimGroup.diagnosesExternal = parseIcdCodes(firstClaimLine,
-				OutpatientClaimGroup.Column.ICD_DGNS_E_CD1.ordinal(),
-				OutpatientClaimGroup.Column.ICD_DGNS_E_VRSN_CD12.ordinal());
-
-		/*
-		 * TODO Need to parse procedure codes once STU3 is available
-		 * 
-		 */
-
-		claimGroup.diagnosesReasonForVisit = parseIcdCodes(firstClaimLine,
-				OutpatientClaimGroup.Column.RSN_VISIT_CD1.ordinal(),
-				OutpatientClaimGroup.Column.RSN_VISIT_VRSN_CD3.ordinal());
-		claimGroup.deductibleAmount = parseDecimal(
-				firstClaimLine.get(OutpatientClaimGroup.Column.NCH_BENE_PTB_DDCTBL_AMT));
-		claimGroup.coninsuranceAmount = parseDecimal(
-				firstClaimLine.get(OutpatientClaimGroup.Column.NCH_BENE_PTB_COINSRNC_AMT));
-		claimGroup.providerPaymentAmount = parseDecimal(
-				firstClaimLine.get(OutpatientClaimGroup.Column.CLM_OP_PRVDR_PMT_AMT));
-		claimGroup.beneficiaryPaymentAmount = parseDecimal(
-				firstClaimLine.get(OutpatientClaimGroup.Column.CLM_OP_BENE_PMT_AMT));
-		/*
-		 * Parse the claim lines.
-		 */
-		for (CSVRecord claimLineRecord : csvRecords) {
-			OutpatientClaimLine claimLine = new OutpatientClaimLine();
-
-			claimLine.lineNumber = parseInt(claimLineRecord.get(OutpatientClaimGroup.Column.CLM_LINE_NUM));
-			claimLine.hcpcsCode = parseOptString(claimLineRecord.get(OutpatientClaimGroup.Column.HCPCS_CD));
-			claimLine.bloodDeductibleAmount = parseDecimal(claimLineRecord.get(OutpatientClaimGroup.Column.REV_CNTR_BLOOD_DDCTBL_AMT)); 
-			claimLine.cashDeductibleAmount = parseDecimal( claimLineRecord.get(OutpatientClaimGroup.Column.REV_CNTR_CASH_DDCTBL_AMT));
-			claimLine.wageAdjustedCoinsuranceAmount = parseDecimal(claimLineRecord.get(OutpatientClaimGroup.Column.REV_CNTR_COINSRNC_WGE_ADJSTD_C));
-			claimLine.reducedCoinsuranceAmount = parseDecimal(
-					claimLineRecord.get(OutpatientClaimGroup.Column.REV_CNTR_RDCD_COINSRNC_AMT));
-			claimLine.providerPaymentAmount = parseDecimal(
-					claimLineRecord.get(OutpatientClaimGroup.Column.REV_CNTR_PRVDR_PMT_AMT));
-			claimLine.benficiaryPaymentAmount = parseDecimal(
-					claimLineRecord.get(OutpatientClaimGroup.Column.REV_CNTR_BENE_PMT_AMT));
-			claimLine.patientResponsibilityAmount = parseDecimal(
-					claimLineRecord.get(OutpatientClaimGroup.Column.REV_CNTR_PTNT_RSPNSBLTY_PMT));
-			claimLine.paymentAmount = parseDecimal(
-					claimLineRecord.get(OutpatientClaimGroup.Column.REV_CNTR_PMT_AMT_AMT));
-			claimLine.totalChargeAmount = parseDecimal(
-					claimLineRecord.get(OutpatientClaimGroup.Column.REV_CNTR_TOT_CHRG_AMT));
-			claimLine.nonCoveredChargeAmount = parseDecimal(
-					claimLineRecord.get(OutpatientClaimGroup.Column.REV_CNTR_NCVRD_CHRG_AMT));
-
-			claimGroup.lines.add(claimLine);
-		}
-
-		// Sanity check:
-		if (RECORD_FORMAT_VERSION != claimGroup.version)
-			throw new IllegalArgumentException("Unsupported record version: " + claimGroup);
-
-		return claimGroup;
-	}
-
-	/**
-	 * @param csvRecords
-	 *            the {@link CSVRecord}s to be mapped, which must be from a
-	 *            {@link RifFileType#CARRIER} {@link RifFile}, and must
-	 *            represent all of the claim lines from a single claim
-	 * @return a {@link BeneficiaryRow} built from the specified
-	 *         {@link CSVRecord}
-	 */
-	private static CarrierClaimGroup buildCarrierClaimEvent(List<CSVRecord> csvRecords) {
-		if (LOGGER.isTraceEnabled())
-			LOGGER.trace(csvRecords.toString());
-	
-		CSVRecord firstClaimLine = csvRecords.get(0);
-	
-		CarrierClaimGroup claimGroup = new CarrierClaimGroup();
-	
-		/*
-		 * Parse the claim header fields.
-		 */
-		claimGroup.version = parseInt(firstClaimLine.get(CarrierClaimGroup.Column.VERSION));
-		claimGroup.recordAction = RecordAction.match(firstClaimLine.get(CarrierClaimGroup.Column.DML_IND));
-		claimGroup.beneficiaryId = firstClaimLine.get(CarrierClaimGroup.Column.BENE_ID);
-		claimGroup.claimId = firstClaimLine.get(CarrierClaimGroup.Column.CLM_ID);
-		claimGroup.nearLineRecordIdCode = parseCharacter(
-				firstClaimLine.get(CarrierClaimGroup.Column.NCH_NEAR_LINE_REC_IDENT_CD));
-		claimGroup.claimTypeCode = firstClaimLine.get(CarrierClaimGroup.Column.NCH_CLM_TYPE_CD);
-		claimGroup.dateFrom = parseDate(firstClaimLine.get(CarrierClaimGroup.Column.CLM_FROM_DT));
-		claimGroup.dateThrough = parseDate(firstClaimLine.get(CarrierClaimGroup.Column.CLM_THRU_DT));
-		claimGroup.weeklyProcessDate = parseDate(firstClaimLine.get(CarrierClaimGroup.Column.NCH_WKLY_PROC_DT));
-		claimGroup.claimEntryCode = parseCharacter(firstClaimLine.get(CarrierClaimGroup.Column.CARR_CLM_ENTRY_CD));
-		claimGroup.claimDispositionCode = firstClaimLine.get(CarrierClaimGroup.Column.CLM_DISP_CD);
-		claimGroup.carrierNumber = firstClaimLine.get(CarrierClaimGroup.Column.CARR_NUM);
-		claimGroup.paymentDenialCode = firstClaimLine.get(CarrierClaimGroup.Column.CARR_CLM_PMT_DNL_CD);
-		claimGroup.paymentAmount = parseDecimal(firstClaimLine.get(CarrierClaimGroup.Column.CLM_PMT_AMT));
-		claimGroup.primaryPayerPaidAmount = parseDecimal(
-				firstClaimLine.get(CarrierClaimGroup.Column.CARR_CLM_PRMRY_PYR_PD_AMT));
-		claimGroup.referringPhysicianUpin = firstClaimLine.get(CarrierClaimGroup.Column.RFR_PHYSN_UPIN);
-		claimGroup.referringPhysicianNpi = parseOptString(firstClaimLine.get(CarrierClaimGroup.Column.RFR_PHYSN_NPI));
-		claimGroup.providerAssignmentIndicator = parseCharacter(
-				firstClaimLine.get(CarrierClaimGroup.Column.CARR_CLM_PRVDR_ASGNMT_IND_SW));
-		claimGroup.providerPaymentAmount = parseDecimal(
-				firstClaimLine.get(CarrierClaimGroup.Column.NCH_CLM_PRVDR_PMT_AMT));
-		claimGroup.beneficiaryPaymentAmount = parseDecimal(
-				firstClaimLine.get(CarrierClaimGroup.Column.NCH_CLM_BENE_PMT_AMT));
-		claimGroup.submittedChargeAmount = parseDecimal(
-				firstClaimLine.get(CarrierClaimGroup.Column.NCH_CARR_CLM_SBMTD_CHRG_AMT));
-		claimGroup.allowedChargeAmount = parseDecimal(
-				firstClaimLine.get(CarrierClaimGroup.Column.NCH_CARR_CLM_ALOWD_AMT));
-		claimGroup.beneficiaryPartBDeductAmount = parseDecimal(
-				firstClaimLine.get(CarrierClaimGroup.Column.CARR_CLM_CASH_DDCTBL_APLD_AMT));
-		claimGroup.hcpcsYearCode = parseCharacter(firstClaimLine.get(CarrierClaimGroup.Column.CARR_CLM_HCPCS_YR_CD));
-		claimGroup.referringProviderIdNumber = firstClaimLine.get(CarrierClaimGroup.Column.CARR_CLM_RFRNG_PIN_NUM);
-		claimGroup.diagnosisPrincipal = parseIcdCode(firstClaimLine.get(CarrierClaimGroup.Column.PRNCPAL_DGNS_CD),
-				firstClaimLine.get(CarrierClaimGroup.Column.PRNCPAL_DGNS_VRSN_CD));
-		claimGroup.diagnosesAdditional = parseIcdCodes(firstClaimLine, CarrierClaimGroup.Column.ICD_DGNS_CD1.ordinal(),
-				CarrierClaimGroup.Column.ICD_DGNS_VRSN_CD12.ordinal());
-		claimGroup.clinicalTrialNumber = parseOptString(
-				firstClaimLine.get(CarrierClaimGroup.Column.CLM_CLNCL_TRIL_NUM));
-		/*
-		 * Parse the claim lines.
-		 */
-		for (CSVRecord claimLineRecord : csvRecords) {
-			CarrierClaimLine claimLine = new CarrierClaimLine();
-	
-			claimLine.clinicalTrialNumber = claimLineRecord.get(CarrierClaimGroup.Column.CLM_CLNCL_TRIL_NUM);
-			claimLine.number = parseInt(claimLineRecord.get(CarrierClaimGroup.Column.LINE_NUM));
-			claimLine.performingProviderIdNumber = claimLineRecord.get(CarrierClaimGroup.Column.CARR_PRFRNG_PIN_NUM);
-			claimLine.performingPhysicianUpin = parseOptString(
-					claimLineRecord.get(CarrierClaimGroup.Column.PRF_PHYSN_UPIN));
-			claimLine.performingPhysicianNpi = parseOptString(
-					claimLineRecord.get(CarrierClaimGroup.Column.PRF_PHYSN_NPI));
-			claimLine.organizationNpi = parseOptString(
-					claimLineRecord.get(CarrierClaimGroup.Column.ORG_NPI_NUM));
-			claimLine.providerTypeCode = parseCharacter(
-					claimLineRecord.get(CarrierClaimGroup.Column.CARR_LINE_PRVDR_TYPE_CD));
-			claimLine.providerTaxNumber = claimLineRecord.get(CarrierClaimGroup.Column.TAX_NUM);
-			claimLine.providerStateCode = parseOptString(claimLineRecord.get(CarrierClaimGroup.Column.PRVDR_STATE_CD));
-			claimLine.providerZipCode = parseOptString(claimLineRecord.get(CarrierClaimGroup.Column.PRVDR_ZIP));
-			claimLine.providerSpecialityCode = claimLineRecord.get(CarrierClaimGroup.Column.PRVDR_SPCLTY);
-			claimLine.providerParticipatingIndCode = parseCharacter(
-					claimLineRecord.get(CarrierClaimGroup.Column.PRTCPTNG_IND_CD));
-			claimLine.reducedPaymentPhysicianAsstCode = parseCharacter(
-					claimLineRecord.get(CarrierClaimGroup.Column.CARR_LINE_RDCD_PMT_PHYS_ASTN_C));
-			claimLine.serviceCount = parseDecimal(claimLineRecord.get(CarrierClaimGroup.Column.LINE_SRVC_CNT));
-			claimLine.cmsServiceTypeCode = claimLineRecord.get(CarrierClaimGroup.Column.LINE_CMS_TYPE_SRVC_CD);
-			claimLine.placeOfServiceCode = claimLineRecord.get(CarrierClaimGroup.Column.LINE_PLACE_OF_SRVC_CD);
-			claimLine.linePricingLocalityCode = claimLineRecord.get(CarrierClaimGroup.Column.CARR_LINE_PRCNG_LCLTY_CD);
-			claimLine.firstExpenseDate = parseDate(claimLineRecord.get(CarrierClaimGroup.Column.LINE_1ST_EXPNS_DT));
-			claimLine.lastExpenseDate = parseDate(claimLineRecord.get(CarrierClaimGroup.Column.LINE_LAST_EXPNS_DT));
-			claimLine.hcpcsCode = parseOptString(claimLineRecord.get(CarrierClaimGroup.Column.HCPCS_CD));
-			claimLine.hcpcsInitialModifierCode = parseOptString(
-					claimLineRecord.get(CarrierClaimGroup.Column.HCPCS_1ST_MDFR_CD));
-			claimLine.hcpcsSecondModifierCode = parseOptString(
-					claimLineRecord.get(CarrierClaimGroup.Column.HCPCS_2ND_MDFR_CD));
-			claimLine.betosCode = parseOptString(claimLineRecord.get(CarrierClaimGroup.Column.BETOS_CD));
-			claimLine.paymentAmount = parseDecimal(claimLineRecord.get(CarrierClaimGroup.Column.LINE_NCH_PMT_AMT));
-			claimLine.beneficiaryPaymentAmount = parseDecimal(
-					claimLineRecord.get(CarrierClaimGroup.Column.LINE_BENE_PMT_AMT));
-			claimLine.providerPaymentAmount = parseDecimal(
-					claimLineRecord.get(CarrierClaimGroup.Column.LINE_PRVDR_PMT_AMT));
-			claimLine.beneficiaryPartBDeductAmount = parseDecimal(
-					claimLineRecord.get(CarrierClaimGroup.Column.LINE_BENE_PTB_DDCTBL_AMT));
-			claimLine.primaryPayerCode = parseOptCharacter(
-					claimLineRecord.get(CarrierClaimGroup.Column.LINE_BENE_PRMRY_PYR_CD));
-			claimLine.primaryPayerPaidAmount = parseDecimal(
-					claimLineRecord.get(CarrierClaimGroup.Column.LINE_BENE_PRMRY_PYR_PD_AMT));
-			claimLine.coinsuranceAmount = parseDecimal(claimLineRecord.get(CarrierClaimGroup.Column.LINE_COINSRNC_AMT));
-			claimLine.submittedChargeAmount = parseDecimal(
-					claimLineRecord.get(CarrierClaimGroup.Column.LINE_SBMTD_CHRG_AMT));
-			claimLine.allowedChargeAmount = parseDecimal(
-					claimLineRecord.get(CarrierClaimGroup.Column.LINE_ALOWD_CHRG_AMT));
-			claimLine.processingIndicatorCode = claimLineRecord.get(CarrierClaimGroup.Column.LINE_PRCSG_IND_CD);
-			claimLine.paymentCode = parseCharacter(claimLineRecord.get(CarrierClaimGroup.Column.LINE_PMT_80_100_CD));
-			claimLine.serviceDeductibleCode = parseCharacter(
-					claimLineRecord.get(CarrierClaimGroup.Column.LINE_SERVICE_DEDUCTIBLE));
-			claimLine.mtusCount = parseDecimal(claimLineRecord.get(CarrierClaimGroup.Column.CARR_LINE_MTUS_CNT));
-			claimLine.mtusCode = parseCharacter(claimLineRecord.get(CarrierClaimGroup.Column.CARR_LINE_MTUS_CD));
-			claimLine.diagnosis = parseIcdCode(claimLineRecord.get(CarrierClaimGroup.Column.LINE_ICD_DGNS_CD),
-					claimLineRecord.get(CarrierClaimGroup.Column.LINE_ICD_DGNS_VRSN_CD));
-			claimLine.hpsaScarcityCode = parseOptCharacter(
-					claimLineRecord.get(CarrierClaimGroup.Column.HPSA_SCRCTY_IND_CD));
-			claimLine.rxNumber = parseOptString(claimLineRecord.get(CarrierClaimGroup.Column.CARR_LINE_RX_NUM));
-			claimLine.hctHgbTestResult = parseDecimal(
-					claimLineRecord.get(CarrierClaimGroup.Column.LINE_HCT_HGB_RSLT_NUM));
-			claimLine.hctHgbTestTypeCode = parseOptString(
-					claimLineRecord.get(CarrierClaimGroup.Column.LINE_HCT_HGB_TYPE_CD));
-			claimLine.nationalDrugCode = parseOptString(claimLineRecord.get(CarrierClaimGroup.Column.LINE_NDC_CD));
-			claimLine.cliaLabNumber = parseOptString(
-					claimLineRecord.get(CarrierClaimGroup.Column.CARR_LINE_CLIA_LAB_NUM));
-			claimLine.anesthesiaUnitCount = parseInt(
-					claimLineRecord.get(CarrierClaimGroup.Column.CARR_LINE_ANSTHSA_UNIT_CNT));
-			claimGroup.lines.add(claimLine);
-		}
-	
-		// Sanity check:
-		if (RECORD_FORMAT_VERSION != claimGroup.version)
-			throw new IllegalArgumentException("Unsupported record version: " + claimGroup);
-	
-		return claimGroup;
-	}
-
-	private static SNFClaimGroup buildSNFClaimEvent(List<CSVRecord> csvRecords) {
-		if (LOGGER.isTraceEnabled())
-			LOGGER.trace(csvRecords.toString());
-
-		CSVRecord firstClaimLine = csvRecords.get(0);
-
-		SNFClaimGroup claimGroup = new SNFClaimGroup();
-
-		/*
-		 * Parse the claim header fields.
-		 */
-		claimGroup.version = parseInt(firstClaimLine.get(SNFClaimGroup.Column.VERSION));
-		claimGroup.recordAction = RecordAction.match(firstClaimLine.get(SNFClaimGroup.Column.DML_IND));
-		claimGroup.beneficiaryId = firstClaimLine.get(SNFClaimGroup.Column.BENE_ID);
-		claimGroup.claimId = firstClaimLine.get(SNFClaimGroup.Column.CLM_ID);
-		//TODO: FIX IT: Need clarity to use this field. Since there is no accociation in CCW for this status field, so I hardcoded here.
-		claimGroup.status = "ACTIVE";
-		claimGroup.nearLineRecordIdCode = parseCharacter(
-				firstClaimLine.get(SNFClaimGroup.Column.NCH_NEAR_LINE_REC_IDENT_CD));
-		claimGroup.claimTypeCode = firstClaimLine.get(SNFClaimGroup.Column.NCH_CLM_TYPE_CD);
-		claimGroup.dateFrom = parseDate(firstClaimLine.get(SNFClaimGroup.Column.CLM_FROM_DT));
-		claimGroup.dateThrough = parseDate(firstClaimLine.get(SNFClaimGroup.Column.CLM_THRU_DT));
-		claimGroup.weeklyProcessDate = parseDate(firstClaimLine.get(SNFClaimGroup.Column.NCH_WKLY_PROC_DT));
-		claimGroup.providerNumber = firstClaimLine.get(SNFClaimGroup.Column.PRVDR_NUM);
-		claimGroup.claimFacilityTypeCode = parseCharacter(firstClaimLine.get(SNFClaimGroup.Column.CLM_FAC_TYPE_CD));
-		claimGroup.claimServiceClassificationTypeCode = parseCharacter(
-				firstClaimLine.get(SNFClaimGroup.Column.CLM_SRVC_CLSFCTN_TYPE_CD));
-		claimGroup.claimNonPaymentReasonCode = parseOptString(
-				firstClaimLine.get(SNFClaimGroup.Column.CLM_MDCR_NON_PMT_RSN_CD));
-		claimGroup.paymentAmount = parseDecimal(firstClaimLine.get(SNFClaimGroup.Column.CLM_PMT_AMT));
-		claimGroup.primaryPayerPaidAmount = parseDecimal(
-				firstClaimLine.get(SNFClaimGroup.Column.NCH_PRMRY_PYR_CLM_PD_AMT));
-		claimGroup.providerStateCode = firstClaimLine.get(SNFClaimGroup.Column.PRVDR_STATE_CD);
-		claimGroup.organizationNpi = parseOptString(firstClaimLine.get(SNFClaimGroup.Column.ORG_NPI_NUM));
-		claimGroup.attendingPhysicianNpi = parseOptString(firstClaimLine.get(SNFClaimGroup.Column.AT_PHYSN_NPI));
-		claimGroup.operatingPhysicianNpi = parseOptString(firstClaimLine.get(SNFClaimGroup.Column.OP_PHYSN_NPI));
-		claimGroup.otherPhysicianNpi = parseOptString(firstClaimLine.get(SNFClaimGroup.Column.OT_PHYSN_NPI));
-		claimGroup.patientDischargeStatusCode = firstClaimLine.get(SNFClaimGroup.Column.PTNT_DSCHRG_STUS_CD);
-		claimGroup.totalChargeAmount = parseDecimal(firstClaimLine.get(SNFClaimGroup.Column.CLM_TOT_CHRG_AMT));
-		claimGroup.deductibleAmount = parseDecimal(firstClaimLine.get(SNFClaimGroup.Column.NCH_BENE_IP_DDCTBL_AMT));
-		claimGroup.partACoinsuranceLiabilityAmount = parseDecimal(
-				firstClaimLine.get(SNFClaimGroup.Column.NCH_BENE_PTA_COINSRNC_LBLTY_AM));
-		claimGroup.bloodDeductibleLiabilityAmount = parseDecimal(
-				firstClaimLine.get(SNFClaimGroup.Column.NCH_BENE_BLOOD_DDCTBL_LBLTY_AM));
-		claimGroup.noncoveredCharge = parseDecimal(firstClaimLine.get(SNFClaimGroup.Column.NCH_IP_NCVRD_CHRG_AMT));
-		claimGroup.totalDeductionAmount = parseDecimal(firstClaimLine.get(SNFClaimGroup.Column.NCH_IP_TOT_DDCTN_AMT));
-		claimGroup.diagnosisAdmitting = parseIcdCode(firstClaimLine.get(SNFClaimGroup.Column.ADMTG_DGNS_CD),
-				firstClaimLine.get(SNFClaimGroup.Column.ADMTG_DGNS_VRSN_CD));
-		claimGroup.diagnosisPrincipal = parseIcdCode(firstClaimLine.get(SNFClaimGroup.Column.PRNCPAL_DGNS_CD),
-				firstClaimLine.get(SNFClaimGroup.Column.PRNCPAL_DGNS_VRSN_CD));
-		claimGroup.diagnosesAdditional = parseIcdCodes(firstClaimLine, SNFClaimGroup.Column.ICD_DGNS_CD1.ordinal(),
-				SNFClaimGroup.Column.ICD_DGNS_VRSN_CD25.ordinal());
-		claimGroup.diagnosisFirstClaimExternal = parseOptIcdCode(firstClaimLine.get(SNFClaimGroup.Column.FST_DGNS_E_CD),
-				firstClaimLine.get(SNFClaimGroup.Column.FST_DGNS_E_VRSN_CD));
-		claimGroup.diagnosesExternal = parseIcdCodes(firstClaimLine, SNFClaimGroup.Column.ICD_DGNS_E_CD1.ordinal(),
-				SNFClaimGroup.Column.ICD_DGNS_E_VRSN_CD12.ordinal());
-
-		/*
-		 * TODO Need to parse procedure codes once STU3 is available
-		 * 
-		 */
-		/*
-		 * Parse the claim lines.
-		 */
-		for (CSVRecord claimLineRecord : csvRecords) {
-			SNFClaimLine claimLine = new SNFClaimLine();
-			claimLine.lineNumber = parseInt(claimLineRecord.get(SNFClaimGroup.Column.CLM_LINE_NUM));
-			claimLine.hcpcsCode = parseOptString(claimLineRecord.get(SNFClaimGroup.Column.HCPCS_CD));
-			claimLine.totalChargeAmount = parseDecimal(claimLineRecord.get(SNFClaimGroup.Column.REV_CNTR_TOT_CHRG_AMT));
-			claimLine.nonCoveredChargeAmount = parseDecimal(
-					claimLineRecord.get(SNFClaimGroup.Column.REV_CNTR_NCVRD_CHRG_AMT));
-			claimGroup.lines.add(claimLine);
-		}
-
-		// Sanity check:
-		if (RECORD_FORMAT_VERSION != claimGroup.version)
-			throw new IllegalArgumentException("Unsupported record version: " + claimGroup);
-
-		return claimGroup;
-	}
-
-	private static HospiceClaimGroup buildHospiceClaimEvent(List<CSVRecord> csvRecords) {
-		if (LOGGER.isTraceEnabled())
-			LOGGER.trace(csvRecords.toString());
-
-		CSVRecord firstClaimLine = csvRecords.get(0);
-
-		HospiceClaimGroup claimGroup = new HospiceClaimGroup();
-
-		/*
-		 * Parse the claim header fields.
-		 */
-		claimGroup.version = parseInt(firstClaimLine.get(HospiceClaimGroup.Column.VERSION));
-		claimGroup.recordAction = RecordAction.match(firstClaimLine.get(HospiceClaimGroup.Column.DML_IND));
-		claimGroup.beneficiaryId = firstClaimLine.get(HospiceClaimGroup.Column.BENE_ID);
-
-		//TODO: FIX IT: Need clarity to use this field. Since there is no accociation in CCW for this status field, so I hardcoded here.
-		claimGroup.status = "ACTIVE"; //
-
-		claimGroup.claimId = firstClaimLine.get(HospiceClaimGroup.Column.CLM_ID);
-		claimGroup.nearLineRecordIdCode = parseCharacter(
-				firstClaimLine.get(HospiceClaimGroup.Column.NCH_NEAR_LINE_REC_IDENT_CD));
-		claimGroup.claimTypeCode = firstClaimLine.get(HospiceClaimGroup.Column.NCH_CLM_TYPE_CD);
-		claimGroup.dateFrom = parseDate(firstClaimLine.get(HospiceClaimGroup.Column.CLM_FROM_DT));
-		claimGroup.dateThrough = parseDate(firstClaimLine.get(HospiceClaimGroup.Column.CLM_THRU_DT));
-		claimGroup.weeklyProcessDate = parseDate(firstClaimLine.get(HospiceClaimGroup.Column.NCH_WKLY_PROC_DT));
-		claimGroup.providerNumber = firstClaimLine.get(HospiceClaimGroup.Column.PRVDR_NUM);
-		claimGroup.claimFacilityTypeCode = parseCharacter(firstClaimLine.get(HospiceClaimGroup.Column.CLM_FAC_TYPE_CD));
-		claimGroup.claimServiceClassificationTypeCode = parseCharacter(
-				firstClaimLine.get(HospiceClaimGroup.Column.CLM_SRVC_CLSFCTN_TYPE_CD));
-		claimGroup.claimNonPaymentReasonCode = parseOptString(
-				firstClaimLine.get(HospiceClaimGroup.Column.CLM_MDCR_NON_PMT_RSN_CD));
-		claimGroup.paymentAmount = parseDecimal(firstClaimLine.get(HospiceClaimGroup.Column.CLM_PMT_AMT));
-		claimGroup.primaryPayerPaidAmount = parseDecimal(
-				firstClaimLine.get(HospiceClaimGroup.Column.NCH_PRMRY_PYR_CLM_PD_AMT));
-		claimGroup.providerStateCode = firstClaimLine.get(HospiceClaimGroup.Column.PRVDR_STATE_CD);
-		claimGroup.organizationNpi = parseOptString(firstClaimLine.get(HospiceClaimGroup.Column.ORG_NPI_NUM));
-		claimGroup.attendingPhysicianNpi = parseOptString(firstClaimLine.get(HospiceClaimGroup.Column.AT_PHYSN_NPI));
-		claimGroup.patientDischargeStatusCode = firstClaimLine.get(HospiceClaimGroup.Column.PTNT_DSCHRG_STUS_CD);
-		claimGroup.totalChargeAmount = parseDecimal(firstClaimLine.get(HospiceClaimGroup.Column.CLM_TOT_CHRG_AMT));
-		claimGroup.diagnosisPrincipal = parseIcdCode(firstClaimLine.get(HospiceClaimGroup.Column.PRNCPAL_DGNS_CD),
-				firstClaimLine.get(HospiceClaimGroup.Column.PRNCPAL_DGNS_VRSN_CD));
-		claimGroup.diagnosesAdditional = parseIcdCodes(firstClaimLine, HospiceClaimGroup.Column.ICD_DGNS_CD1.ordinal(),
-				HospiceClaimGroup.Column.ICD_DGNS_VRSN_CD25.ordinal());
-		claimGroup.diagnosisFirstClaimExternal = parseOptIcdCode(
-				firstClaimLine.get(HospiceClaimGroup.Column.FST_DGNS_E_CD),
-				firstClaimLine.get(HospiceClaimGroup.Column.FST_DGNS_E_VRSN_CD));
-		claimGroup.diagnosesExternal = parseIcdCodes(firstClaimLine, HospiceClaimGroup.Column.ICD_DGNS_E_CD1.ordinal(),
-				HospiceClaimGroup.Column.ICD_DGNS_E_VRSN_CD12.ordinal());
-		claimGroup.claimHospiceStartDate = parseDate(firstClaimLine.get(HospiceClaimGroup.Column.CLM_HOSPC_START_DT_ID));
-
-		/*
-		 * Parse the claim lines.
-		 */
-		for (CSVRecord claimLineRecord : csvRecords) {
-			HospiceClaimLine claimLine = new HospiceClaimLine();
-
-			claimLine.lineNumber = parseInt(claimLineRecord.get(HospiceClaimGroup.Column.CLM_LINE_NUM));
-			claimLine.hcpcsCode = parseOptString(claimLineRecord.get(HospiceClaimGroup.Column.HCPCS_CD));
-			claimLine.providerPaymentAmount = parseDecimal(
-					claimLineRecord.get(HospiceClaimGroup.Column.REV_CNTR_PRVDR_PMT_AMT));
-			claimLine.benficiaryPaymentAmount = parseDecimal(
-					claimLineRecord.get(HospiceClaimGroup.Column.REV_CNTR_BENE_PMT_AMT));
-			claimLine.paymentAmount = parseDecimal(claimLineRecord.get(HospiceClaimGroup.Column.REV_CNTR_PMT_AMT_AMT));
-			claimLine.totalChargeAmount = parseDecimal(
-					claimLineRecord.get(HospiceClaimGroup.Column.REV_CNTR_TOT_CHRG_AMT));
-			claimLine.nonCoveredChargeAmount = parseDecimal(
-					claimLineRecord.get(HospiceClaimGroup.Column.REV_CNTR_NCVRD_CHRG_AMT));
-			claimLine.hcpcsInitialModifierCode = parseOptString(
-					claimLineRecord.get(DMEClaimGroup.Column.HCPCS_1ST_MDFR_CD));
-			claimLine.hcpcsSecondModifierCode = parseOptString(
-					claimLineRecord.get(DMEClaimGroup.Column.HCPCS_2ND_MDFR_CD));
-
-
-			claimGroup.lines.add(claimLine);
-		}
-
-		// Sanity check:
-		if (RECORD_FORMAT_VERSION != claimGroup.version)
-			throw new IllegalArgumentException("Unsupported record version: " + claimGroup);
-
-		return claimGroup;
-	}
-
-	private static HHAClaimGroup buildHHAClaimEvent(List<CSVRecord> csvRecords) {
-		if (LOGGER.isTraceEnabled())
-			LOGGER.trace(csvRecords.toString());
-
-		CSVRecord firstClaimLine = csvRecords.get(0);
-
-		HHAClaimGroup claimGroup = new HHAClaimGroup();
-
-		/*
-		 * Parse the claim header fields.
-		 */
-		claimGroup.version = parseInt(firstClaimLine.get(HHAClaimGroup.Column.VERSION));
-		claimGroup.recordAction = RecordAction.match(firstClaimLine.get(HHAClaimGroup.Column.DML_IND));
-		claimGroup.beneficiaryId = firstClaimLine.get(HHAClaimGroup.Column.BENE_ID);
-		//TODO: FIX IT: Need clarity to use this field. Since there is no accociation in CCW for this status field, so I hardcoded here.
-		claimGroup.status = "ACTIVE"; //
-		claimGroup.claimId = firstClaimLine.get(HHAClaimGroup.Column.CLM_ID);
-		claimGroup.nearLineRecordIdCode = parseCharacter(
-				firstClaimLine.get(HHAClaimGroup.Column.NCH_NEAR_LINE_REC_IDENT_CD));
-		claimGroup.claimTypeCode = firstClaimLine.get(HHAClaimGroup.Column.NCH_CLM_TYPE_CD);
-		claimGroup.dateFrom = parseDate(firstClaimLine.get(HHAClaimGroup.Column.CLM_FROM_DT));
-		claimGroup.dateThrough = parseDate(firstClaimLine.get(HHAClaimGroup.Column.CLM_THRU_DT));
-		claimGroup.weeklyProcessDate = parseDate(firstClaimLine.get(HHAClaimGroup.Column.NCH_WKLY_PROC_DT));
-		claimGroup.providerNumber = firstClaimLine.get(HHAClaimGroup.Column.PRVDR_NUM);
-		claimGroup.claimFacilityTypeCode = parseCharacter(firstClaimLine.get(HHAClaimGroup.Column.CLM_FAC_TYPE_CD));
-		claimGroup.claimServiceClassificationTypeCode = parseCharacter(
-				firstClaimLine.get(HHAClaimGroup.Column.CLM_SRVC_CLSFCTN_TYPE_CD));
-		claimGroup.claimNonPaymentReasonCode = parseOptString(
-				firstClaimLine.get(HHAClaimGroup.Column.CLM_MDCR_NON_PMT_RSN_CD));
-		claimGroup.paymentAmount = parseDecimal(firstClaimLine.get(HHAClaimGroup.Column.CLM_PMT_AMT));
-		claimGroup.primaryPayerPaidAmount = parseDecimal(
-				firstClaimLine.get(HHAClaimGroup.Column.NCH_PRMRY_PYR_CLM_PD_AMT));
-		claimGroup.providerStateCode = firstClaimLine.get(HHAClaimGroup.Column.PRVDR_STATE_CD);
-		claimGroup.organizationNpi = parseOptString(firstClaimLine.get(HHAClaimGroup.Column.ORG_NPI_NUM));
-		claimGroup.attendingPhysicianNpi = parseOptString(firstClaimLine.get(HHAClaimGroup.Column.AT_PHYSN_NPI));
-		claimGroup.patientDischargeStatusCode = firstClaimLine.get(HHAClaimGroup.Column.PTNT_DSCHRG_STUS_CD);
-		claimGroup.totalChargeAmount = parseDecimal(firstClaimLine.get(HHAClaimGroup.Column.CLM_TOT_CHRG_AMT));
-		claimGroup.diagnosisPrincipal = parseIcdCode(firstClaimLine.get(HHAClaimGroup.Column.PRNCPAL_DGNS_CD),
-				firstClaimLine.get(HHAClaimGroup.Column.PRNCPAL_DGNS_VRSN_CD));
-		claimGroup.diagnosesAdditional = parseIcdCodes(firstClaimLine, HHAClaimGroup.Column.ICD_DGNS_CD1.ordinal(),
-				HHAClaimGroup.Column.ICD_DGNS_VRSN_CD25.ordinal());
-		claimGroup.diagnosisFirstClaimExternal = parseOptIcdCode(firstClaimLine.get(HHAClaimGroup.Column.FST_DGNS_E_CD),
-				firstClaimLine.get(HHAClaimGroup.Column.FST_DGNS_E_VRSN_CD));
-		claimGroup.diagnosesExternal = parseIcdCodes(firstClaimLine, HHAClaimGroup.Column.ICD_DGNS_E_CD1.ordinal(),
-				HHAClaimGroup.Column.ICD_DGNS_E_VRSN_CD12.ordinal());
-
-		/*
-		 * Parse the claim lines.
-		 */
-		for (CSVRecord claimLineRecord : csvRecords) {
-			HHAClaimLine claimLine = new HHAClaimLine();
-
-			claimLine.lineNumber = parseInt(claimLineRecord.get(HHAClaimGroup.Column.CLM_LINE_NUM));
-			claimLine.hcpcsCode = parseOptString(claimLineRecord.get(HHAClaimGroup.Column.HCPCS_CD));
-			claimLine.paymentAmount = parseDecimal(claimLineRecord.get(HHAClaimGroup.Column.REV_CNTR_PMT_AMT_AMT));
-			claimLine.totalChargeAmount = parseDecimal(claimLineRecord.get(HHAClaimGroup.Column.REV_CNTR_TOT_CHRG_AMT));
-			claimLine.nonCoveredChargeAmount = parseDecimal(
-					claimLineRecord.get(HHAClaimGroup.Column.REV_CNTR_NCVRD_CHRG_AMT));
-			claimLine.hcpcs1stMdfrCode =  Optional.ofNullable(firstClaimLine.get(HHAClaimGroup.Column.HCPCS_1ST_MDFR_CD));
-			claimLine.hcpcs2ndMdfrCode =  Optional.ofNullable(firstClaimLine.get(HHAClaimGroup.Column.HCPCS_2ND_MDFR_CD));
-
-			claimGroup.lines.add(claimLine);
-		}
-
-		// Sanity check:
-		if (RECORD_FORMAT_VERSION != claimGroup.version)
-			throw new IllegalArgumentException("Unsupported record version: " + claimGroup);
-
-		return claimGroup;
-	}
-
-	/**
-	 * @param csvRecords
-	 *            the {@link CSVRecord}s to be mapped, which must be from a
-	 *            {@link RifFileType#DME} {@link RifFile}, and must represent
-	 *            all of the claim lines from a single claim
-	 * @return a {@link BeneficiaryRow} built from the specified
-	 *         {@link CSVRecord}
-	 */
-	private static DMEClaimGroup buildDMEClaimEvent(List<CSVRecord> csvRecords) {
-		if (LOGGER.isTraceEnabled())
-			LOGGER.trace(csvRecords.toString());
-
-		CSVRecord firstClaimLine = csvRecords.get(0);
-
-		DMEClaimGroup claimGroup = new DMEClaimGroup();
-
-		/*
-		 * Parse the claim header fields.
-		 */
-		claimGroup.version = parseInt(firstClaimLine.get(DMEClaimGroup.Column.VERSION));
-		claimGroup.recordAction = RecordAction.match(firstClaimLine.get(DMEClaimGroup.Column.DML_IND));
-		claimGroup.beneficiaryId = firstClaimLine.get(DMEClaimGroup.Column.BENE_ID);
-		//TODO: FIX IT: Need clarity to use this field. Since there is no accociation in CCW for this status field, so I hardcoded here.
-		claimGroup.status = "ACTIVE"; //
-		claimGroup.claimId = firstClaimLine.get(DMEClaimGroup.Column.CLM_ID);
-		claimGroup.nearLineRecordIdCode = parseCharacter(
-				firstClaimLine.get(DMEClaimGroup.Column.NCH_NEAR_LINE_REC_IDENT_CD));
-		claimGroup.claimTypeCode = firstClaimLine.get(DMEClaimGroup.Column.NCH_CLM_TYPE_CD);
-		claimGroup.dateFrom = parseDate(firstClaimLine.get(DMEClaimGroup.Column.CLM_FROM_DT));
-		claimGroup.dateThrough = parseDate(firstClaimLine.get(DMEClaimGroup.Column.CLM_THRU_DT));
-		claimGroup.weeklyProcessDate = parseDate(firstClaimLine.get(DMEClaimGroup.Column.NCH_WKLY_PROC_DT));
-		claimGroup.claimEntryCode = parseCharacter(firstClaimLine.get(DMEClaimGroup.Column.CARR_CLM_ENTRY_CD));
-		claimGroup.claimDispositionCode = firstClaimLine.get(DMEClaimGroup.Column.CLM_DISP_CD);
-		claimGroup.carrierNumber = firstClaimLine.get(DMEClaimGroup.Column.CARR_NUM);
-		claimGroup.paymentDenialCode = firstClaimLine.get(DMEClaimGroup.Column.CARR_CLM_PMT_DNL_CD);
-		claimGroup.paymentAmount = parseDecimal(firstClaimLine.get(DMEClaimGroup.Column.CLM_PMT_AMT));
-		claimGroup.primaryPayerPaidAmount = parseDecimal(
-				firstClaimLine.get(DMEClaimGroup.Column.CARR_CLM_PRMRY_PYR_PD_AMT));
-		claimGroup.providerAssignmentIndicator = parseCharacter(
-				firstClaimLine.get(DMEClaimGroup.Column.CARR_CLM_PRVDR_ASGNMT_IND_SW));
-		claimGroup.providerPaymentAmount = parseDecimal(firstClaimLine.get(DMEClaimGroup.Column.NCH_CLM_PRVDR_PMT_AMT));
-		claimGroup.beneficiaryPaymentAmount = parseDecimal(
-				firstClaimLine.get(DMEClaimGroup.Column.NCH_CLM_BENE_PMT_AMT));
-		claimGroup.submittedChargeAmount = parseDecimal(
-				firstClaimLine.get(DMEClaimGroup.Column.NCH_CARR_CLM_SBMTD_CHRG_AMT));
-		claimGroup.allowedChargeAmount = parseDecimal(firstClaimLine.get(DMEClaimGroup.Column.NCH_CARR_CLM_ALOWD_AMT));
-		claimGroup.beneficiaryPartBDeductAmount = parseDecimal(
-				firstClaimLine.get(DMEClaimGroup.Column.CARR_CLM_CASH_DDCTBL_APLD_AMT));
-		claimGroup.hcpcsYearCode = parseCharacter(firstClaimLine.get(DMEClaimGroup.Column.CARR_CLM_HCPCS_YR_CD));
-		claimGroup.diagnosisPrincipal = parseIcdCode(firstClaimLine.get(DMEClaimGroup.Column.PRNCPAL_DGNS_CD),
-				firstClaimLine.get(DMEClaimGroup.Column.PRNCPAL_DGNS_VRSN_CD));
-		claimGroup.diagnosesAdditional = parseIcdCodes(firstClaimLine, DMEClaimGroup.Column.ICD_DGNS_CD1.ordinal(),
-				DMEClaimGroup.Column.ICD_DGNS_VRSN_CD12.ordinal());
-		claimGroup.referringPhysicianNpi = parseOptString(firstClaimLine.get(DMEClaimGroup.Column.RFR_PHYSN_NPI));
-		claimGroup.clinicalTrialNumber = firstClaimLine.get(DMEClaimGroup.Column.CLM_CLNCL_TRIL_NUM);
-
-		/*
-		 * Parse the claim lines.
-		 */
-		for (CSVRecord claimLineRecord : csvRecords) {
-			DMEClaimLine claimLine = new DMEClaimLine();
-			claimLine.number = parseInt(claimLineRecord.get(DMEClaimGroup.Column.LINE_NUM));
-			claimLine.providerTaxNumber = claimLineRecord.get(DMEClaimGroup.Column.TAX_NUM);
-			claimLine.providerSpecialityCode = claimLineRecord.get(DMEClaimGroup.Column.PRVDR_SPCLTY);
-			claimLine.providerParticipatingIndCode = parseCharacter(
-					claimLineRecord.get(DMEClaimGroup.Column.PRTCPTNG_IND_CD));
-			claimLine.serviceCount = parseDecimal(claimLineRecord.get(DMEClaimGroup.Column.LINE_SRVC_CNT));
-			claimLine.cmsServiceTypeCode = claimLineRecord.get(DMEClaimGroup.Column.LINE_CMS_TYPE_SRVC_CD);
-			claimLine.placeOfServiceCode = claimLineRecord.get(DMEClaimGroup.Column.LINE_PLACE_OF_SRVC_CD);
-			claimLine.firstExpenseDate = parseDate(claimLineRecord.get(DMEClaimGroup.Column.LINE_1ST_EXPNS_DT));
-			claimLine.lastExpenseDate = parseDate(claimLineRecord.get(DMEClaimGroup.Column.LINE_LAST_EXPNS_DT));
-			claimLine.hcpcsCode = parseOptString(claimLineRecord.get(DMEClaimGroup.Column.HCPCS_CD));
-			claimLine.hcpcsInitialModifierCode = parseOptString(
-					claimLineRecord.get(DMEClaimGroup.Column.HCPCS_1ST_MDFR_CD));
-			claimLine.hcpcsSecondModifierCode = parseOptString(
-					claimLineRecord.get(DMEClaimGroup.Column.HCPCS_2ND_MDFR_CD));
-			claimLine.hcpcsThirdModifierCode = parseOptString(
-					claimLineRecord.get(DMEClaimGroup.Column.HCPCS_3RD_MDFR_CD));
-			claimLine.hcpcsFourthModifierCode = parseOptString(
-					claimLineRecord.get(DMEClaimGroup.Column.HCPCS_4TH_MDFR_CD));
-			claimLine.betosCode = parseOptString(claimLineRecord.get(DMEClaimGroup.Column.BETOS_CD));
-			claimLine.paymentAmount = parseDecimal(claimLineRecord.get(DMEClaimGroup.Column.LINE_NCH_PMT_AMT));
-			claimLine.beneficiaryPaymentAmount = parseDecimal(
-					claimLineRecord.get(DMEClaimGroup.Column.LINE_BENE_PMT_AMT));
-			claimLine.providerPaymentAmount = parseDecimal(
-					claimLineRecord.get(DMEClaimGroup.Column.LINE_PRVDR_PMT_AMT));
-			claimLine.beneficiaryPartBDeductAmount = parseDecimal(
-					claimLineRecord.get(DMEClaimGroup.Column.LINE_BENE_PTB_DDCTBL_AMT));
-			claimLine.primaryPayerCode = parseOptCharacter(
-					claimLineRecord.get(DMEClaimGroup.Column.LINE_BENE_PRMRY_PYR_CD));
-			claimLine.primaryPayerPaidAmount = parseDecimal(
-					claimLineRecord.get(DMEClaimGroup.Column.LINE_BENE_PRMRY_PYR_PD_AMT));
-			claimLine.coinsuranceAmount = parseDecimal(claimLineRecord.get(DMEClaimGroup.Column.LINE_COINSRNC_AMT));
-			claimLine.primaryPayerAllowedChargeAmount = parseDecimal(
-					claimLineRecord.get(DMEClaimGroup.Column.LINE_PRMRY_ALOWD_CHRG_AMT));
-			claimLine.submittedChargeAmount = parseDecimal(
-					claimLineRecord.get(DMEClaimGroup.Column.LINE_SBMTD_CHRG_AMT));
-			claimLine.allowedChargeAmount = parseDecimal(claimLineRecord.get(DMEClaimGroup.Column.LINE_ALOWD_CHRG_AMT));
-			claimLine.processingIndicatorCode = claimLineRecord.get(DMEClaimGroup.Column.LINE_PRCSG_IND_CD);
-			claimLine.paymentCode = parseCharacter(claimLineRecord.get(DMEClaimGroup.Column.LINE_PMT_80_100_CD));
-			claimLine.serviceDeductibleCode = parseCharacter(
-					claimLineRecord.get(DMEClaimGroup.Column.LINE_SERVICE_DEDUCTIBLE));
-			claimLine.diagnosis = parseIcdCode(claimLineRecord.get(DMEClaimGroup.Column.LINE_ICD_DGNS_CD),
-					claimLineRecord.get(DMEClaimGroup.Column.LINE_ICD_DGNS_VRSN_CD));
-			claimLine.purchasePriceAmount = parseDecimal(
-					claimLineRecord.get(DMEClaimGroup.Column.LINE_DME_PRCHS_PRICE_AMT));
-			claimLine.providerNPI = claimLineRecord.get(DMEClaimGroup.Column.PRVDR_NPI);
-			claimLine.providerStateCode = claimLineRecord.get(DMEClaimGroup.Column.PRVDR_STATE_CD);
-			claimLine.mtusCount = parseDecimal(claimLineRecord.get(DMEClaimGroup.Column.DMERC_LINE_MTUS_CNT));
-			claimLine.mtusCode = parseCharacter(claimLineRecord.get(DMEClaimGroup.Column.DMERC_LINE_MTUS_CD));
-			claimLine.nationalDrugCode = parseOptString(claimLineRecord.get(DMEClaimGroup.Column.LINE_NDC_CD));
-
-			claimGroup.lines.add(claimLine);
-		}
-
-		// Sanity check:
-		if (RECORD_FORMAT_VERSION != claimGroup.version)
-			throw new IllegalArgumentException("Unsupported record version: " + claimGroup);
-
-		return claimGroup;
-	}
-
-	/**
-	 * @param string
-	 *            the value to parse
-	 * @return an {@link Optional} {@link String}, where
-	 *         {@link Optional#isPresent()} will be <code>false</code> if the
-	 *         specified value was empty, and will otherwise contain the
-	 *         specified value
-	 */
-	private static Optional<String> parseOptString(String string) {
-		return string.isEmpty() ? Optional.empty() : Optional.of(string);
-	}
-
-	/**
-	 * @param intText
-	 *            the number string to parse
-	 * @return the specified text parsed into an {@link Integer}
-	 */
-	private static Integer parseInt(String intText) {
-		/*
-		 * Might seem silly to pull this out, but it makes the code a bit easier
-		 * to read, and ensures that this parsing is standardized.
-		 */
-
-		return Integer.parseInt(intText);
-	}
-
-	/**
-	 * @param decimalText
-	 *            the decimal string to parse
-	 * @return the specified text parsed into a {@link BigDecimal}
-	 */
-	private static BigDecimal parseDecimal(String decimalText) {
-		/*
-		 * Might seem silly to pull this out, but it makes the code a bit easier
-		 * to read, and ensures that this parsing is standardized.
-		 */
-		if (decimalText.isEmpty()) {
-			return new BigDecimal(0);
-		} else {
-			return new BigDecimal(decimalText);
-		}
-	}
-
-	/**
-	 * @param dateText
-	 *            the date string to parse
-	 * @return the specified text as a {@link LocalDate}, parsed using
-	 *         {@link #RIF_DATE_FORMATTER}
-	 */
-	private static LocalDate parseDate(String dateText) {
-		/*
-		 * Might seem silly to pull this out, but it makes the code a bit easier
-		 * to read, and ensures that this parsing is standardized.
-		 */
-
-		LocalDate dateFrom = LocalDate.parse(dateText, RIF_DATE_FORMATTER);
-		return dateFrom;
-	}
-
-	/**
-	 * @param dateText
-	 *            the date string to parse
-	 * @return an {@link Optional} populated with a {@link LocalDate} if the
-	 *         input has data, or an empty Optional if not
-	 */
-	private static Optional<LocalDate> parseOptDate(String dateText) {
-		if (dateText.isEmpty()) {
-			return Optional.empty();
-		} else {
-			return Optional.of(parseDate(dateText));
-		}
-	}
-
-	/**
-	 * @param charText
-	 *            the char string to parse
-	 * @return the specified text as a {@link Character} (first character only),
-	 *         parsed using {@link #RIF_DATE_FORMATTER}
-	 */
-	private static Character parseCharacter(String charText) {
-		/*
-		 * Might seem silly to pull this out, but it makes the code a bit easier
-		 * to read, and ensures that this parsing is standardized.
-		 */
-
-		return charText.charAt(0);
-	}
-
-	/**
-	 * @param dateText
-	 *            the date string to parse
-	 * @return an {@link Optional} populated with a {@link Character} if the
-	 *         input has data, or an empty Optional if not
-	 */
-	private static Optional<Character> parseOptCharacter(String charText) {
-		if (charText.isEmpty()) {
-			return Optional.empty();
-		} else {
-			return Optional.of(parseCharacter(charText));
-		}
-	}
-
-	/**
-	 * @param icdCode
-	 *            the value to use for {@link IcdCode#getCode()}
-	 * @param icdVersion
-	 *            the value to parse and use for {@link IcdCode#getVersion()}
-	 * @return an {@link IcdCode} instance built from the specified values
-	 */
-	private static IcdCode parseIcdCode(String icdCode, String icdVersion) {
-		return new IcdCode(IcdVersion.parse(icdVersion), icdCode);
-	}
-
-	/**
-	 * @param icdCode
-	 *            the value to use for {@link IcdCode#getCode()}
-	 * @param icdVersion
-	 *            the value to parse and use for {@link IcdCode#getVersion()}
-	 * @return an {@link Optional} populated with a {@link IcdCode} if the input
-	 *         has data, or an empty Optional if not
-	 */
-	private static Optional<IcdCode> parseOptIcdCode(String icdCode, String icdVersion) {
-		if (icdCode.isEmpty()) {
-			return Optional.empty();
-		} else {
-			return Optional.of(new IcdCode(IcdVersion.parse(icdVersion), icdCode));
-		}
-	}
-
-	/**
-	 * @param icdCode
-	 *            the value to use for {@link IcdCode#getCode()}
-	 * @param icdVersion
-	 *            the value to parse and use for {@link IcdCode#getVersion()}
-	 * @param icdPresentOnAdmission
-	 *            the value to parse and use for
-	 *            {@link IcdCode#getPresentOnAdmission()}
-	 * @return an {@link IcdCode} instance built from the specified values
-	 */
-	private static IcdCode parseIcdCode(String icdCode, String icdVersion, String icdPresentOnAdmission) {
-		return new IcdCode(IcdVersion.parse(icdVersion), icdCode, icdPresentOnAdmission);
-	}
-
-	/**
-	 * @param icdCode
-	 *            the value to use for {@link IcdCode#getCode()}
-	 * @param icdVersion
-	 *            the value to parse and use for {@link IcdCode#getVersion()}
-	 * @param icdProcedureDate
-	 *            the value to parse and use for
-	 *            {@link IcdCode#getProcedureDate()}
-	 * @return an {@link IcdCode} instance built from the specified values
-	 */
-	private static IcdCode parseIcdCode(String icdCode, String icdVersion, LocalDate icdProcedureDate) {
-		return new IcdCode(IcdVersion.parse(icdVersion), icdCode, icdProcedureDate);
-	}
-
-	/**
-	 * Parses {@link IcdCode}s out of the specified columns of the specified
-	 * {@link CSVRecord}. The columns must be arranged in code and version
-	 * pairs; the first column specified must represent an ICD code, the next
-	 * column must represent an ICD version (as can be parsed by
-	 * {@link IcdVersion#parse(String)}), and this sequence must repeat for all
-	 * of the specified columns.
-	 * 
-	 * @param csvRecord
-	 *            the {@link CSVRecord} to parse the {@link IcdCode}s from
-	 * @param icdColumnFirst
-	 *            the first column ordinal to parse from, which must contain an
-	 *            {@link IcdCode#getCode()} value
-	 * @param icdColumnLast
-	 *            the last column ordinal to parse from, which must contain a
-	 *            value that could be parsed by {@link IcdVersion#parse(String)}
-	 * @return the {@link IcdCode}s contained in the specified columns of the
-	 *         specified {@link CSVRecord}
-	 */
-	private static List<IcdCode> parseIcdCodes(CSVRecord csvRecord, int icdColumnFirst, int icdColumnLast) {
-		if ((icdColumnLast - icdColumnFirst) < 1)
-			throw new BadCodeMonkeyException();
-		if ((icdColumnLast - icdColumnFirst + 1) % 2 != 0)
-			throw new BadCodeMonkeyException();
-
-		List<IcdCode> icdCodes = new LinkedList<>();
-		for (int i = icdColumnFirst; i < icdColumnLast; i += 2) {
-			String icdCodeText = csvRecord.get(i);
-			String icdVersionText = csvRecord.get(i + 1);
-
-			if (icdCodeText.isEmpty() && icdVersionText.isEmpty())
-				continue;
-			else if (!icdCodeText.isEmpty() && !icdVersionText.isEmpty())
-				icdCodes.add(parseIcdCode(icdCodeText, icdVersionText));
-			else
-				throw new IllegalArgumentException(
-						String.format("Unexpected ICD code pair: '%s' and '%s'.", icdCodeText, icdVersionText));
-		}
-
-		return icdCodes;
-	}
-
-	/**
-	 * Parses {@link IcdCode}s out of the specified columns of the specified
-	 * {@link CSVRecord}. The columns must be arranged in order of code, version
-	 * and present on admission; the first column specified must represent an
-	 * ICD code, the next column must represent an ICD version (as can be parsed
-	 * by {@link IcdVersion#parse(String)}), next column is present on admission
-	 * and this sequence must repeat for all of the specified columns.
-	 * 
-	 * @param csvRecord
-	 *            the {@link CSVRecord} to parse the {@link IcdCode}s from
-	 * @param icdColumnFirst
-	 *            the first column ordinal to parse from, which must contain an
-	 *            {@link IcdCode#getCode()} value
-	 * @param icdColumnLast
-	 *            the last column ordinal to parse from, which must contain a
-	 *            value that could be parsed by {@link IcdVersion#parse(String)}
-	 * @return the {@link IcdCode}s contained in the specified columns of the
-	 *         specified {@link CSVRecord}
-	 */
-	private static List<IcdCode> parseIcdCodesWithPOA(CSVRecord csvRecord, int icdColumnFirst, int icdColumnLast) {
-		if ((icdColumnLast - icdColumnFirst) < 1)
-			throw new BadCodeMonkeyException();
-		if ((icdColumnLast - icdColumnFirst + 2) % 3 != 0)
-			throw new BadCodeMonkeyException();
-
-		List<IcdCode> icdCodes = new LinkedList<>();
-		for (int i = icdColumnFirst; i < icdColumnLast; i += 3) {
-			String icdCodeText = csvRecord.get(i);
-			String icdVersionText = csvRecord.get(i + 1);
-			String icdPresentOnAdmissionCode = csvRecord.get(i + 2);
-			if (icdCodeText.isEmpty() && icdVersionText.isEmpty() && icdPresentOnAdmissionCode.isEmpty())
-				continue;
-			else if (!icdCodeText.isEmpty() && !icdVersionText.isEmpty()
-					&& !icdPresentOnAdmissionCode.toString().isEmpty())
-				icdCodes.add(parseIcdCode(icdCodeText, icdVersionText, icdPresentOnAdmissionCode));
-			else
-				throw new IllegalArgumentException(
-						String.format("Unexpected ICD code/ver/poa : '%s' and '%s' and '%s'.", icdCodeText,
-								icdVersionText, icdPresentOnAdmissionCode));
-		}
-
-		return icdCodes;
-	}
-
-	/**
-	 * Parses {@link IcdCode}s out of the specified columns of the specified
-	 * {@link CSVRecord}. The columns must be arranged in order of code, version
-	 * and procedure date; the first column specified must represent an ICD
-	 * code, the next column must represent an ICD version (as can be parsed by
-	 * {@link IcdVersion#parse(String)}), next column is procedure date and this
-	 * sequence must repeat for all of the specified columns.
-	 * 
-	 * @param csvRecord
-	 *            the {@link CSVRecord} to parse the {@link IcdCode}s from
-	 * @param icdColumnFirst
-	 *            the first column ordinal to parse from, which must contain an
-	 *            {@link IcdCode#getCode()} value
-	 * @param icdColumnLast
-	 *            the last column ordinal to parse from, which must contain a
-	 *            value that could be parsed by {@link IcdVersion#parse(String)}
-	 * @return the {@link IcdCode}s contained in the specified columns of the
-	 *         specified {@link CSVRecord}
-	 */
-	private static List<IcdCode> parseIcdCodesProcedure(CSVRecord csvRecord, int icdColumnFirst, int icdColumnLast) {
-		if ((icdColumnLast - icdColumnFirst) < 1)
-			throw new BadCodeMonkeyException();
-		if ((icdColumnLast - icdColumnFirst + 2) % 3 != 0)
-			throw new BadCodeMonkeyException();
-
-		List<IcdCode> icdCodes = new LinkedList<>();
-		for (int i = icdColumnFirst; i < icdColumnLast; i += 3) {
-			String icdCodeText = csvRecord.get(i);
-			String icdVersionText = csvRecord.get(i + 1);
-			LocalDate icdProcedureDate = LocalDate.parse(csvRecord.get(i + 2), formatter);
-			if (icdCodeText.isEmpty() && icdVersionText.isEmpty())
-				continue;
-			else if (!icdCodeText.isEmpty() && !icdVersionText.isEmpty() && !icdProcedureDate.toString().isEmpty())
-				icdCodes.add(parseIcdCode(icdCodeText, icdVersionText, icdProcedureDate));
-			else
-				throw new IllegalArgumentException(
-						String.format("Unexpected ICD code/ver/date : '%s' and '%s' and '%s'.", icdCodeText,
-								icdVersionText, icdProcedureDate));
-		}
-
-		return icdCodes;
-	}
-}
->>>>>>> 43dcfe58
+}