package gov.hhs.cms.bluebutton.datapipeline.rif.extract.s3.task;

import java.io.FileInputStream;
import java.io.IOException;
import java.io.InputStream;
import java.io.UncheckedIOException;
import java.nio.file.Files;
import java.nio.file.Path;
<<<<<<< HEAD
import java.security.MessageDigest;
import java.security.NoSuchAlgorithmException;
import java.util.Base64;
=======
>>>>>>> 8bfd7308
import java.util.concurrent.Callable;

import org.slf4j.Logger;
import org.slf4j.LoggerFactory;

import com.amazonaws.AmazonClientException;
import com.amazonaws.services.s3.model.GetObjectRequest;
import com.amazonaws.services.s3.transfer.Download;
import com.codahale.metrics.MetricRegistry;
import com.codahale.metrics.Timer;
import com.justdavis.karl.misc.exceptions.BadCodeMonkeyException;

import gov.hhs.cms.bluebutton.datapipeline.rif.extract.ExtractionOptions;
import gov.hhs.cms.bluebutton.datapipeline.rif.extract.exceptions.AwsFailureException;
import gov.hhs.cms.bluebutton.datapipeline.rif.extract.s3.DataSetManifest.DataSetManifestEntry;
import gov.hhs.cms.bluebutton.datapipeline.rif.extract.s3.DataSetMonitorWorker;
import gov.hhs.cms.bluebutton.datapipeline.rif.extract.s3.task.ManifestEntryDownloadTask.ManifestEntryDownloadResult;

/**
 * Represents an asynchronous operation to download the contents of a specific
 * {@link DataSetManifestEntry} from S3.
 */
public final class ManifestEntryDownloadTask implements Callable<ManifestEntryDownloadResult> {
	private static final Logger LOGGER = LoggerFactory.getLogger(ManifestEntryDownloadTask.class);

	private final S3TaskManager s3TaskManager;
	private final MetricRegistry appMetrics;
	private final ExtractionOptions options;
	private final DataSetManifestEntry manifestEntry;

	/**
	 * Constructs a new {@link ManifestEntryDownloadTask}.
	 * 
	 * @param s3TaskManager
	 *            the {@link S3TaskManager} to use
	 * @param appMetrics
	 *            the {@link MetricRegistry} for the overall application
	 * @param options
	 *            the {@link ExtractionOptions} to use
	 * @param manifestEntry
	 *            the {@link DataSetManifestEntry} to download the file for
	 */
	public ManifestEntryDownloadTask(S3TaskManager s3TaskManager, MetricRegistry appMetrics, ExtractionOptions options,
			DataSetManifestEntry manifestEntry) {
		this.s3TaskManager = s3TaskManager;
		this.appMetrics = appMetrics;
		this.options = options;
		this.manifestEntry = manifestEntry;
	}

	/**
	 * @see java.util.concurrent.Callable#call()
	 */
	@Override
	public ManifestEntryDownloadResult call() throws Exception {
		try {
			GetObjectRequest objectRequest = new GetObjectRequest(options.getS3BucketName(),
					String.format("%s/%s/%s", DataSetMonitorWorker.S3_PREFIX_PENDING_DATA_SETS,
							manifestEntry.getParentManifest().getTimestampText(), manifestEntry.getName()));
			Path localTempFile = Files.createTempFile("data-pipeline-s3-temp", ".rif");

			Timer.Context downloadTimer = appMetrics
					.timer(MetricRegistry.name(getClass().getSimpleName(), "downloadSystemTime")).time();
			LOGGER.debug("Downloading '{}' to '{}'...", manifestEntry, localTempFile.toAbsolutePath().toString());
			Download downloadHandle = s3TaskManager.getS3TransferManager().download(objectRequest,
					localTempFile.toFile());
			downloadHandle.waitForCompletion();
			LOGGER.debug("Downloaded '{}' to '{}'.", manifestEntry, localTempFile.toAbsolutePath().toString());
			downloadTimer.close();

<<<<<<< HEAD
			// generate MD5ChkSum value on file just downloaded
			InputStream downloadedInputStream = new FileInputStream(localTempFile.toString());
			String generatedMD5ChkSum = ManifestEntryDownloadTask.computeMD5ChkSum(downloadedInputStream);

			String downloadedFileMD5ChkSum = downloadHandle.getObjectMetadata().getUserMetaDataOf("md5chksum");
			// TODO Remove null check below once Jira CBBD-368 is completed
			if ((downloadedFileMD5ChkSum != null) && (!generatedMD5ChkSum.equals(downloadedFileMD5ChkSum)))
				throw new ChecksumException("Checksum doesn't match on downloaded file " + localTempFile
						+ "manifest entry is " + manifestEntry.toString());

=======
>>>>>>> 8bfd7308
			return new ManifestEntryDownloadResult(manifestEntry, localTempFile);
		} catch (IOException e) {
			throw new UncheckedIOException(e);
		} catch (AmazonClientException e) {
			throw new AwsFailureException(e);
		} catch (InterruptedException e) {
			// Shouldn't happen, as our apps don't use thread interrupts.
			throw new BadCodeMonkeyException(e);
		}
	}

	/**
<<<<<<< HEAD
	 * Calculates and returns a Base64 encoded MD5chksum value for the file just
	 * downloaded from S3
	 * 
	 * @param downloadedS3File
	 *            the {@link InputStream} of the file just downloaded from S3
	 * @return Base64 encoded md5 value
	 */
	public static String computeMD5ChkSum(InputStream downloadedS3File) throws IOException, NoSuchAlgorithmException {
		// Create byte array to read data in chunks
		byte[] byteArray = new byte[1024];
		int bytesCount = 0;
		MessageDigest md5Digest = MessageDigest.getInstance("MD5");

		// Read file data and update in message digest
		while ((bytesCount = downloadedS3File.read(byteArray)) != -1) {
			md5Digest.update(byteArray, 0, bytesCount);
		}

		// close the stream
		downloadedS3File.close();

		// Get the hash's bytes
		byte[] bytes = md5Digest.digest();

		// return complete hash
		return Base64.getEncoder().encodeToString(bytes);
	}

	/**
=======
>>>>>>> 8bfd7308
	 * Represents the results of a {@link ManifestEntryDownloadTask}.
	 */
	public static final class ManifestEntryDownloadResult {
		private final DataSetManifestEntry manifestEntry;
		private final Path localDownload;

		/**
		 * Constructs a new {@link ManifestEntryDownloadResult} instance.
		 * 
		 * @param manifestEntry
		 *            the value to use for {@link #getManifestEntry()}
		 * @param localDownload
		 *            the value to use for {@link #getLocalDownload()}
		 */
		public ManifestEntryDownloadResult(DataSetManifestEntry manifestEntry, Path localDownload) {
			this.manifestEntry = manifestEntry;
			this.localDownload = localDownload;
		}

		/**
		 * @return the {@link DataSetManifestEntry} whose file was downloaded
		 */
		public DataSetManifestEntry getManifestEntry() {
			return manifestEntry;
		}

		/**
		 * @return the {@link Path} to the local copy of the
		 *         {@link DataSetManifestEntry}'s contents, which should be
		 *         deleted once it is no longer needed, to prevent disk space
		 *         usage leaks
		 */
		public Path getLocalDownload() {
			return localDownload;
		}
	}
}<|MERGE_RESOLUTION|>--- conflicted
+++ resolved
@@ -6,12 +6,9 @@
 import java.io.UncheckedIOException;
 import java.nio.file.Files;
 import java.nio.file.Path;
-<<<<<<< HEAD
 import java.security.MessageDigest;
 import java.security.NoSuchAlgorithmException;
 import java.util.Base64;
-=======
->>>>>>> 8bfd7308
 import java.util.concurrent.Callable;
 
 import org.slf4j.Logger;
@@ -26,6 +23,7 @@
 
 import gov.hhs.cms.bluebutton.datapipeline.rif.extract.ExtractionOptions;
 import gov.hhs.cms.bluebutton.datapipeline.rif.extract.exceptions.AwsFailureException;
+import gov.hhs.cms.bluebutton.datapipeline.rif.extract.exceptions.ChecksumException;
 import gov.hhs.cms.bluebutton.datapipeline.rif.extract.s3.DataSetManifest.DataSetManifestEntry;
 import gov.hhs.cms.bluebutton.datapipeline.rif.extract.s3.DataSetMonitorWorker;
 import gov.hhs.cms.bluebutton.datapipeline.rif.extract.s3.task.ManifestEntryDownloadTask.ManifestEntryDownloadResult;
@@ -82,7 +80,6 @@
 			LOGGER.debug("Downloaded '{}' to '{}'.", manifestEntry, localTempFile.toAbsolutePath().toString());
 			downloadTimer.close();
 
-<<<<<<< HEAD
 			// generate MD5ChkSum value on file just downloaded
 			InputStream downloadedInputStream = new FileInputStream(localTempFile.toString());
 			String generatedMD5ChkSum = ManifestEntryDownloadTask.computeMD5ChkSum(downloadedInputStream);
@@ -93,8 +90,6 @@
 				throw new ChecksumException("Checksum doesn't match on downloaded file " + localTempFile
 						+ "manifest entry is " + manifestEntry.toString());
 
-=======
->>>>>>> 8bfd7308
 			return new ManifestEntryDownloadResult(manifestEntry, localTempFile);
 		} catch (IOException e) {
 			throw new UncheckedIOException(e);
@@ -107,7 +102,6 @@
 	}
 
 	/**
-<<<<<<< HEAD
 	 * Calculates and returns a Base64 encoded MD5chksum value for the file just
 	 * downloaded from S3
 	 * 
@@ -137,8 +131,6 @@
 	}
 
 	/**
-=======
->>>>>>> 8bfd7308
 	 * Represents the results of a {@link ManifestEntryDownloadTask}.
 	 */
 	public static final class ManifestEntryDownloadResult {
