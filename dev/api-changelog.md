# API Changelog

## CBBF-138 (Sprint 45, 2018-02)
* Mapped CARR_CLM_PRMRY_PYR_PD_AMT for Carrier claims to EOB.benefitbalance.financial as "Primary Payer Paid Amount"
* Mapped IME_OP_CLM_VAL_AMT & DSH_OP_CLM_VAL_AMT for Inpatient claims to EOB.benefitbalance.financial as "Indirect Medical Education Amount" and "Disproportionate Share Amount" respectively.
* Mapped BENE_HOSPC_PRD_CNT for Hospice claims as an extension to EOB.hospitalization as https://bluebutton.cms.gov/resources/hospcprd

## CBBF-123 (Sprint 45, 20128-02)
* Added coverage extension codings for part A & B termination codes.
	1. TransformerConstant URLs have been added for both extensions respectively: https://www.ccwdata.org/cs/groups/public/documents/datadictionary/a_trm_cd.txt and https://www.ccwdata.org/cs/groups/public/documents/datadictionary/b_trm_cd.txt
* The status for part D coverage transforms now defaults to active.

## CBBF-126 (Sprint 44, 2018-02)
* Added an extension coding for DME provider billing number at the item level
	1. A temporary URL has been added https://bluebutton.cms.gov/resources/suplrnum

## CBBD-385 (Sprint 43, 2018-01)

* Standardized the [ExplanationOfBenefit.type](http://hl7.org/fhir/explanationofbenefit-definitions.html#ExplanationOfBenefit.type) field across all 8 claim types. This field's `CodeableConcept` will now have some of these possible `Coding`s:
    1. `{ "system": "https://bluebutton.cms.gov/developer/docs/reference/some-thing", "code": "<carrier,dme,hhs,hospice,inpatient,outpatient,pde,snf>" }`
        * This entry will be present for all EOBs.
        * Only one of the listed `code` values will be present on each EOB, designating the CMS claim type.
        * The "`some-thing`" system suffix value there is temporary, pending other in-progress work.
    2. `{ "system": "http://hl7.org/fhir/ex-claimtype", "code": "<institutional,pharmacy,professional>" }`
       * This entry will only be present for carrier, outpatient, inpatient, hospice, SNF, and Part D claims:
           * carrier, outpatient: `professional`
           * inpatient, hospice, SNF: `institutional`
           * Part D: `pharmacy`
           * HHA, DME: not mapped, as there are no equivalent FHIR [Claimtype](http://hl7.org/fhir/codesystem-claim-type.html) codes at the moment.
    3. `{ "system": "https://www.ccwdata.org/cs/groups/public/documents/datadictionary/clm_type.txt", "code": "<coded-value>" }`
        * Please note that this `Coding` had previously been mapped to an extension.
        * This entry will not be present for all claim types. See the `NCH_CLM_TYPE_CD` variable in the [Medicare Fee-For-Service Claims codebook](https://www.ccwdata.org/documents/10280/19022436/codebook-ffs-claims.pdf) for details.
    4. `{ "system": "https://www.ccwdata.org/cs/groups/public/documents/datadictionary/ric_cd.txt", "code": "<coded-value>" }`
        * This entry will not be present for all claim types. See the `NCH_NEAR_LINE_REC_IDENT_CD` variable in the [Medicare Fee-For-Service Claims codebook](https://www.ccwdata.org/documents/10280/19022436/codebook-ffs-claims.pdf) for details.

## CBBF-92 (Sprint 42, 2018-01)

* A number of coding system URIs have been fixed:
    * The care team role coding system is now `http://hl7.org/fhir/claimcareteamrole`, where it had previously used `http://build.fhir.org/valueset-claim-careteamrole.html`.
    * The HCPCS coding system is now `https://www.cms.gov/Medicare/Coding/MedHCPCSGenInfo/index.html`, where it had previously used these:
        * `https://www.ccwdata.org/cs/groups/public/documents/datadictionary/hcpcs_cd.txt`
        * `https://www.ccwdata.org/cs/groups/public/documents/datadictionary/mdfr_cd1.txt`
        * `https://www.ccwdata.org/cs/groups/public/documents/datadictionary/mdfr_cd2.txt`
        * `https://www.ccwdata.org/cs/groups/public/documents/datadictionary/mdfr_cd3.txt`
        * `https://www.ccwdata.org/cs/groups/public/documents/datadictionary/mdfr_cd4.txt`
    * The benefit balance coding system is now `http://hl7.org/fhir/benefit-category`, where it had previously used `http://build.fhir.org/explanationofbenefit-definitions.html#ExplanationOfBenefit.benefitBalance.category`.
        * The case of many of the values coded in this system has now been corrected to lowercase, as well.	
      
## CBBD-386 Map NDC code to FHIR for Part D

* Following FHIR Mapping changes were made:
    * The NDC (National Drug Code) for Part D claims wasn't being mapped to FHIR.  Now it is mapped to ExplanatonOfBenefit.item.service (`http://hl7.org/fhir/explanationofbenefit-definitions.html#ExplanationOfBenefit.item.service`).
    * The `https://www.ccwdata.org/cs/groups/public/documents/datadictionary/rx_orgn_cd.txt` RIF Part D field was being mapped to ExplanationOfBenefit.item.service. Changed to now be mapped to ExplanationOfBenefit.information.
    
## CBBF-111 FHIR Mapping Change (Outpatient)

* Following FHIR Mapping changes were made:

		*  Changes to the diagnosis section (The following was done for ALL claim types that contain diagnosis codes)
			◦ Tie diagnosis.type “PRINCIPAL” to PRNCPAL_DGNS_CD or ICD_DGNS_CD1
			◦ Include PRNCPAL_DGNS_CD or ICD_DGNS_CD1, but not both since both variables store the same value and is considered primary/principal
			◦ For FST_DGNS_E_CD or ICD_DGNS_E_CD1, and ICD_DGNS_E_CD2-12, make diagnosis.type to be “FIRSTEXTERNAL”
			◦ For ICD_DGNS_E_CD2-12, make diagnosis.type to be “EXTERNAL”
			◦ Include FST_DGNS_E_CD or ICD_DGNS_E_CD1, but not both since both variables store the same value
			◦ For RSN_VISIT_CD1-3, make diagnosis.type to be “REASONFORVISIT”

		* The REV_CNTR_DT (Revenue Center Date) for Outpatient, Hospice, and HHA was not being mapped. Now it is mapped to ExplanationOfBenefit.item.serviced.date (`http://hl7.org/fhir/explanationofbenefit-definitions.html#ExplanationOfBenefit.item.serviced.date`).
		* The REV_CNTR_PMT_AMT_AMT (Revenue Center Payment Amount Amount) was the same for Outpatient, Hospice, and HHA and has been abstracted to a method in the TransformerUtils.java class.
		* Map REV_UNIT (Revenue Center Unit Count) for Outpatient, Hospice, Inpatient, SNF, and HHA to EOB.item.quantity (`http://hl7.org/fhir/explanationofbenefit-definitions.html#ExplanationOfBenefit.item.quantity`).
		* Map REV_CNTR_NDC_QTY (Revenue Center NDC Quantity) for Outpatient, Hospice, Inpatient, SNF, and HHA as an extension of the item.modifier REV_CNTR_NDC_QTY_QLFR_CD.
		* Map HCPCS_CD (Revenue Center Healthcare Common Procedure Coding System) to ExplanationOfBenefit.item.service
		* Map REV_CNTR_IDE_NDC_UPC_NUM (Revenue Center IDE, NDC, UPC Number) to an extension of ExplanationOfBenefit.item.service
		* Change code value from NCH Payment Amount to Revenue Payment Amount - description change
		* Map REV_CNTR_STUS_IND_CD (Revenue Center Status Indicator Code) to an extension of ExplanationOfBenefit.item.revenue
		
	
## CBBF-112 FHIR Mapping Change (Inpatient)

* Following FHIR Mapping changes were made:
	
		*  Changes to the diagnosis section
			◦ Tie diagnosis.type “ADMITTING” to ADMTG_DGNS_CD
			◦ Tie diagnosis.type “PRINCIPAL” to PRNCPAL_DGNS_CD or ICD_DGNS_CD1
			◦ Include PRNCPAL_DGNS_CD or ICD_DGNS_CD1, but not both since both variables store the same value and is considered primary/principal
			◦ For CLM_POA_IND_SW1-25, make extension to diagnosis
			◦ For FST_DGNS_E_CD or ICD_DGNS_E_CD1, and ICD_DGNS_E_CD2-12, make diagnosis.type to be “FIRSTEXTERNAL”
			◦ For ICD_DGNS_E_CD2-12, make diagnosis.type to be “EXTERNAL”
			◦ Include FST_DGNS_E_CD or ICD_DGNS_E_CD1, but not both since both variables store the same value
		
	* Map REV_UNIT (Revenue Center Unit Count) for Outpatient, Hospice, Inpatient, SNF, and HHA to EOB.item.quantity (`http://hl7.org/fhir/explanationofbenefit-definitions.html#ExplanationOfBenefit.item.quantity`).
	* Map REV_CNTR_NDC_QTY (Revenue Center NDC Quantity) for Outpatient, Hospice, Inpatient, SNF, and HHA as an extension of the item.modifier REV_CNTR_NDC_QTY_QLFR_CD.
	* Map CLM_DRG_CD (Claim Diagnosis Related Group Code) to ExplanationOfBenefit.diagnosis.packageCode
	* Map PRVDR_NUM (Provider Number) to ExplanationOfBenefit.provider
    

## CBBF-128 Add FILL_NUM to PDE data

* Following FHIR Mapping changes were made:
	
	* The FILL_NUM (Fill Number) for Part D claims wasn't being mapped to FHIR. Now it is mapped to ExplanationOfBenefit.item.quantity (`http://hl7.org/fhir/explanationofbenefit-definitions.html#ExplanationOfBenefit.item.quantity`).
	* The DAYS_SUPLY_NUM (Days Supply) for Part D claims was re-mapped as an extension of ExplanationOfBenefit.item.quantity instead of item.modifier.

## CBBF-110 FHIR Mapping Change (DME)

* Following FHIR Mapping changes were made:
	
	* The FI_NUM (Fiscal Intermediary Number) for Inp, Out, HHA, Hospice, and SNF was not being mapped. Now it is mapped to ExplanationOfBenefit.extension (`http://hl7.org/fhir/explanationofbenefit-definitions.html#ExplanationOfBenefit.extension`).
	* A second occurrence of CCLTRNUM (Clinical Trial Number) has been removed.
	* The SUPLRNUM (DMERC Line Supplier Provider Number) for DME was not being mapped. Now it is mapped to ExplanationOfBenefit.item.extension (`http://hl7.org/fhir/explanationofbenefit-definitions.html#ExplanationOfBenefit.item.extension`).
	* System and URL for MTUS_CNT now points to DME_UNIT link instead.
	* System and URL for MTUS_IND now points to UNIT_IND link instead.
	
## CBBF-109 FHIR Mapping Change (HHA)

* Following FHIR Mapping changes were made:

	* The REV_CNTR_DT (Revenue Center Date) for Outpatient, Hospice, and HHA was not being mapped. Now it is mapped to ExplanationOfBenefit.item.serviced.date (`http://hl7.org/fhir/explanationofbenefit-definitions.html#ExplanationOfBenefit.item.serviced.date`).
	* The REV_CNTR_PMT_AMT_AMT (Revenue Center Payment Amount Amount) was the same for Outpatient, Hospice, and HHA and has been abstracted to a method in the TransformerUtils.java class.
	* Updated System and URL for DME_UNIT in CarrierClaim to point to MTUS_CNT (undoing the change for Carrier from CBBF-110).
	* Updated System and URL for UNIT_IND in CarrierClaim to point to MTUS_IND (undoing the change for Carrier from CBBF-110).
	* Map REV_UNIT (Revenue Center Unit Count) for Outpatient, Hospice, Inpatient, SNF, and HHA to EOB.item.quantity (`http://hl7.org/fhir/explanationofbenefit-definitions.html#ExplanationOfBenefit.item.quantity`).
	* Map REV_CNTR_NDC_QTY (Revenue Center NDC Quantity) for Outpatient, Hospice, Inpatient, SNF, and HHA as an extension of the item.modifier REV_CNTR_NDC_QTY_QLFR_CD.
	
## CBBF-108 FHIR Mapping Change (Hospice)

* Following FHIR Mapping changes were made:

	* The REV_CNTR_PMT_AMT_AMT code value was changed to read "Revenue Center Payment Amount" in the XML for Hospice/HHA/DME/Outpatient.
	
## CBBF-106 FHIR Mapping Change (Carrier)

* Following FHIR Mapping changes were made:

	* Carrier LPRPAYCD (Line Beneficiary Primary Payer Code) had extension URL and system value changed to point to LPRPAYCD.txt.

## CBBF-135 Map Carrier CARR_LINE_CLIA_LAB_NUM

* Following FHIR mapping changes were made:

	* The field CARR_LINE_CLIA_LAB_NUM for Carrier was remapped as a valueIdentifier from a valueCodeableConcept.

## CBBF-142 ICD codes have invalid Coding.system

* Following changes have been made:

	* IcdCode.getFhirSystem() had a condition comparing a string "" to a character '' resulting in the incorrect Coding.system. This was changed to compare a character '' to a character ''.
	* Test classes were created for Diagnosis and CCWProcedure, both of which extend IcdCode, to ensure that the two classes are functioning properly.
	
## CBBF-134 Map Carrier CARR_LINE_ANSTHSA_UNIT_CNT

* Following FHIR mapping changes were made:

<<<<<<< HEAD
	* The field CARR_ANSTHSA_UNIT_CNT (Carrier Line Anesthesia Unit Count) has been mapped to item.service.extension (`http://hl7.org/fhir/explanationofbenefit-definitions.html#ExplanationOfBenefit.item.service.extension`) only when the value is greater than zero.
=======
	* The field CARR_ANSTHSA_UNIT_CNT (Carrier Line Anesthesia Unit Count) has been mapped to item.service.extension (`http://hl7.org/fhir/explanationofbenefit-definitions.html#ExplanationOfBenefit.item.service.extension`) only when the value is greater than zero.
	
## CBBF-146 Address FIXME's in Transformer like classes

* Following FHIR mapping changes were made:

	* The "FIXME this should be mapped as a valueQuantity, not a valueCoding" issues were addressed by creating a new common method for adding quantities to an extension instead of codeable concepts for these fields. The new method is called addExtensionValueQuantity in TransformerUtils.
	* The "FIXME this should be mapped as an extension valueIdentifier instead of as a valueCodeableConcept" issues were addressed by creating a new common method for adding identifiers to an extension instead of a codeable concept for these fields. The new method is called addExtensionValueIdentifier in TransformerUtils.
	* The "FIXME: check if this field is non-nullable and if not remove the 'if' check" issues were addressed by comparing the fields to their definition in the rif-layout-and-fhir-mapping.xlsx file. Most fields were found to be non-nullable and so the "if" check was removed.
  
>>>>>>> d6812170
<|MERGE_RESOLUTION|>--- conflicted
+++ resolved
@@ -150,9 +150,6 @@
 
 * Following FHIR mapping changes were made:
 
-<<<<<<< HEAD
-	* The field CARR_ANSTHSA_UNIT_CNT (Carrier Line Anesthesia Unit Count) has been mapped to item.service.extension (`http://hl7.org/fhir/explanationofbenefit-definitions.html#ExplanationOfBenefit.item.service.extension`) only when the value is greater than zero.
-=======
 	* The field CARR_ANSTHSA_UNIT_CNT (Carrier Line Anesthesia Unit Count) has been mapped to item.service.extension (`http://hl7.org/fhir/explanationofbenefit-definitions.html#ExplanationOfBenefit.item.service.extension`) only when the value is greater than zero.
 	
 ## CBBF-146 Address FIXME's in Transformer like classes
@@ -162,5 +159,4 @@
 	* The "FIXME this should be mapped as a valueQuantity, not a valueCoding" issues were addressed by creating a new common method for adding quantities to an extension instead of codeable concepts for these fields. The new method is called addExtensionValueQuantity in TransformerUtils.
 	* The "FIXME this should be mapped as an extension valueIdentifier instead of as a valueCodeableConcept" issues were addressed by creating a new common method for adding identifiers to an extension instead of a codeable concept for these fields. The new method is called addExtensionValueIdentifier in TransformerUtils.
 	* The "FIXME: check if this field is non-nullable and if not remove the 'if' check" issues were addressed by comparing the fields to their definition in the rif-layout-and-fhir-mapping.xlsx file. Most fields were found to be non-nullable and so the "if" check was removed.
-  
->>>>>>> d6812170
+ 